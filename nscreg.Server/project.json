--- conflicted
+++ resolved
@@ -34,12 +34,7 @@
     "nscreg.ReadStack": "1.0.0-*",
     "nscreg.Resources": "1.0.0-*",
     "nscreg.Server.Common": "1.0.0-*",
-<<<<<<< HEAD
-    "nscreg.Utilities": "1.0.0-*",
-    "System.Linq.Dynamic.Core": "1.0.7.3"
-=======
     "nscreg.Utilities": "1.0.0-*"
->>>>>>> b3b295ff
   },
 
   "tools": {
