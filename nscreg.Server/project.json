{
  "authors": [ "TimelySoft LLC" ],

  "version": "1.0.0-*",

  "dependencies": {
    "AutoMapper": "5.2.0",
    "FluentValidation.AspNetCore": "6.4.0-rc4",
    "Microsoft.AspNetCore.Antiforgery": "1.1.0",
    "Microsoft.AspNetCore.Authorization": "1.1.0",
    "Microsoft.AspNetCore.Diagnostics": "1.1.0",
    "Microsoft.AspNetCore.Hosting": "1.1.0",
    "Microsoft.AspNetCore.Identity": "1.1.0",
    "Microsoft.AspNetCore.Identity.EntityFrameworkCore": "1.1.0",
    "Microsoft.AspNetCore.Mvc": "1.1.1",
    "Microsoft.AspNetCore.Server.IISIntegration": "1.1.0",
    "Microsoft.AspNetCore.Server.Kestrel": "1.1.0",
    "Microsoft.AspNetCore.StaticFiles": "1.1.0",
    "Microsoft.EntityFrameworkCore.InMemory": "1.1.0",
    "Microsoft.Extensions.Configuration.Binder": "1.1.0",
    "Microsoft.Extensions.Configuration.FileExtensions": "1.1.0",
    "Microsoft.Extensions.Configuration.Json": "1.1.0",
    "Microsoft.Extensions.Configuration.UserSecrets": "1.1.0",
    "Microsoft.Extensions.Logging.Console": "1.1.0",
    "Microsoft.Extensions.Logging.Debug": "1.1.0",
<<<<<<< HEAD
    "Newtonsoft.Json": "10.0.1-beta1",
    "NLog.Extensions.Logging": "1.0.0-rtm-beta2",
=======
    "Newtonsoft.Json": "9.0.2-beta2",
    "NLog.Extensions.Logging": "1.0.0-rtm-beta3",
>>>>>>> 48dbbde9
    "Npgsql.EntityFrameworkCore.PostgreSQL": "1.1.0",
    "nscreg.CommandStack": "1.0.0-*",
    "nscreg.Data": "1.0.0-*",
    "nscreg.ReadStack": "1.0.0-*",
    "nscreg.Resources": "1.0.0-*",
    "nscreg.Utilities": "1.0.0-*"
  },

  "tools": {
    "Microsoft.AspNetCore.Server.IISIntegration.Tools": "1.1.0-preview4-final",
    "Microsoft.DotNet.Watcher.Tools": "1.1.0-preview4-final",
    "Microsoft.Extensions.SecretManager.Tools": "1.1.0-preview4-final"
  },

  "frameworks": {
    "netcoreapp1.1": {
      "dependencies": {
        "Microsoft.NETCore.App": {
          "type": "platform",
          "version": "1.1.0"
        }
      },
      "imports": [
        "dotnet5.6",
        "portable-net45+win8"
      ]
    }
  },

  "buildOptions": {
    "debugType": "portable",
    "emitEntryPoint": true,
    "preserveCompilationContext": true,
<<<<<<< HEAD
    "nowarn": []
=======
    "nowarn": [ "RECS0145" ]
>>>>>>> 48dbbde9
  },

  "runtimeOptions": {
    "configProperties": {
      "System.GC.Server": true
    }
  },

  "publishOptions": {
    "include": [
      "wwwroot",
      "appsettings.json",
      "appsettings.Production.json",
      "nlog.config",
      "Views",
      "web.config"
    ]
  },

  "scripts": {
    "postpublish": [
      "dotnet publish-iis --publish-folder %publish:OutputPath% --framework %publish:FullTargetFramework%"
    ]
  },

  "tooling": {
    "defaultNamespace": "nscreg.Server"
  },

  "userSecretsId": "aspnet-nscreg.Server-20161112011040"
}<|MERGE_RESOLUTION|>--- conflicted
+++ resolved
@@ -23,13 +23,8 @@
     "Microsoft.Extensions.Configuration.UserSecrets": "1.1.0",
     "Microsoft.Extensions.Logging.Console": "1.1.0",
     "Microsoft.Extensions.Logging.Debug": "1.1.0",
-<<<<<<< HEAD
     "Newtonsoft.Json": "10.0.1-beta1",
-    "NLog.Extensions.Logging": "1.0.0-rtm-beta2",
-=======
-    "Newtonsoft.Json": "9.0.2-beta2",
     "NLog.Extensions.Logging": "1.0.0-rtm-beta3",
->>>>>>> 48dbbde9
     "Npgsql.EntityFrameworkCore.PostgreSQL": "1.1.0",
     "nscreg.CommandStack": "1.0.0-*",
     "nscreg.Data": "1.0.0-*",
@@ -63,11 +58,7 @@
     "debugType": "portable",
     "emitEntryPoint": true,
     "preserveCompilationContext": true,
-<<<<<<< HEAD
-    "nowarn": []
-=======
     "nowarn": [ "RECS0145" ]
->>>>>>> 48dbbde9
   },
 
   "runtimeOptions": {
