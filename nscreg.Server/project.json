--- conflicted
+++ resolved
@@ -7,12 +7,8 @@
     "preserveCompilationContext": true
   },
   "dependencies": {
-<<<<<<< HEAD
     "AutoMapper.Data": "1.0.0-beta1",
     "FluentValidation": "6.4.0-beta9",
-=======
-    "AutoMapper": "5.2.0",
->>>>>>> e9d64e4e
     "Microsoft.AspNetCore.Antiforgery": "1.1.0",
     "Microsoft.AspNetCore.Authorization": "1.1.0",
     "Microsoft.AspNetCore.Diagnostics": "1.1.0",
