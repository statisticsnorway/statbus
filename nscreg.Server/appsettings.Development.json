--- conflicted
+++ resolved
@@ -1,12 +1,5 @@
 ﻿{
-<<<<<<< HEAD
-  "ConnectionStrings": {
-    "DefaultConnection": "Server=;Port=;Database=;User Id=;Password="
-  },
-  "UseInMemoryDatabase": true
-=======
   "ConnectionSettings": {
     "UseInMemoryDatabase": false
   }
->>>>>>> efcc2fd1
 }