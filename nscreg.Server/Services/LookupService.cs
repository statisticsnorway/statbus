--- conflicted
+++ resolved
@@ -37,19 +37,15 @@
                 case LookupEnum.EnterpriseGroupLookup:
                     result = Mapper.Map<List<LookupVm>>(await _readCtx.EnterpriseGroups.Where(x => !x.IsDeleted && x.ParrentId == null).ToListAsync());
                     break;
-<<<<<<< HEAD
+                case LookupEnum.CountryLookup:
+                    result = Mapper.Map<List<LookupVm>>(await _readCtx.Countries.OrderBy(x=> x.Name).ToListAsync());
+                    break;
                 case LookupEnum.LegalFormLookup:
                     result = Mapper.Map<List<LookupVm>>(await _readCtx.LegalForms.Where(x => !x.IsDeleted).ToListAsync());
                     break;
                 case LookupEnum.SectorCodeLookup:
                     result = Mapper.Map<List<LookupVm>>(await _readCtx.SectorCodes.Where(x => !x.IsDeleted).ToListAsync());
                     break;
-=======
-                case LookupEnum.CountryLookup:
-                    result = Mapper.Map<List<LookupVm>>(await _readCtx.Countries.OrderBy(x=> x.Name).ToListAsync());
-                    break;
-
->>>>>>> 95aea3e8
                 default:
                     throw new ArgumentOutOfRangeException(nameof(lookup), lookup, null);
             }
