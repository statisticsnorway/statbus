--- conflicted
+++ resolved
@@ -34,11 +34,7 @@
             wildcard = wildcard.ToLower();
             return await ToViewModel(_repository.List(showDeleted).Where(v => 
             v.Code.StartsWith(wildcard) ||
-<<<<<<< HEAD
             v.Name.ToLower().Contains(wildcard.ToLower())
-=======
-            v.Name.ToLower().Contains(wildcard)
->>>>>>> 95aea3e8
             )
             .OrderBy(v => v.Code).Take(limit));
         }
