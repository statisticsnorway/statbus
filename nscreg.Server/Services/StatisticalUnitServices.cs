--- conflicted
+++ resolved
@@ -93,7 +93,9 @@
 
         private static void DeleteUndeleteLegalUnits(NSCRegDbContext context, IStatisticalUnit statUnit, bool toDelete)
         {
-<<<<<<< HEAD
+        }
+        private void FillBaseFields(StatisticalUnit unit, StatisticalUnitSubmitM data)
+        {
             unit.RegIdDate = DateTime.Now;
             unit.StatId = data.StatId;
             unit.StatIdDate = data.StatIdDate;
@@ -152,19 +154,166 @@
             unit.FreeEconZone = data.FreeEconZone;
             unit.ForeignParticipation = data.ForeignParticipation;
             unit.Classified = data.Classified;
-=======
-            ((LegalUnit)statUnit).IsDeleted = toDelete;
->>>>>>> 86088972
-        }
+        }
+        public void CreateLegalUnit(NSCRegDbContext context, LegalUnitSubmitM data)
+        {
+            try
+            {
+                var unit = new LegalUnit()
+                {
+                    EnterpriseRegId = data.EnterpriseRegId,
+                    EntRegIdDate = DateTime.Now,
+                    Founders = data.Founders,
+                    Owner = data.Owner,
+                    Market = data.Market,
+                    LegalForm = data.LegalForm,
+                    InstSectorCode = data.InstSectorCode,
+                    TotalCapital = data.TotalCapital,
+                    MunCapitalShare = data.MunCapitalShare,
+                    StateCapitalShare = data.StateCapitalShare,
+                    PrivCapitalShare = data.PrivCapitalShare,
+                    ForeignCapitalShare = data.ForeignCapitalShare,
+                    ForeignCapitalCurrency = data.ForeignCapitalCurrency,
+                    ActualMainActivity1 = data.ActualMainActivity1,
+                    ActualMainActivity2 = data.ActualMainActivity2,
+                    ActualMainActivityDate = data.ActualMainActivityDate
+                };
+                FillBaseFields(unit, data);
+                context.LegalUnits.Add(unit);
+                context.SaveChanges();
+            }
+            catch (Exception e)
+            {
+                throw new StatisticalUnitCreateException("Error while create Legal Unit", e);
+            }
+        }
+        public void CreateLocalUnit(NSCRegDbContext context, LocalUnitSubmitM data)
+        {
+            try
+            {
+                var unit = new LocalUnit()
+                {
+                    LegalUnitId = data.LegalUnitId,
+                    LegalUnitIdDate = data.LegalUnitIdDate
+                };
+                FillBaseFields(unit, data);
+                context.LocalUnits.Add(unit);
+                context.SaveChanges();
+            }
+            catch (Exception e)
+            {
+                throw new StatisticalUnitCreateException("Error while create Local Unit", e);
+            }
+        }
+        public void CreateEnterpriseUnit(NSCRegDbContext context, EnterpriseUnitSubmitM data)
+        {
+            try
+            {
+                var unit = new EnterpriseUnit()
+                {
+                    EntGroupId = data.EntGroupId,
+                    EntGroupIdDate = data.EntGroupIdDate,
+                    Commercial = data.Commercial,
+                    InstSectorCode = data.InstSectorCode,
+                    TotalCapital = data.TotalCapital,
+                    MunCapitalShare = data.MunCapitalShare,
+                    StateCapitalShare = data.StateCapitalShare,
+                    PrivCapitalShare = data.PrivCapitalShare,
+                    ForeignCapitalShare = data.ForeignCapitalShare,
+                    ForeignCapitalCurrency = data.ForeignCapitalCurrency,
+                    ActualMainActivity1 = data.ActualMainActivity1,
+                    ActualMainActivity2 = data.ActualMainActivity2,
+                    ActualMainActivityDate = data.ActualMainActivityDate,
+                    EntGroupRole = data.EntGroupRole
+
+                };
+                FillBaseFields(unit, data);
+                context.EnterpriseUnits.Add(unit);
+                context.SaveChanges();
+            }
+            catch (Exception e)
+            {
+                throw new StatisticalUnitCreateException("Error while create Enterprise Unit", e);
+            }
+        }
+        public void CreateLegalUnit(NSCRegDbContext context, LegalUnitSubmitM data)
+        {
+            try
+            {
+                var unit = new LegalUnit()
+                {
+                    EnterpriseRegId = data.EnterpriseRegId,
+                    EntRegIdDate = DateTime.Now,
+                    Founders = data.Founders,
+                    Owner = data.Owner,
+                    Market = data.Market,
+                    LegalForm = data.LegalForm,
+                    InstSectorCode = data.InstSectorCode,
+                    TotalCapital = data.TotalCapital,
+                    MunCapitalShare = data.MunCapitalShare,
+                    StateCapitalShare = data.StateCapitalShare,
+                    PrivCapitalShare = data.PrivCapitalShare,
+                    ForeignCapitalShare = data.ForeignCapitalShare,
+                    ForeignCapitalCurrency = data.ForeignCapitalCurrency,
+                    ActualMainActivity1 = data.ActualMainActivity1,
+                    ActualMainActivity2 = data.ActualMainActivity2,
+                    ActualMainActivityDate = data.ActualMainActivityDate
+                };
+                FillBaseFields(unit, data);
+                context.LegalUnits.Add(unit);
+                context.SaveChanges();
+            }
+            catch (Exception e)
+            {
+                throw new StatisticalUnitCreateException("Error while create Legal Unit", e);
+            }
+        }
+        public void CreateLocalUnit(NSCRegDbContext context, LocalUnitSubmitM data)
+        {
+            try
+            {
+                var unit = new LocalUnit()
+                {
+                    LegalUnitId = data.LegalUnitId,
+                    LegalUnitIdDate = data.LegalUnitIdDate
+                };
+                FillBaseFields(unit, data);
+                context.LocalUnits.Add(unit);
+                context.SaveChanges();
+            }
+            catch (Exception e)
+            {
+                throw new StatisticalUnitCreateException("Error while create Local Unit", e);
+            }
+        }
+        public void CreateEnterpriseUnit(NSCRegDbContext context, EnterpriseUnitSubmitM data)
+        {
+            try
+            {
+                var unit = new EnterpriseUnit()
+                {
+                    EntGroupId = data.EntGroupId,
+                    EntGroupIdDate = data.EntGroupIdDate,
+                    Commercial = data.Commercial,
+                    InstSectorCode = data.InstSectorCode,
+                    TotalCapital = data.TotalCapital,
+                    MunCapitalShare = data.MunCapitalShare,
+                    StateCapitalShare = data.StateCapitalShare,
+                    PrivCapitalShare = data.PrivCapitalShare,
+                    ForeignCapitalShare = data.ForeignCapitalShare,
+                    ForeignCapitalCurrency = data.ForeignCapitalCurrency,
+                    ActualMainActivity1 = data.ActualMainActivity1,
+                    ActualMainActivity2 = data.ActualMainActivity2,
+                    ActualMainActivityDate = data.ActualMainActivityDate,
+                    EntGroupRole = data.EntGroupRole
 
         private static void DeleteUndeleteLocalUnits(NSCRegDbContext context, IStatisticalUnit statUnit, bool toDelete)
         {
             ((LocalUnit)statUnit).IsDeleted = toDelete;
         }
 
-        private static void DeleteUndeleteEnterpriseGroupUnit(NSCRegDbContext context, IStatisticalUnit statUnit, bool toDelete)
-        {
-<<<<<<< HEAD
+        public void CreateEnterpriseGroupUnit(NSCRegDbContext context, EnterpriseGroupSubmitM data)
+        {
             try
             {
                 var unit = new EnterpriseGroup()
@@ -233,9 +382,6 @@
             {
                 throw new StatisticalUnitCreateException("Error while create Enterprise Group", e);
             }
-=======
-            ((EnterpriseGroup)statUnit).IsDeleted = toDelete;
->>>>>>> 86088972
         }
     }
 }