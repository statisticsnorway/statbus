--- conflicted
+++ resolved
@@ -135,7 +135,6 @@
         public async Task<SearchVm> Search(SearchQueryM query, string userId, bool deletedOnly = false)
         {
             var propNames = await _userService.GetDataAccessAttributes(userId, null);
-<<<<<<< HEAD
             var unit = _readCtx.LocalUnits
                 .Where(x => x.ParrentId == null && x.IsDeleted == deletedOnly)
                 .Include(x => x.Address)
@@ -206,32 +205,6 @@
                                         UnitType = StatUnitTypes.EnterpriseUnit
                                     });
             var group = _readCtx.EnterpriseGroups
-=======
-            var unit =
-                _readCtx.StatUnits
-                    .Where(x => x.ParrentId == null && x.IsDeleted == deletedOnly)
-                    .Include(x => x.Address)
-                    .Include(x => x.Address.Region)
-                    .Where(x => query.IncludeLiquidated || string.IsNullOrEmpty(x.LiqReason))
-                    .Select(
-                        x =>
-                            new
-                            {
-                                x.RegId,
-                                x.Name,
-                                x.Address,
-                                x.Turnover,
-                                x.Employees,
-                                UnitType =
-                                x is LocalUnit
-                                    ? StatUnitTypes.LocalUnit
-                                    : x is LegalUnit
-                                        ? StatUnitTypes.LegalUnit
-                                        : StatUnitTypes.EnterpriseUnit
-                            });
-            var group =
-                _readCtx.EnterpriseGroups
->>>>>>> 95aea3e8
                     .Where(x => x.ParrentId == null && x.IsDeleted == deletedOnly)
                     .Include(x => x.Address)
                     .Include(x => x.Address.Region)
@@ -272,13 +245,7 @@
                         || checkWildcard(x.Address.AddressPart2)
                         || checkWildcard(x.Address.AddressPart3)
                         || checkWildcard(x.Address.AddressPart4)
-<<<<<<< HEAD
-                        || checkWildcard(x.Address.AddressPart5)
-                        || checkWildcard(x.Address.GeographicalCodes)
-                        || checkWildcard(x.Address.AddressDetails)));
-=======
                         || checkWildcard(x.Address.AddressPart5)));
->>>>>>> 95aea3e8
             }
 
             if (query.Type.HasValue)
