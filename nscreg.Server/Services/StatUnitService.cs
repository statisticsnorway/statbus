﻿using AutoMapper;
using Microsoft.EntityFrameworkCore;
using nscreg.Data;
using nscreg.Data.Constants;
using nscreg.Data.Entities;
using nscreg.ReadStack;
using nscreg.Server.Core;
using nscreg.Server.Models.StatUnits;
using nscreg.Server.Models.StatUnits.Create;
using nscreg.Server.Models.StatUnits.Edit;
using System;
using System.Collections.Generic;
using System.Linq;
using System.Reflection;
using nscreg.Resources.Languages;
using nscreg.Server.Models.Lookup;

namespace nscreg.Server.Services
{
    public class StatUnitService
    {
        private readonly Dictionary<StatUnitTypes, Action<int, bool>> _deleteUndeleteActions;
        private readonly NSCRegDbContext _dbContext;
        private readonly ReadContext _readCtx;

        public StatUnitService(NSCRegDbContext dbContext)
        {
            _dbContext = dbContext;
            _readCtx = new ReadContext(dbContext);
            _deleteUndeleteActions = new Dictionary<StatUnitTypes, Action<int, bool>>
            {
                [StatUnitTypes.EnterpriseGroup] = DeleteUndeleteEnterpriseGroupUnit,
                [StatUnitTypes.EnterpriseUnit] = DeleteUndeleteEnterpriseUnit,
                [StatUnitTypes.LocalUnit] = DeleteUndeleteLocalUnit,
                [StatUnitTypes.LegalUnit] = DeleteUndeleteLegalUnit
            };
        }

        #region SEARCH

        public SearchVm Search(SearchQueryM query, string userId)
        {
            var propNames = GetDataAccessAttrs(userId);
            var unit =
                _readCtx.StatUnits
                    .Where(x => x.ParrentId == null && !x.IsDeleted)
                    .Include(x => x.Address)
                    .Where(x => query.IncludeLiquidated || string.IsNullOrEmpty(x.LiqReason))
                    .Select(
                        x =>
                            new
                            {
                                x.RegId,
                                x.Name,
                                x.Address,
                                x.Turnover,
                                UnitType =
                                x is LocalUnit
                                    ? StatUnitTypes.LocalUnit
                                    : x is LegalUnit ? StatUnitTypes.LegalUnit : StatUnitTypes.EnterpriseUnit
                            });
            var group =
                _readCtx.EnterpriseGroups
                    .Where(x => x.ParrentId == null && !x.IsDeleted)
                    .Include(x => x.Address)
                    .Where(x => query.IncludeLiquidated || string.IsNullOrEmpty(x.LiqReason))
                    .Select(
                        x =>
                            new
                            {
                                x.RegId,
                                x.Name,
                                x.Address,
                                x.Turnover,
                                UnitType = StatUnitTypes.EnterpriseGroup
                            });
            var filtered = unit.Concat(group);

            if (!string.IsNullOrEmpty(query.Wildcard))
            {
                Predicate<string> checkWildcard =
                    superStr => !string.IsNullOrEmpty(superStr) && superStr.Contains(query.Wildcard);
                filtered = filtered.Where(x =>
                    x.Name.Contains(query.Wildcard)
                    || x.Address != null
                    && (checkWildcard(x.Address.AddressPart1)
                        || checkWildcard(x.Address.AddressPart2)
                        || checkWildcard(x.Address.AddressPart3)
                        || checkWildcard(x.Address.AddressPart4)
                        || checkWildcard(x.Address.AddressPart5)
                        || checkWildcard(x.Address.GeographicalCodes)));
            }

            if (query.Type.HasValue)
                filtered = filtered.Where(x => x.UnitType == query.Type.Value);

            if (query.TurnoverFrom.HasValue)
                filtered = filtered.Where(x => x.Turnover > query.TurnoverFrom);

            if (query.TurnoverTo.HasValue)
                filtered = filtered.Where(x => x.Turnover < query.TurnoverTo);

            var result = filtered
                .Skip(query.PageSize * query.Page)
                .Take(query.PageSize)
                .Select(x => SearchItemVm.Create(x, x.UnitType, propNames)).ToList();

            var total = filtered.Count();

            return SearchVm.Create(
                result,
                total,
                (int) Math.Ceiling((double) total / query.PageSize));
        }

        private HashSet<string> GetDataAccessAttrs(string userId)
            => new HashSet<string>(_dbContext.Users.Find(userId)?.DataAccessArray ?? Enumerable.Empty<string>());

        #endregion

        #region VIEW

        internal object GetUnitByIdAndType(int id, StatUnitTypes type, string userId)
        {
            var item = GetNotDeletedStatisticalUnitByIdAndType(id, type);
            return SearchItemVm.Create(item, item.UnitType, GetDataAccessAttrs(userId));
        }

        private IStatisticalUnit GetNotDeletedStatisticalUnitByIdAndType(int id, StatUnitTypes type)
        {
            switch (type)
            {
                case StatUnitTypes.LocalUnit:
                case StatUnitTypes.LegalUnit:
                    return _readCtx.StatUnits.Where(x => !x.IsDeleted).First(x => x.RegId == id);
                case StatUnitTypes.EnterpriseUnit:
                    return
                        _readCtx.EnterpriseUnits.Include(x => x.LocalUnits)
                            .Include(x => x.LegalUnits)
                            .Where(x => !x.IsDeleted)
                            .First(x => x.RegId == id);
                case StatUnitTypes.EnterpriseGroup:
                    return _readCtx.EnterpriseGroups.Where(x => !x.IsDeleted)
                        .Include(x => x.EnterpriseUnits).First(x => x.RegId == id);
                default:
                    throw new ArgumentOutOfRangeException(nameof(type), type, null);
            }
        }

        #endregion

        #region DELETE

        public void DeleteUndelete(StatUnitTypes unitType, int id, bool toDelete)
        {
            _deleteUndeleteActions[unitType](id, toDelete);
        }


        private void DeleteUndeleteEnterpriseGroupUnit(int id, bool toDelete)
        {
            var unit = _dbContext.EnterpriseGroups.Find(id);
            if (unit.IsDeleted == toDelete) return;
            var hUnit = new EnterpriseGroup();
            Mapper.Map(unit, hUnit);
            unit.IsDeleted = toDelete;
            _dbContext.EnterpriseGroups.Add((EnterpriseGroup) TrackHistory(unit, hUnit));
            _dbContext.SaveChanges();
        }

        private void DeleteUndeleteLegalUnit(int id, bool toDelete)
        {
            var unit = _dbContext.StatisticalUnits.Find(id);
            if (unit.IsDeleted == toDelete) return;
            var hUnit = new LegalUnit();
            Mapper.Map(unit, hUnit);
            unit.IsDeleted = toDelete;
            _dbContext.LegalUnits.Add((LegalUnit) TrackHistory(unit, hUnit));
            _dbContext.SaveChanges();
        }

        private void DeleteUndeleteLocalUnit(int id, bool toDelete)
        {
            var unit = _dbContext.StatisticalUnits.Find(id);
            if (unit.IsDeleted == toDelete) return;
            var hUnit = new LocalUnit();
            Mapper.Map(unit, hUnit);
            unit.IsDeleted = toDelete;
            _dbContext.LocalUnits.Add((LocalUnit) TrackHistory(unit, hUnit));
            _dbContext.SaveChanges();
        }

        private void DeleteUndeleteEnterpriseUnit(int id, bool toDelete)
        {
            var unit = _dbContext.StatisticalUnits.Find(id);
            if (unit.IsDeleted == toDelete) return;
            var hUnit = new EnterpriseUnit();
            Mapper.Map(unit, hUnit);
            unit.IsDeleted = toDelete;
            _dbContext.EnterpriseUnits.Add((EnterpriseUnit) TrackHistory(unit, hUnit));
            _dbContext.SaveChanges();
        }

        #endregion

        #region CREATE

        public void Create<TModel, TDomain>(TModel data)
            where TModel : IStatUnitM
            where TDomain : class, IStatisticalUnit

        {
            var errorMap = new Dictionary<Type, string>
            {
                [typeof(LegalUnit)] = nameof(Resource.CreateLegalUnitError),
                [typeof(LocalUnit)] = nameof(Resource.CreateLocalUnitError),
                [typeof(EnterpriseUnit)] = nameof(Resource.CreateEnterpriseUnitError),
                [typeof(EnterpriseGroup)] = nameof(Resource.CreateEnterpriseGroupError)
            };
            var unit = Mapper.Map<TModel, TDomain>(data);
            AddAddresses(unit, data);
            if (!NameAddressIsUnique<TDomain>(data.Name, data.Address, data.ActualAddress))
                throw new BadRequestException($"{nameof(Resource.AddressExcistsInDataBaseForError)} {data.Name}", null);
            _dbContext.Set<TDomain>().Add(unit);
            try
            {
                _dbContext.SaveChanges();
            }
            catch (Exception e)
            {
                throw new BadRequestException(errorMap[typeof(TDomain)], e);
            }
        }


        public void CreateLegalUnit(LegalUnitCreateM data)
        {
            var unit = Mapper.Map<LegalUnitCreateM, LegalUnit>(data);
            AddAddresses(unit, data);
            if (!NameAddressIsUnique<LegalUnit>(data.Name, data.Address, data.ActualAddress))
                throw new BadRequestException($"{nameof(Resource.AddressExcistsInDataBaseForError)} {data.Name}", null);
            _dbContext.LegalUnits.Add(unit);

            try
            {
                _dbContext.SaveChanges();
            }
            catch (Exception e)
            {
                throw new BadRequestException(nameof(Resource.CreateLegalUnitError), e);
            }
        }

        public void CreateLocalUnit(LocalUnitCreateM data)
        {
            var unit = Mapper.Map<LocalUnitCreateM, LocalUnit>(data);
            AddAddresses(unit, data);
            if (!NameAddressIsUnique<LocalUnit>(data.Name, data.Address, data.ActualAddress))
                throw new BadRequestException($"{nameof(Resource.AddressExcistsInDataBaseForError)} {data.Name}", null);
            _dbContext.LocalUnits.Add(unit);

            try
            {
                _dbContext.SaveChanges();
            }
            catch (Exception e)
            {
                throw new BadRequestException(nameof(Resource.CreateLocalUnitError), e);
            }
        }

        public void CreateEnterpriseUnit(EnterpriseUnitCreateM data)
        {
            var unit = Mapper.Map<EnterpriseUnitCreateM, EnterpriseUnit>(data);
            AddAddresses(unit, data);
            if (!NameAddressIsUnique<EnterpriseUnit>(data.Name, data.Address, data.ActualAddress))
                throw new BadRequestException($"{nameof(Resource.AddressExcistsInDataBaseForError)} {data.Name}", null);
            _dbContext.EnterpriseUnits.Add(unit);
            var localUnits = _dbContext.LocalUnits.Where(x => data.LocalUnits.Contains(x.RegId)).ToList();
            foreach (var localUnit in localUnits)
            {
                unit.LocalUnits.Add(localUnit);
            }
            var legalUnits = _dbContext.LegalUnits.Where(x => data.LegalUnits.Contains(x.RegId)).ToList();
            foreach (var legalUnit in legalUnits)
            {
                unit.LegalUnits.Add(legalUnit);
            }

            try
            {
                _dbContext.SaveChanges();
            }
            catch (Exception e)
            {
                throw new BadRequestException(nameof(Resource.CreateEnterpriseUnitError), e);
            }
        }

        public void CreateEnterpriseGroupUnit(EnterpriseGroupCreateM data)
        {
            var unit = Mapper.Map<EnterpriseGroupCreateM, EnterpriseGroup>(data);
            AddAddresses(unit, data);
            if (!NameAddressIsUnique<EnterpriseGroup>(data.Name, data.Address, data.ActualAddress))
                throw new BadRequestException($"{nameof(Resource.AddressExcistsInDataBaseForError)} {data.Name}", null);
            _dbContext.EnterpriseGroups.Add(unit);
            var enterprises = _dbContext.EnterpriseUnits.Where(x => data.EnterpriseUnits.Contains(x.RegId)).ToList();
            foreach (var enterprise in enterprises)
            {
                unit.EnterpriseUnits.Add(enterprise);
            }
            var legalUnits = _dbContext.LegalUnits.Where(x => data.LegalUnits.Contains(x.RegId)).ToList();
            foreach (var legalUnit in legalUnits)
            {
                unit.LegalUnits.Add(legalUnit);
            }
            try
            {
                _dbContext.SaveChanges();
            }
            catch (Exception e)
            {
                throw new BadRequestException(nameof(Resource.CreateEnterpriseGroupError), e);
            }
        }

        #endregion

        #region EDIT

        public void EditLegalUnit(LegalUnitEditM data)
        {
            var unit = (LegalUnit) ValidateChanges<LegalUnit>(data, data.RegId);
            if (unit == null) throw new ArgumentNullException(nameof(unit));
            var hUnit = new LegalUnit();
            Mapper.Map(unit, hUnit);
            Mapper.Map(data, unit);
            if (IsNoChanges(unit, hUnit)) return;
            AddAddresses(unit, data);


            _dbContext.LegalUnits.Add((LegalUnit)TrackHistory(unit, hUnit));

            try
            {
                _dbContext.SaveChanges();
            }
            catch (Exception e)
            {
                throw new BadRequestException(nameof(Resource.UpdateLegalUnitError), e);
            }
        }

        public void EditLocalUnit(LocalUnitEditM data)
        {
            var unit = (LocalUnit) ValidateChanges<LocalUnit>(data, data.RegId);
            if (unit == null) throw new ArgumentNullException(nameof(unit));
            var hUnit = new LocalUnit();
            Mapper.Map(unit, hUnit);
            Mapper.Map(data, unit);
            if (IsNoChanges(unit, hUnit)) return;
            AddAddresses(unit, data);

            _dbContext.LocalUnits.Add((LocalUnit)TrackHistory(unit, hUnit));

            try
            {
                _dbContext.SaveChanges();
            }
            catch (Exception e)
            {
                throw new BadRequestException(nameof(Resource.UpdateLocalUnitError), e);
            }
        }

        public void EditEnterpiseUnit(EnterpriseUnitEditM data)
        {
            var unit = (EnterpriseUnit) ValidateChanges<EnterpriseUnit>(data, data.RegId);
            if (unit == null) throw new ArgumentNullException(nameof(unit));
            var hUnit = new EnterpriseUnit();
            Mapper.Map(unit, hUnit);
            Mapper.Map(data, unit);
            if (IsNoChanges(unit, hUnit)) return;
            AddAddresses(unit, data);
            var localUnits = _dbContext.LocalUnits.Where(x => data.LocalUnits.Contains(x.RegId));
            foreach (var localUnit in localUnits)
            {
                unit.LocalUnits.Add(localUnit);
            }
            var legalUnits = _dbContext.LegalUnits.Where(x => data.LegalUnits.Contains(x.RegId));
            foreach (var legalUnit in legalUnits)
            {
                unit.LegalUnits.Add(legalUnit);
            }

            _dbContext.EnterpriseUnits.Add((EnterpriseUnit)TrackHistory(unit, hUnit));

            try
            {
                _dbContext.SaveChanges();
            }
            catch (Exception e)
            {
                throw new BadRequestException(nameof(Resource.UpdateEnterpriseUnitError), e);
            }
        }

        public void EditEnterpiseGroup(EnterpriseGroupEditM data)
        {
            var unit = (EnterpriseGroup) ValidateChanges<EnterpriseGroup>(data, data.RegId);
            if (unit == null) throw new ArgumentNullException(nameof(unit));
            var hUnit = new EnterpriseGroup();
            Mapper.Map(unit, hUnit);
            Mapper.Map(data, unit);
            if (IsNoChanges(unit, hUnit)) return;
            AddAddresses(unit, data);
            _dbContext.EnterpriseGroups.Add((EnterpriseGroup) TrackHistory(unit, hUnit));
            var enterprises = _dbContext.EnterpriseUnits.Where(x => data.EnterpriseUnits.Contains(x.RegId));
            unit.EnterpriseUnits.Clear();
            foreach (var enterprise in enterprises)
            {
                unit.EnterpriseUnits.Add(enterprise);
            }
            unit.LegalUnits.Clear();
            var legalUnits = _dbContext.LegalUnits.Where(x => data.LegalUnits.Contains(x.RegId)).ToList();
            foreach (var legalUnit in legalUnits)
            {
                unit.LegalUnits.Add(legalUnit);
            }
            try
            {
                _dbContext.SaveChanges();
            }
            catch (Exception e)
            {
                throw new BadRequestException(nameof(Resource.UpdateEnterpriseGroupError), e);
            }
        }

        #endregion

        private void AddAddresses(IStatisticalUnit unit, IStatUnitM data)
        {
            if (data.Address != null && !data.Address.IsEmpty())
                unit.Address = GetAddress(data.Address);
            else unit.Address = null;
            if (data.ActualAddress != null && !data.ActualAddress.IsEmpty())
                unit.ActualAddress = data.ActualAddress.Equals(data.Address)
                    ? unit.Address
                    : GetAddress(data.ActualAddress);
            else unit.ActualAddress = null;
        }

        private Address GetAddress(AddressM data)
        {
            return _dbContext.Address.SingleOrDefault(a
                       => a.AddressPart1 == data.AddressPart1 &&
                          a.AddressPart2 == data.AddressPart2 &&
                          a.AddressPart3 == data.AddressPart3 &&
                          a.AddressPart4 == data.AddressPart4 &&
                          a.AddressPart5 == data.AddressPart5 &&
                          a.GpsCoordinates == data.GpsCoordinates)
                   ?? new Address()
                   {
                       AddressPart1 = data.AddressPart1,
                       AddressPart2 = data.AddressPart2,
                       AddressPart3 = data.AddressPart3,
                       AddressPart4 = data.AddressPart4,
                       AddressPart5 = data.AddressPart5,
                       GeographicalCodes = data.GeographicalCodes,
                       GpsCoordinates = data.GpsCoordinates
                   };
        }

        private bool NameAddressIsUnique<T>(string name, AddressM address, AddressM actualAddress)
            where T : class, IStatisticalUnit
        {
            if (address == null) address = new AddressM();
            if (actualAddress == null) actualAddress = new AddressM();
            var units =
                _dbContext.Set<T>()
                    .Include(a => a.Address)
                    .Include(aa => aa.ActualAddress)
                    .ToList()
                    .Where(u => u.Name == name);
            return
                units.All(
                    unit =>
                        !address.Equals(unit.Address) && !actualAddress.Equals(unit.ActualAddress));
        }

        private IStatisticalUnit ValidateChanges<T>(IStatUnitM data, int? regid)
            where T : class, IStatisticalUnit
        {
            var unit = _dbContext.Set<T>().Include(a => a.Address)
                .Include(aa => aa.ActualAddress)
                .Single(x => x.RegId == regid);

            if (!unit.Name.Equals(data.Name) &&
                !NameAddressIsUnique<T>(data.Name, data.Address, data.ActualAddress))
                throw new BadRequestException(
                    $"{typeof(T).Name} {nameof(Resource.AddressExcistsInDataBaseForError)} {data.Name}", null);
            else if (data.Address != null && data.ActualAddress != null && !data.Address.Equals(unit.Address) &&
                     !data.ActualAddress.Equals(unit.ActualAddress) &&
                     !NameAddressIsUnique<T>(data.Name, data.Address, data.ActualAddress))
                throw new BadRequestException(
                    $"{typeof(T).Name} {nameof(Resource.AddressExcistsInDataBaseForError)} {data.Name}", null);
            else if (data.Address != null && !data.Address.Equals(unit.Address) &&
                     !NameAddressIsUnique<T>(data.Name, data.Address, null))
                throw new BadRequestException(
                    $"{typeof(T).Name} {nameof(Resource.AddressExcistsInDataBaseForError)} {data.Name}", null);
            else if (data.ActualAddress != null && !data.ActualAddress.Equals(unit.ActualAddress) &&
                     !NameAddressIsUnique<T>(data.Name, null, data.ActualAddress))
                throw new BadRequestException(
                    $"{typeof(T).Name} {nameof(Resource.AddressExcistsInDataBaseForError)} {data.Name}", null);

            return unit;
        }

        private bool IsNoChanges(IStatisticalUnit unit, IStatisticalUnit hUnit)
        {
            var unitType = unit.GetType();
            var propertyInfo = unitType.GetProperties();
            foreach (var property in propertyInfo)
            {
                var unitProperty = unitType.GetProperty(property.Name).GetValue(unit, null);
                var hUnitProperty = unitType.GetProperty(property.Name).GetValue(hUnit, null);
                if (unitProperty == null && hUnitProperty == null) continue;
                if (unitProperty == null) return false;
                if (!unitProperty.Equals(hUnitProperty)) return false;
            }
            return true;
        }

        private IStatisticalUnit TrackHistory(IStatisticalUnit unit, IStatisticalUnit hUnit)
        {
            var timeStamp = DateTime.Now;
            unit.StartPeriod = timeStamp;
            hUnit.RegId = 0;
            hUnit.EndPeriod = timeStamp;
            hUnit.ParrentId = unit.RegId;
            return hUnit;
        }

        public IEnumerable<LookupVm> GetEnterpriseUnitsLookup() =>
            Mapper.Map<IEnumerable<LookupVm>>(_readCtx.EnterpriseUnits);

        public IEnumerable<LookupVm> GetEnterpriseGroupsLookup() =>
            Mapper.Map<IEnumerable<LookupVm>>(_readCtx.EnterpriseGroups);

        public IEnumerable<LookupVm> GetLegalUnitsLookup() =>
            Mapper.Map<IEnumerable<LookupVm>>(_readCtx.LegalUnits);

        public IEnumerable<LookupVm> GetLocallUnitsLookup() =>
            Mapper.Map<IEnumerable<LookupVm>>(_readCtx.LocalUnits);

<<<<<<< HEAD
        public IEnumerable<LookupVm> GetReportingViewsLookup() =>
            Mapper.Map<IEnumerable<LookupVm>>(_readCtx.ReportingView);
=======
>>>>>>> 5ec16cec

        public StatUnitViewModel GetViewModel(int? id, StatUnitTypes type, string userId)
            => StatUnitViewModelCreator.Create(
                id.HasValue
                    ? GetNotDeletedStatisticalUnitByIdAndType(id.Value, type)
                    : GetDefaultDomainForType(type),
                GetDataAccessAttrs(userId));

        private IStatisticalUnit GetDefaultDomainForType(StatUnitTypes type)
        {
            switch (type)
            {
                case StatUnitTypes.LocalUnit:
                    return new LocalUnit();
                case StatUnitTypes.LegalUnit:
                    return new LegalUnit();
                case StatUnitTypes.EnterpriseUnit:
                    return new EnterpriseUnit();
                case StatUnitTypes.EnterpriseGroup:
                    return new EnterpriseGroup();
                default:
                    throw new ArgumentOutOfRangeException(nameof(type), type, null);
            }
        }

<<<<<<< HEAD
        private void AddReportingViewToUnit(int[] data, StatisticalUnit unit, bool clearCollectionToEdit = false)
        {
            if (data == null) return;
            var reportViews = _dbContext.ReportingViews.Where(x => data.Contains(x.Id));

            if (clearCollectionToEdit)
                unit.ReportingViews.Clear();

            foreach (var reportingView in reportViews)
            {
                unit.ReportingViews.Add(new StatisticalUnitReportingView
                {
                    ReportingView = reportingView,
                    RepViewId = reportingView.Id,
                    StatisticalUnit = unit,
                    StatId = unit.RegId
                });
            }
        }

=======
>>>>>>> 5ec16cec
    }
}<|MERGE_RESOLUTION|>--- conflicted
+++ resolved
@@ -338,7 +338,6 @@
             if (IsNoChanges(unit, hUnit)) return;
             AddAddresses(unit, data);
 
-
             _dbContext.LegalUnits.Add((LegalUnit)TrackHistory(unit, hUnit));
 
             try
@@ -554,18 +553,14 @@
         public IEnumerable<LookupVm> GetLocallUnitsLookup() =>
             Mapper.Map<IEnumerable<LookupVm>>(_readCtx.LocalUnits);
 
-<<<<<<< HEAD
-        public IEnumerable<LookupVm> GetReportingViewsLookup() =>
-            Mapper.Map<IEnumerable<LookupVm>>(_readCtx.ReportingView);
-=======
->>>>>>> 5ec16cec
-
         public StatUnitViewModel GetViewModel(int? id, StatUnitTypes type, string userId)
-            => StatUnitViewModelCreator.Create(
-                id.HasValue
-                    ? GetNotDeletedStatisticalUnitByIdAndType(id.Value, type)
-                    : GetDefaultDomainForType(type),
-                GetDataAccessAttrs(userId));
+        {
+            var item = id.HasValue
+                ? GetNotDeletedStatisticalUnitByIdAndType(id.Value, type)
+                : GetDefaultDomainForType(type);
+            var creator = new StatUnitViewModelCreator();
+            return (StatUnitViewModel)creator.Create(item, GetDataAccessAttrs(userId));
+        }
 
         private IStatisticalUnit GetDefaultDomainForType(StatUnitTypes type)
         {
@@ -583,29 +578,5 @@
                     throw new ArgumentOutOfRangeException(nameof(type), type, null);
             }
         }
-
-<<<<<<< HEAD
-        private void AddReportingViewToUnit(int[] data, StatisticalUnit unit, bool clearCollectionToEdit = false)
-        {
-            if (data == null) return;
-            var reportViews = _dbContext.ReportingViews.Where(x => data.Contains(x.Id));
-
-            if (clearCollectionToEdit)
-                unit.ReportingViews.Clear();
-
-            foreach (var reportingView in reportViews)
-            {
-                unit.ReportingViews.Add(new StatisticalUnitReportingView
-                {
-                    ReportingView = reportingView,
-                    RepViewId = reportingView.Id,
-                    StatisticalUnit = unit,
-                    StatId = unit.RegId
-                });
-            }
-        }
-
-=======
->>>>>>> 5ec16cec
     }
 }