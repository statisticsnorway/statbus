--- conflicted
+++ resolved
@@ -37,7 +37,6 @@
         private readonly ReadContext _readCtx;
         private readonly UserService _userService;
 
-<<<<<<< HEAD
         private static readonly Expression<Func<IStatisticalUnit, Tuple<CodeLookupVm, Type>>> UnitMapping = u =>
             new Tuple<CodeLookupVm, Type>(
                 new CodeLookupVm()
@@ -49,8 +48,6 @@
 
         private static readonly Func<IStatisticalUnit, Tuple<CodeLookupVm, Type>> UnitMappingFunc = UnitMapping.Compile();
 
-=======
->>>>>>> e38e3a5d
         public StatUnitService(NSCRegDbContext dbContext)
         {
             _dbContext = dbContext;
@@ -394,10 +391,6 @@
             });
         }
 
-<<<<<<< HEAD
-=======
-
->>>>>>> e38e3a5d
         private async Task CreateContext<TUnit, TModel>(
             TModel data,
             string userId,
@@ -1065,12 +1058,7 @@
         private async Task<IStatisticalUnit> ValidateChanges<T>(IStatUnitM data, int regid)
             where T : class, IStatisticalUnit
         {
-<<<<<<< HEAD
             var unit = await GetStatisticalUnitByIdAndType(regid, StatisticalUnitsTypeHelper.GetStatUnitMappingType(typeof(T)), false);
-=======
-            var unit = GetStatisticalUnitByIdAndType(regid,
-                StatisticalUnitsTypeHelper.GetStatUnitMappingType(typeof(T)), false);
->>>>>>> e38e3a5d
 
             if (!unit.Name.Equals(data.Name) &&
                 !NameAddressIsUnique<T>(data.Name, data.Address, data.ActualAddress))
