﻿using AutoMapper;
using Microsoft.EntityFrameworkCore;
using nscreg.Data;
using nscreg.Data.Constants;
using nscreg.Data.Entities;
using nscreg.ReadStack;
using nscreg.Server.Core;
using nscreg.Server.Models.StatUnits;
using nscreg.Server.Models.StatUnits.Create;
using nscreg.Server.Models.StatUnits.Edit;
using System;
using System.Collections.Generic;
using System.Linq;
using System.Reflection;
using nscreg.Data.Extensions;
using nscreg.Resources.Languages;
using nscreg.Server.Models.Lookup;
using nscreg.Utilities;
using nscreg.Utilities.Attributes;
using nscreg.Utilities.Extensions;

namespace nscreg.Server.Services
{
    public class StatUnitService
    {
        private readonly Dictionary<StatUnitTypes, Action<int, bool>> _deleteUndeleteActions;
        private readonly NSCRegDbContext _dbContext;
        private readonly ReadContext _readCtx;

        public StatUnitService(NSCRegDbContext dbContext)
        {
            _dbContext = dbContext;
            _readCtx = new ReadContext(dbContext);
            _deleteUndeleteActions = new Dictionary<StatUnitTypes, Action<int, bool>>
            {
                [StatUnitTypes.EnterpriseGroup] = DeleteUndeleteEnterpriseGroupUnit,
                [StatUnitTypes.EnterpriseUnit] = DeleteUndeleteEnterpriseUnit,
                [StatUnitTypes.LocalUnit] = DeleteUndeleteLocalUnit,
                [StatUnitTypes.LegalUnit] = DeleteUndeleteLegalUnit
            };
        }

        #region SEARCH

        public SearchVm Search(SearchQueryM query, string userId, bool deletedOnly = false)
        {
            var propNames = GetDataAccessAttrs(userId);
            var unit =
                _readCtx.StatUnits
                    .Where(x => x.ParrentId == null && x.IsDeleted == deletedOnly)
                    .Include(x => x.Address)
                    .Where(x => query.IncludeLiquidated || string.IsNullOrEmpty(x.LiqReason))
                    .Select(
                        x =>
                            new
                            {
                                x.RegId,
                                x.Name,
                                x.Address,
                                x.Turnover,
                                x.Employees,
                                UnitType =
                                x is LocalUnit
                                    ? StatUnitTypes.LocalUnit
                                    : x is LegalUnit ? StatUnitTypes.LegalUnit : StatUnitTypes.EnterpriseUnit
                            });
            var group =
                _readCtx.EnterpriseGroups
                    .Where(x => x.ParrentId == null && x.IsDeleted == deletedOnly)
                    .Include(x => x.Address)
                    .Where(x => query.IncludeLiquidated || string.IsNullOrEmpty(x.LiqReason))
                    .Select(
                        x =>
                            new
                            {
                                x.RegId,
                                x.Name,
                                x.Address,
                                x.Turnover,
                                x.Employees,
                                UnitType = StatUnitTypes.EnterpriseGroup
                            });
            var filtered = unit.Concat(group);

            if (!string.IsNullOrEmpty(query.Wildcard))
            {
                Predicate<string> checkWildcard =
                    superStr => !string.IsNullOrEmpty(superStr) && superStr.Contains(query.Wildcard);
                filtered = filtered.Where(x =>
                    x.Name.Contains(query.Wildcard)
                    || x.Address != null
                    && (checkWildcard(x.Address.AddressPart1)
                        || checkWildcard(x.Address.AddressPart2)
                        || checkWildcard(x.Address.AddressPart3)
                        || checkWildcard(x.Address.AddressPart4)
                        || checkWildcard(x.Address.AddressPart5)
                        || checkWildcard(x.Address.GeographicalCodes)));
            }

            if (query.Type.HasValue)
                filtered = filtered.Where(x => x.UnitType == query.Type.Value);

            if (query.TurnoverFrom.HasValue)
                filtered = filtered.Where(x => x.Turnover >= query.TurnoverFrom);

            if (query.TurnoverTo.HasValue)
                filtered = filtered.Where(x => x.Turnover <= query.TurnoverTo);

            if (query.EmployeesNumberFrom.HasValue)
                filtered = filtered.Where(x => x.Employees >= query.EmployeesNumberFrom);

            if (query.EmployeesNumberTo.HasValue)
                filtered = filtered.Where(x => x.Employees <= query.EmployeesNumberTo);

            var total = filtered.Count();
            var totalPages = (int) Math.Ceiling((double) total / query.PageSize);
            var skip = query.PageSize * (Math.Min(totalPages, query.Page) - 1);

            var result = filtered
                .Skip(skip)
                .Take(query.PageSize)
                .Select(x => SearchItemVm.Create(x, x.UnitType, propNames))
                .ToList();

            return SearchVm.Create(result, total);
        }

        private HashSet<string> GetDataAccessAttrs(string userId)
            => new HashSet<string>(_dbContext.Users.Find(userId)?.DataAccessArray ?? Enumerable.Empty<string>());

        #endregion

        #region VIEW

        internal object GetUnitByIdAndType(int id, StatUnitTypes type, string userId)
        {
            var item = GetNotDeletedStatisticalUnitByIdAndType(id, type);
            return SearchItemVm.Create(item, item.UnitType, GetDataAccessAttrs(userId));
        }

        private IStatisticalUnit GetNotDeletedStatisticalUnitByIdAndType(int id, StatUnitTypes type)
        {
            switch (type)
            {
                case StatUnitTypes.LocalUnit:
                case StatUnitTypes.LegalUnit:
                    return _dbContext.StatisticalUnits
<<<<<<< HEAD
                        .Include(v => v.ActivitiesUnits)
                        .ThenInclude(v => v.Activity)
                        .ThenInclude(v => v.ActivityRevxCategory)
=======
                        .Include(v => v.ActivitiesUnits).ThenInclude(v => v.Activity)
                        .Include(v => v.Address)
                        .Include(v => v.ActualAddress)
>>>>>>> 046310c2
                        .Where(x => !x.IsDeleted)
                        .First(x => x.RegId == id);
                case StatUnitTypes.EnterpriseUnit:
                    return
                        _dbContext.EnterpriseUnits.Include(x => x.LocalUnits)
                            .Include(x => x.LegalUnits)
<<<<<<< HEAD
                            .Include(v => v.ActivitiesUnits)
                            .ThenInclude(v => v.Activity)
                            .ThenInclude(v => v.ActivityRevxCategory)
=======
                            .Include(v => v.ActivitiesUnits).ThenInclude(v => v.Activity)
                            .Include(v => v.Address)
                            .Include(v => v.ActualAddress)
>>>>>>> 046310c2
                            .Where(x => !x.IsDeleted)
                            .First(x => x.RegId == id);
                case StatUnitTypes.EnterpriseGroup:
                    return _dbContext.EnterpriseGroups
                        .Where(x => !x.IsDeleted)
<<<<<<< HEAD
                        .Include(x => x.EnterpriseUnits).First(x => x.RegId == id);
=======
                        .Include(x => x.EnterpriseUnits)
                        .First(x => x.RegId == id);
>>>>>>> 046310c2
                default:
                    throw new ArgumentOutOfRangeException(nameof(type), type, null);
            }
        }

        #endregion

        #region DELETE

        public void DeleteUndelete(StatUnitTypes unitType, int id, bool toDelete)
        {
            _deleteUndeleteActions[unitType](id, toDelete);
        }

        private void DeleteUndeleteEnterpriseGroupUnit(int id, bool toDelete)
        {
            var unit = _dbContext.EnterpriseGroups.Find(id);
            if (unit.IsDeleted == toDelete) return;
            var hUnit = new EnterpriseGroup();
            Mapper.Map(unit, hUnit);
            unit.IsDeleted = toDelete;
            _dbContext.EnterpriseGroups.Add((EnterpriseGroup) TrackHistory(unit, hUnit));
            _dbContext.SaveChanges();
        }

        private void DeleteUndeleteLegalUnit(int id, bool toDelete)
        {
            var unit = _dbContext.StatisticalUnits.Find(id);
            if (unit.IsDeleted == toDelete) return;
            var hUnit = new LegalUnit();
            Mapper.Map(unit, hUnit);
            unit.IsDeleted = toDelete;
            _dbContext.LegalUnits.Add((LegalUnit) TrackHistory(unit, hUnit));
            _dbContext.SaveChanges();
        }

        private void DeleteUndeleteLocalUnit(int id, bool toDelete)
        {
            var unit = _dbContext.StatisticalUnits.Find(id);
            if (unit.IsDeleted == toDelete) return;
            var hUnit = new LocalUnit();
            Mapper.Map(unit, hUnit);
            unit.IsDeleted = toDelete;
            _dbContext.LocalUnits.Add((LocalUnit) TrackHistory(unit, hUnit));
            _dbContext.SaveChanges();
        }

        private void DeleteUndeleteEnterpriseUnit(int id, bool toDelete)
        {
            var unit = _dbContext.StatisticalUnits.Find(id);
            if (unit.IsDeleted == toDelete) return;
            var hUnit = new EnterpriseUnit();
            Mapper.Map(unit, hUnit);
            unit.IsDeleted = toDelete;
            _dbContext.EnterpriseUnits.Add((EnterpriseUnit) TrackHistory(unit, hUnit));
            _dbContext.SaveChanges();
        }

        #endregion

        #region CREATE

        public void CreateLegalUnit(LegalUnitCreateM data, string userId)
        {
            CreateContext<LegalUnit, LegalUnitCreateM>(data, userId, null);
        }

        public void CreateLocalUnit(LocalUnitCreateM data, string userId)
        {
            CreateContext<LocalUnit, LocalUnitCreateM>(data, userId, null);
        }

        public void CreateEnterpriseUnit(EnterpriseUnitCreateM data, string userId)
        {
            CreateContext<EnterpriseUnit, EnterpriseUnitCreateM>(data, userId, unit =>
            {
                var localUnits = _dbContext.LocalUnits.Where(x => data.LocalUnits.Contains(x.RegId)).ToList();
                foreach (var localUnit in localUnits)
                {
                    unit.LocalUnits.Add(localUnit);
                }
                var legalUnits = _dbContext.LegalUnits.Where(x => data.LegalUnits.Contains(x.RegId)).ToList();
                foreach (var legalUnit in legalUnits)
                {
                    unit.LegalUnits.Add(legalUnit);
                }
            });
        }

        public void CreateEnterpriseGroupUnit(EnterpriseGroupCreateM data)
        {
            var unit = Mapper.Map<EnterpriseGroupCreateM, EnterpriseGroup>(data);
            AddAddresses(unit, data);
            if (!NameAddressIsUnique<EnterpriseGroup>(data.Name, data.Address, data.ActualAddress))
                throw new BadRequestException($"{nameof(Resource.AddressExcistsInDataBaseForError)} {data.Name}", null);
            _dbContext.EnterpriseGroups.Add(unit);
            var enterprises = _dbContext.EnterpriseUnits.Where(x => data.EnterpriseUnits.Contains(x.RegId)).ToList();
            foreach (var enterprise in enterprises)
            {
                unit.EnterpriseUnits.Add(enterprise);
            }
            var legalUnits = _dbContext.LegalUnits.Where(x => data.LegalUnits.Contains(x.RegId)).ToList();
            foreach (var legalUnit in legalUnits)
            {
                unit.LegalUnits.Add(legalUnit);
            }
            try
            {
                _dbContext.SaveChanges();
            }
            catch (Exception e)
            {
                throw new BadRequestException(nameof(Resource.CreateEnterpriseGroupError), e);
            }
        }

<<<<<<< HEAD
        private void CreateContext<TUnit, TModel>(TModel data, string userId,
            Action<TUnit> work) where TModel : StatUnitModelBase where TUnit : StatisticalUnit, new()
        {
            var unit = Mapper.Map<TModel, TUnit>(data);
            AddAddresses(unit, data);

            if (!NameAddressIsUnique<TUnit>(data.Name, data.Address, data.ActualAddress))
                throw new BadRequestException($"{nameof(Resource.AddressExcistsInDataBaseForError)} {data.Name}", null);
=======
        #endregion

        #region EDIT

        public void EditLegalUnit(LegalUnitEditM data, string userId)
        {
            var unit = (LegalUnit) ValidateChanges<LegalUnit>(data, data.RegId.Value);
            var hUnit = new LegalUnit();
            Mapper.Map(unit, hUnit);
            Mapper.Map(data, unit);

            var activities = new List<ActivityStatisticalUnit>();
            var srcActivities = unit.ActivitiesUnits.ToDictionary(v => v.ActivityId);
            if (data?.Activities != null)
            {
                foreach (var model in data.Activities)
                {
                    ActivityStatisticalUnit activityAndUnit = null;
                    if (model.Id.HasValue && srcActivities.TryGetValue(model.Id.Value, out activityAndUnit))
                    {
                        if (ObjectComparer.SequentialEquals(model, activityAndUnit.Activity))
                        {
                            activities.Add(activityAndUnit);
                            continue;
                        }
                    }
                    var newActivity = new Activity();
                    Mapper.Map(model, newActivity);
                    if (activityAndUnit != null)
                    {
                        newActivity.IdDate = activityAndUnit.Activity.IdDate;
                    }
                    newActivity.UpdatedBy = userId;
                    activities.Add(new ActivityStatisticalUnit() { Activity = newActivity });
                }
            }
            var activitiesUnits = unit.ActivitiesUnits;
            activitiesUnits.Clear();
            unit.ActivitiesUnits.AddRange(activities);


            if (IsNoChanges(unit, hUnit)) return;
            AddAddresses(unit, data);

            _dbContext.LegalUnits.Add((LegalUnit) TrackHistory(unit, hUnit));
>>>>>>> 046310c2

            if (data.Activities != null)
            {
                unit.ActivitiesUnits.AddRange(data.Activities.Select(v =>
                    {
                        var activity = Mapper.Map<ActivityM, Activity>(v);
                        activity.Id = 0;
                        activity.UpdatedBy = userId;
                        return new ActivityStatisticalUnit {Activity = activity};
                    }
                ));
            }

<<<<<<< HEAD
            work?.Invoke(unit);
=======
        public void EditLocalUnit(LocalUnitEditM data)
        {
            var unit = (LocalUnit) ValidateChanges<LocalUnit>(data, data.RegId.Value);
            if (unit == null) throw new ArgumentNullException(nameof(unit));
            var hUnit = new LocalUnit();
            Mapper.Map(unit, hUnit);
            Mapper.Map(data, unit);
            if (IsNoChanges(unit, hUnit)) return;
            AddAddresses(unit, data);
>>>>>>> 046310c2

            _dbContext.Set<TUnit>().Add(unit);

            try
            {
                _dbContext.SaveChanges();
            }
            catch (Exception e)
            {
                throw new BadRequestException(nameof(Resource.SaveError), e);
            }
        }

        #endregion

        #region EDIT

        public void EditLegalUnit(LegalUnitEditM data, string userId)
        {
<<<<<<< HEAD
            EditContext<LegalUnit, LegalUnitEditM>(data, m => m.RegId.Value, userId, null);
        }
=======
            var unit = (EnterpriseUnit) ValidateChanges<EnterpriseUnit>(data, data.RegId.Value);
            if (unit == null) throw new ArgumentNullException(nameof(unit));
            var hUnit = new EnterpriseUnit();
            Mapper.Map(unit, hUnit);
            Mapper.Map(data, unit);
            if (IsNoChanges(unit, hUnit)) return;
            AddAddresses(unit, data);
            var localUnits = _dbContext.LocalUnits.Where(x => data.LocalUnits.Contains(x.RegId));
            foreach (var localUnit in localUnits)
            {
                unit.LocalUnits.Add(localUnit);
            }
            var legalUnits = _dbContext.LegalUnits.Where(x => data.LegalUnits.Contains(x.RegId));
            foreach (var legalUnit in legalUnits)
            {
                unit.LegalUnits.Add(legalUnit);
            }
>>>>>>> 046310c2

        public void EditLocalUnit(LocalUnitEditM data, string userId)
        {
            EditContext<LocalUnit, LocalUnitEditM>(data, v => v.RegId.Value, userId, null);
        }

        public void EditEnterpiseUnit(EnterpriseUnitEditM data, string userId)
        {
            EditContext<EnterpriseUnit, EnterpriseUnitEditM>(data, m => m.RegId.Value, userId, unit =>
            {
                var localUnits = _dbContext.LocalUnits.Where(x => data.LocalUnits.Contains(x.RegId));
                foreach (var localUnit in localUnits)
                {
                    unit.LocalUnits.Add(localUnit);
                }
                var legalUnits = _dbContext.LegalUnits.Where(x => data.LegalUnits.Contains(x.RegId));
                foreach (var legalUnit in legalUnits)
                {
                    unit.LegalUnits.Add(legalUnit);
                }
            });
        }

        public void EditEnterpiseGroup(EnterpriseGroupEditM data)
        {
            var unit = (EnterpriseGroup) ValidateChanges<EnterpriseGroup>(data, data.RegId.Value);
            if (unit == null) throw new ArgumentNullException(nameof(unit));
            var hUnit = new EnterpriseGroup();
            Mapper.Map(unit, hUnit);
            Mapper.Map(data, unit);
            if (IsNoChanges(unit, hUnit)) return;
            AddAddresses(unit, data);
            _dbContext.EnterpriseGroups.Add((EnterpriseGroup) TrackHistory(unit, hUnit));
            var enterprises = _dbContext.EnterpriseUnits.Where(x => data.EnterpriseUnits.Contains(x.RegId));
            unit.EnterpriseUnits.Clear();
            foreach (var enterprise in enterprises)
            {
                unit.EnterpriseUnits.Add(enterprise);
            }
            unit.LegalUnits.Clear();
            var legalUnits = _dbContext.LegalUnits.Where(x => data.LegalUnits.Contains(x.RegId)).ToList();
            foreach (var legalUnit in legalUnits)
            {
                unit.LegalUnits.Add(legalUnit);
            }
            try
            {
                _dbContext.SaveChanges();
            }
            catch (Exception e)
            {
                throw new BadRequestException(nameof(Resource.UpdateEnterpriseGroupError), e);
            }
        }

        private void EditContext<TUnit, TModel>(TModel data, Func<TModel, int> idSelector, string userId,
            Action<TUnit> work) where TModel : StatUnitModelBase where TUnit : StatisticalUnit, new()
        {
            var unit = (TUnit) ValidateChanges<TUnit>(data, idSelector(data));
            var hUnit = new TUnit();
            Mapper.Map(unit, hUnit);
            Mapper.Map(data, unit);

            //Merge activities
            if (data.Activities != null)
            {
                var activities = new List<ActivityStatisticalUnit>();
                var srcActivities = unit.ActivitiesUnits.ToDictionary(v => v.ActivityId);
                foreach (var model in data.Activities)
                {
                    ActivityStatisticalUnit activityAndUnit = null;
                    if (model.Id.HasValue && srcActivities.TryGetValue(model.Id.Value, out activityAndUnit))
                    {
                        if (ObjectComparer.SequentialEquals(model, activityAndUnit.Activity))
                        {
                            activities.Add(activityAndUnit);
                            continue;
                        }
                    }
                    var newActivity = new Activity();
                    Mapper.Map(model, newActivity);
                    newActivity.UpdatedBy = userId;
                    activities.Add(new ActivityStatisticalUnit() {Activity = newActivity});
                }
                var activitiesUnits = unit.ActivitiesUnits;
                activitiesUnits.Clear();
                unit.ActivitiesUnits.AddRange(activities);
            }

            //External Mappings
            work?.Invoke(unit);

            if (IsNoChanges(unit, hUnit)) return;
            AddAddresses(unit, data);

            _dbContext.Set<TUnit>().Add((TUnit) TrackHistory(unit, hUnit));

            try
            {
                _dbContext.SaveChanges();
            }
            catch (Exception e)
            {
                //TODO: Processing Validation Errors
                throw new BadRequestException(nameof(Resource.SaveError), e);
            }
        }

        #endregion

        private void AddAddresses(IStatisticalUnit unit, IStatUnitM data)
        {
            if (data.Address != null && !data.Address.IsEmpty())
                unit.Address = GetAddress(data.Address);
            else unit.Address = null;
            if (data.ActualAddress != null && !data.ActualAddress.IsEmpty())
                unit.ActualAddress = data.ActualAddress.Equals(data.Address)
                    ? unit.Address
                    : GetAddress(data.ActualAddress);
            else unit.ActualAddress = null;
        }

        private Address GetAddress(AddressM data)
        {
            return _dbContext.Address.SingleOrDefault(a
                       => a.Id == data.Id &&
                          a.AddressDetails == data.AddressDetails &&
                          a.GpsCoordinates == data.GpsCoordinates &&
                          a.GeographicalCodes == data.GeographicalCodes) //Check unique fields only
                   ?? new Address()
                   {
                       AddressPart1 = data.AddressPart1,
                       AddressPart2 = data.AddressPart2,
                       AddressPart3 = data.AddressPart3,
                       AddressPart4 = data.AddressPart4,
                       AddressPart5 = data.AddressPart5,
                       AddressDetails = data.AddressDetails,
                       GeographicalCodes = data.GeographicalCodes,
                       GpsCoordinates = data.GpsCoordinates
                   };
        }

        private bool NameAddressIsUnique<T>(string name, AddressM address, AddressM actualAddress)
            where T : class, IStatisticalUnit
        {
            if (address == null) address = new AddressM();
            if (actualAddress == null) actualAddress = new AddressM();
            var units =
                _dbContext.Set<T>()
                    .Include(a => a.Address)
                    .Include(aa => aa.ActualAddress)
                    .Where(u => u.Name == name)
                    .ToList();
            return
                units.All(
                    unit =>
                        !address.Equals(unit.Address) && !actualAddress.Equals(unit.ActualAddress));
        }

        private IStatisticalUnit ValidateChanges<T>(IStatUnitM data, int regid)
            where T : class, IStatisticalUnit
        {
            var unit = GetNotDeletedStatisticalUnitByIdAndType(regid, StatisticalUnitsExtensions.GetStatUnitMappingType(typeof(T)));

            if (!unit.Name.Equals(data.Name) &&
                !NameAddressIsUnique<T>(data.Name, data.Address, data.ActualAddress))
                throw new BadRequestException(
                    $"{typeof(T).Name} {nameof(Resource.AddressExcistsInDataBaseForError)} {data.Name}", null);
            else if (data.Address != null && data.ActualAddress != null && !data.Address.Equals(unit.Address) &&
                     !data.ActualAddress.Equals(unit.ActualAddress) &&
                     !NameAddressIsUnique<T>(data.Name, data.Address, data.ActualAddress))
                throw new BadRequestException(
                    $"{typeof(T).Name} {nameof(Resource.AddressExcistsInDataBaseForError)} {data.Name}", null);
            else if (data.Address != null && !data.Address.Equals(unit.Address) &&
                     !NameAddressIsUnique<T>(data.Name, data.Address, null))
                throw new BadRequestException(
                    $"{typeof(T).Name} {nameof(Resource.AddressExcistsInDataBaseForError)} {data.Name}", null);
            else if (data.ActualAddress != null && !data.ActualAddress.Equals(unit.ActualAddress) &&
                     !NameAddressIsUnique<T>(data.Name, null, data.ActualAddress))
                throw new BadRequestException(
                    $"{typeof(T).Name} {nameof(Resource.AddressExcistsInDataBaseForError)} {data.Name}", null);

            return unit;
        }
        
        private bool IsNoChanges(IStatisticalUnit unit, IStatisticalUnit hUnit)
        {
            var unitType = unit.GetType();
            var propertyInfo = unitType.GetProperties();
            foreach (var property in propertyInfo)
            {
                var unitProperty = unitType.GetProperty(property.Name).GetValue(unit, null);
                var hUnitProperty = unitType.GetProperty(property.Name).GetValue(hUnit, null);
                if (!Equals(unitProperty, hUnitProperty)) return false;
            }
            var statUnit = unit as StatisticalUnit;
            if (statUnit != null)
            {
                var hstatUnit = (StatisticalUnit) hUnit;
                if (!hstatUnit.ActivitiesUnits.CompareWith(statUnit.ActivitiesUnits, v => v.ActivityId))
                {
                    return false;
                }
            }
            return true;
        }

        private IStatisticalUnit TrackHistory(IStatisticalUnit unit, IStatisticalUnit hUnit)
        {
            var timeStamp = DateTime.Now;
            unit.StartPeriod = timeStamp;
            hUnit.RegId = 0;
            hUnit.EndPeriod = timeStamp;
            hUnit.ParrentId = unit.RegId;
            return hUnit;
        }

        public IEnumerable<LookupVm> GetEnterpriseUnitsLookup() =>
            Mapper.Map<IEnumerable<LookupVm>>(_readCtx.EnterpriseUnits);

        public IEnumerable<LookupVm> GetEnterpriseGroupsLookup() =>
            Mapper.Map<IEnumerable<LookupVm>>(_readCtx.EnterpriseGroups);

        public IEnumerable<LookupVm> GetLegalUnitsLookup() =>
            Mapper.Map<IEnumerable<LookupVm>>(_readCtx.LegalUnits);

        public IEnumerable<LookupVm> GetLocallUnitsLookup() =>
            Mapper.Map<IEnumerable<LookupVm>>(_readCtx.LocalUnits);

        public StatUnitViewModel GetViewModel(int? id, StatUnitTypes type, string userId)
        {
            var item = id.HasValue
                ? GetNotDeletedStatisticalUnitByIdAndType(id.Value, type)
                : GetDefaultDomainForType(type);
            var creator = new StatUnitViewModelCreator();
            return (StatUnitViewModel)creator.Create(item, GetDataAccessAttrs(userId));
        }

        private IStatisticalUnit GetDefaultDomainForType(StatUnitTypes type)
        {
            switch (type)
            {
                case StatUnitTypes.LocalUnit:
                    return new LocalUnit();
                case StatUnitTypes.LegalUnit:
                    return new LegalUnit();
                case StatUnitTypes.EnterpriseUnit:
                    return new EnterpriseUnit();
                case StatUnitTypes.EnterpriseGroup:
                    return new EnterpriseGroup();
                default:
                    throw new ArgumentOutOfRangeException(nameof(type), type, null);
            }
        } 
    }
}<|MERGE_RESOLUTION|>--- conflicted
+++ resolved
@@ -1,4 +1,4 @@
-﻿using AutoMapper;
+using AutoMapper;
 using Microsoft.EntityFrameworkCore;
 using nscreg.Data;
 using nscreg.Data.Constants;
@@ -145,41 +145,25 @@
                 case StatUnitTypes.LocalUnit:
                 case StatUnitTypes.LegalUnit:
                     return _dbContext.StatisticalUnits
-<<<<<<< HEAD
                         .Include(v => v.ActivitiesUnits)
                         .ThenInclude(v => v.Activity)
                         .ThenInclude(v => v.ActivityRevxCategory)
-=======
-                        .Include(v => v.ActivitiesUnits).ThenInclude(v => v.Activity)
-                        .Include(v => v.Address)
-                        .Include(v => v.ActualAddress)
->>>>>>> 046310c2
                         .Where(x => !x.IsDeleted)
                         .First(x => x.RegId == id);
                 case StatUnitTypes.EnterpriseUnit:
                     return
                         _dbContext.EnterpriseUnits.Include(x => x.LocalUnits)
                             .Include(x => x.LegalUnits)
-<<<<<<< HEAD
                             .Include(v => v.ActivitiesUnits)
                             .ThenInclude(v => v.Activity)
                             .ThenInclude(v => v.ActivityRevxCategory)
-=======
-                            .Include(v => v.ActivitiesUnits).ThenInclude(v => v.Activity)
-                            .Include(v => v.Address)
-                            .Include(v => v.ActualAddress)
->>>>>>> 046310c2
                             .Where(x => !x.IsDeleted)
                             .First(x => x.RegId == id);
                 case StatUnitTypes.EnterpriseGroup:
                     return _dbContext.EnterpriseGroups
                         .Where(x => !x.IsDeleted)
-<<<<<<< HEAD
-                        .Include(x => x.EnterpriseUnits).First(x => x.RegId == id);
-=======
                         .Include(x => x.EnterpriseUnits)
                         .First(x => x.RegId == id);
->>>>>>> 046310c2
                 default:
                     throw new ArgumentOutOfRangeException(nameof(type), type, null);
             }
@@ -296,7 +280,6 @@
             }
         }
 
-<<<<<<< HEAD
         private void CreateContext<TUnit, TModel>(TModel data, string userId,
             Action<TUnit> work) where TModel : StatUnitModelBase where TUnit : StatisticalUnit, new()
         {
@@ -305,53 +288,6 @@
 
             if (!NameAddressIsUnique<TUnit>(data.Name, data.Address, data.ActualAddress))
                 throw new BadRequestException($"{nameof(Resource.AddressExcistsInDataBaseForError)} {data.Name}", null);
-=======
-        #endregion
-
-        #region EDIT
-
-        public void EditLegalUnit(LegalUnitEditM data, string userId)
-        {
-            var unit = (LegalUnit) ValidateChanges<LegalUnit>(data, data.RegId.Value);
-            var hUnit = new LegalUnit();
-            Mapper.Map(unit, hUnit);
-            Mapper.Map(data, unit);
-
-            var activities = new List<ActivityStatisticalUnit>();
-            var srcActivities = unit.ActivitiesUnits.ToDictionary(v => v.ActivityId);
-            if (data?.Activities != null)
-            {
-                foreach (var model in data.Activities)
-                {
-                    ActivityStatisticalUnit activityAndUnit = null;
-                    if (model.Id.HasValue && srcActivities.TryGetValue(model.Id.Value, out activityAndUnit))
-                    {
-                        if (ObjectComparer.SequentialEquals(model, activityAndUnit.Activity))
-                        {
-                            activities.Add(activityAndUnit);
-                            continue;
-                        }
-                    }
-                    var newActivity = new Activity();
-                    Mapper.Map(model, newActivity);
-                    if (activityAndUnit != null)
-                    {
-                        newActivity.IdDate = activityAndUnit.Activity.IdDate;
-                    }
-                    newActivity.UpdatedBy = userId;
-                    activities.Add(new ActivityStatisticalUnit() { Activity = newActivity });
-                }
-            }
-            var activitiesUnits = unit.ActivitiesUnits;
-            activitiesUnits.Clear();
-            unit.ActivitiesUnits.AddRange(activities);
-
-
-            if (IsNoChanges(unit, hUnit)) return;
-            AddAddresses(unit, data);
-
-            _dbContext.LegalUnits.Add((LegalUnit) TrackHistory(unit, hUnit));
->>>>>>> 046310c2
 
             if (data.Activities != null)
             {
@@ -365,19 +301,7 @@
                 ));
             }
 
-<<<<<<< HEAD
             work?.Invoke(unit);
-=======
-        public void EditLocalUnit(LocalUnitEditM data)
-        {
-            var unit = (LocalUnit) ValidateChanges<LocalUnit>(data, data.RegId.Value);
-            if (unit == null) throw new ArgumentNullException(nameof(unit));
-            var hUnit = new LocalUnit();
-            Mapper.Map(unit, hUnit);
-            Mapper.Map(data, unit);
-            if (IsNoChanges(unit, hUnit)) return;
-            AddAddresses(unit, data);
->>>>>>> 046310c2
 
             _dbContext.Set<TUnit>().Add(unit);
 
@@ -397,28 +321,8 @@
 
         public void EditLegalUnit(LegalUnitEditM data, string userId)
         {
-<<<<<<< HEAD
             EditContext<LegalUnit, LegalUnitEditM>(data, m => m.RegId.Value, userId, null);
         }
-=======
-            var unit = (EnterpriseUnit) ValidateChanges<EnterpriseUnit>(data, data.RegId.Value);
-            if (unit == null) throw new ArgumentNullException(nameof(unit));
-            var hUnit = new EnterpriseUnit();
-            Mapper.Map(unit, hUnit);
-            Mapper.Map(data, unit);
-            if (IsNoChanges(unit, hUnit)) return;
-            AddAddresses(unit, data);
-            var localUnits = _dbContext.LocalUnits.Where(x => data.LocalUnits.Contains(x.RegId));
-            foreach (var localUnit in localUnits)
-            {
-                unit.LocalUnits.Add(localUnit);
-            }
-            var legalUnits = _dbContext.LegalUnits.Where(x => data.LegalUnits.Contains(x.RegId));
-            foreach (var legalUnit in legalUnits)
-            {
-                unit.LegalUnits.Add(legalUnit);
-            }
->>>>>>> 046310c2
 
         public void EditLocalUnit(LocalUnitEditM data, string userId)
         {
