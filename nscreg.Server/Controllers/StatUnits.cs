﻿using System.Linq;
using Microsoft.AspNetCore.Mvc;
using nscreg.Data;
using nscreg.Data.Constants;
using System.Threading.Tasks;
using nscreg.Data.Entities;
using nscreg.Server.Common.Models;
using nscreg.Server.Common.Models.StatUnits;
using nscreg.Server.Common.Models.StatUnits.Create;
using nscreg.Server.Common.Models.StatUnits.Edit;
using nscreg.Server.Common.Services;
using nscreg.Server.Common.Services.StatUnit;
using nscreg.Server.Core;
using nscreg.Server.Core.Authorize;

namespace nscreg.Server.Controllers
{
    [Route("api/[controller]")]
    public class StatUnitsController : Controller
    {
        private readonly SearchService _searchService;
        private readonly ViewService _viewService;
        private readonly CreateService _createService;
        private readonly EditService _editService;
        private readonly DeleteService _deleteService;
        private readonly LookupService _lookupService;
        private readonly HistoryService _historyService;
        private readonly AnalyzeService _analyzeService;

        public StatUnitsController(NSCRegDbContext context)
        {
            _searchService = new SearchService(context);
            _viewService = new ViewService(context);
            _createService = new CreateService(context);
            _editService = new EditService(context);
            _deleteService = new DeleteService(context);
            _lookupService = new LookupService(context);
            _historyService = new HistoryService(context);
            _analyzeService = new AnalyzeService(context);
        }

        [HttpGet("[action]/{id}")]
        public async Task<IActionResult> GetById(int id) => Ok(await _viewService.GetById(id));

        [HttpGet]
        [SystemFunction(SystemFunctions.StatUnitView)]
        public async Task<IActionResult> Search([FromQuery] SearchQueryM query)
            => Ok(await _searchService.Search(query, User.GetUserId()));

        [HttpGet("[action]")]
        [SystemFunction(SystemFunctions.StatUnitView, SystemFunctions.LinksView)]
        public async Task<IActionResult> SearchByStatId(string code)
            => Ok(await _searchService.Search(code));

        [HttpGet("[action]")]
        [SystemFunction(SystemFunctions.StatUnitView)]
        public async Task<IActionResult> SearchByStatName(string wildcard)
            => Ok(await _searchService.SearchByName(wildcard));

        [HttpGet("[action]")]
        [SystemFunction(SystemFunctions.StatUnitView)]
        public async Task<IActionResult> GetOrgLinksTree(int id)
            => Ok(await _viewService.GetOrgLinksTree(id));

        [HttpGet("[action]/{type}/{id}")]
        [SystemFunction(SystemFunctions.StatUnitView)]
        public async Task<IActionResult> History(StatUnitTypes type, int id)
            => Ok(await _historyService.ShowHistoryAsync(type, id));

        [HttpGet("[action]/{type}/{id}")]
        [SystemFunction(SystemFunctions.StatUnitView)]
        public async Task<IActionResult> HistoryDetails(StatUnitTypes type, int id)
            => Ok(await _historyService.ShowHistoryDetailsAsync(type, id, User.GetUserId()));

        [HttpGet("[action]/{type}")]
        [SystemFunction(SystemFunctions.StatUnitView)]
        public async Task<IActionResult> GetStatUnits(StatUnitTypes type)
            => Ok(await _lookupService.GetStatUnitsLookupByType(type));

        [HttpGet("[action]/{type}")]
        [SystemFunction(SystemFunctions.StatUnitCreate)]
        public async Task<IActionResult> GetNewEntity(StatUnitTypes type)
            => Ok(await _viewService.GetViewModel(null, type, User.GetUserId()));

        [HttpGet("[action]/{type}/{id}")]
        [SystemFunction(SystemFunctions.StatUnitView)]
        public async Task<IActionResult> GetUnitById(StatUnitTypes type, int id)
            => Ok(await _viewService.GetViewModel(id, type, User.GetUserId()));

        [HttpGet("{type:int}/{id}")]
        [SystemFunction(SystemFunctions.StatUnitView)]
        public async Task<IActionResult> GetEntityById(StatUnitTypes type, int id)
            => Ok(await _viewService.GetUnitByIdAndType(id, type, User.GetUserId(), true));

        [HttpDelete("{type}/{id}")]
        [SystemFunction(SystemFunctions.StatUnitDelete)]
        public IActionResult Delete(StatUnitTypes type, int id)
        {
            _deleteService.DeleteUndelete(type, id, true, User.GetUserId());
            return NoContent();
        }

        [HttpPost(nameof(LegalUnit))]
        [SystemFunction(SystemFunctions.StatUnitCreate)]
        public async Task<IActionResult> CreateLegalUnit([FromBody] LegalUnitCreateM data)
        {
            var result = await _createService.CreateLegalUnit(data, User.GetUserId());
            return result == null ? (IActionResult)NoContent() : BadRequest(result);
        }

        [HttpPost(nameof(LocalUnit))]
        [SystemFunction(SystemFunctions.StatUnitCreate)]
        public async Task<IActionResult> CreateLocalUnit([FromBody] LocalUnitCreateM data)
        {
            var result = await _createService.CreateLocalUnit(data, User.GetUserId());
            return result == null ? (IActionResult)NoContent() : BadRequest(result);
        }

        [HttpPost(nameof(EnterpriseUnit))]
        [SystemFunction(SystemFunctions.StatUnitCreate)]
        public async Task<IActionResult> CreateEnterpriseUnit([FromBody] EnterpriseUnitCreateM data)
        {
            var result = await _createService.CreateEnterpriseUnit(data, User.GetUserId());
            return result == null ? (IActionResult)NoContent() : BadRequest(result);
        }

        [HttpPost(nameof(EnterpriseGroup))]
        [SystemFunction(SystemFunctions.StatUnitCreate)]
        public async Task<IActionResult> CreateEnterpriseGroup([FromBody] EnterpriseGroupCreateM data)
        {
            var result = await _createService.CreateEnterpriseGroup(data, User.GetUserId());
            return result == null ? (IActionResult)NoContent() : BadRequest(result);
        }

        [HttpPut(nameof(LegalUnit))]
        [SystemFunction(SystemFunctions.StatUnitEdit)]
        public async Task<IActionResult> EditLegalUnit([FromBody] LegalUnitEditM data)
        {
            var result = await _editService.EditLegalUnit(data, User.GetUserId());
            return result == null ? (IActionResult) NoContent() : BadRequest(result);
        }

        [HttpPut(nameof(LocalUnit))]
        [SystemFunction(SystemFunctions.StatUnitEdit)]
        public async Task<IActionResult> EditLocalUnit([FromBody] LocalUnitEditM data)
        {
            var result = await _editService.EditLocalUnit(data, User.GetUserId());
            return result == null ? (IActionResult)NoContent() : BadRequest(result);
        }

        [HttpPut(nameof(EnterpriseUnit))]
        [SystemFunction(SystemFunctions.StatUnitEdit)]
        public async Task<IActionResult> EditEnterpriseUnit([FromBody] EnterpriseUnitEditM data)
        {
            var result = await _editService.EditEnterpriseUnit(data, User.GetUserId());
            return result == null ? (IActionResult)NoContent() : BadRequest(result);
        }

        [HttpPut(nameof(EnterpriseGroup))]
        [SystemFunction(SystemFunctions.StatUnitEdit)]
        public async Task<IActionResult> EditEnterpriseGroup([FromBody] EnterpriseGroupEditM data)
        {
            var result = await _editService.EditEnterpriseGroup(data, User.GetUserId());
            return result == null ? (IActionResult)NoContent() : BadRequest(result);
        }

        [HttpGet("[action]")]
        [SystemFunction(SystemFunctions.StatUnitView)]
<<<<<<< HEAD
        public async Task<IActionResult> AnalyzeRegister([FromQuery] PaginatedQueryM model)
            => Ok(await _analyzeService.GetInconsistentRecordsAsync(model));
=======
        public IActionResult AnalyzeRegister([FromQuery] PaginationModel model)
            => Ok(_analyzeService.GetInconsistentRecords(model, 6));

>>>>>>> 4f8ba8e2

        [HttpGet("[action]/{type}/{id}")]
        [SystemFunction(SystemFunctions.StatUnitView)]
        public async Task<IActionResult> GetCountryName(StatUnitTypes type, int id)
            => Ok(await _viewService.GetCountryNameByCountryId(id, type));
    }
}<|MERGE_RESOLUTION|>--- conflicted
+++ resolved
@@ -166,14 +166,8 @@
 
         [HttpGet("[action]")]
         [SystemFunction(SystemFunctions.StatUnitView)]
-<<<<<<< HEAD
-        public async Task<IActionResult> AnalyzeRegister([FromQuery] PaginatedQueryM model)
-            => Ok(await _analyzeService.GetInconsistentRecordsAsync(model));
-=======
-        public IActionResult AnalyzeRegister([FromQuery] PaginationModel model)
+        public IActionResult AnalyzeRegister([FromQuery] PaginatedQueryM model)
             => Ok(_analyzeService.GetInconsistentRecords(model, 6));
-
->>>>>>> 4f8ba8e2
 
         [HttpGet("[action]/{type}/{id}")]
         [SystemFunction(SystemFunctions.StatUnitView)]
