--- conflicted
+++ resolved
@@ -2,11 +2,7 @@
 using nscreg.Data;
 using nscreg.Server.Services;
 using nscreg.Server.Models.StatisticalUnit;
-<<<<<<< HEAD
-using nscreg.Data.Enums;
-=======
-using nscreg.Utilities;
->>>>>>> d67b8f39
+using nscreg.Data.Constants;
 
 namespace nscreg.Server.Controllers
 {
@@ -14,20 +10,12 @@
     public class StatUnitsController : Controller
     {
         private readonly NSCRegDbContext _context;
-<<<<<<< HEAD
-        private StatisticalUnitServices unitServices;
-=======
         private readonly StatUnitService _unitServices;
->>>>>>> d67b8f39
 
         public StatUnitsController(NSCRegDbContext context)
         {
             _context = context;
-<<<<<<< HEAD
-            unitServices = new StatisticalUnitServices(context);
-=======
             _unitServices = new StatUnitService(context);
->>>>>>> d67b8f39
         }
 
         [HttpGet]
@@ -36,63 +24,24 @@
             => Ok(StatisticalUnitsListVm.Create(_context, page, pageSize, showAll));
 
         [HttpGet("{id}")]
-        public IActionResult GetEntityById(StatisticalUnitTypes unitType, int id)
+        public IActionResult GetEntityById(StatUnitTypes unitType, int id)
         {
-<<<<<<< HEAD
-            var unit = unitServices.GetUnitById(unitType, id);
+            var unit = _unitServices.GetUnitById(unitType, id);
             return Ok(unit);
-=======
-            try
-            {
-                var unit = _unitServices.GetUnitById(unitType, id);
-
-                return Ok(unit);
-            }
-            catch (MyNotFoundException)
-            {
-                return NotFound();
-            }
->>>>>>> d67b8f39
         }
 
         [HttpDelete("{id}")]
-        public IActionResult Delete(StatisticalUnitTypes unitType, int id)
+        public IActionResult Delete(StatUnitTypes unitType, int id)
         {
-<<<<<<< HEAD
-            unitServices.DeleteUndelete(unitType, id, true);
+            _unitServices.DeleteUndelete(unitType, id, true);
             return NoContent();
         }
 
         [HttpPut("{id}/[action]")]
-        public IActionResult UnDelete(StatisticalUnitTypes unitType, int id)
+        public IActionResult UnDelete(StatUnitTypes unitType, int id)
         {
-            unitServices.DeleteUndelete(unitType, id, false);
+            _unitServices.DeleteUndelete(unitType, id, false);
             return NoContent();
-        }
-=======
-            try
-            {
-                _unitServices.DeleteUndelete(unitType, id, true);
-                return NoContent();
-            }
-            catch (MyNotFoundException ex)
-            {
-                return BadRequest(new {message = ex});
-            }
-        }
-
-        [HttpPut("{id}/[action]")]
-        public IActionResult UnDelete(int unitType, int id)
-        {
-            try
-            {
-                _unitServices.DeleteUndelete(unitType, id, false);
-                return NoContent();
-            }
-            catch (MyNotFoundException ex)
-            {
-                return BadRequest(new {message = ex});
-            }
         }
 
         [HttpPost("LegalUnit")]
@@ -100,15 +49,8 @@
         {
             if (!ModelState.IsValid)
                 return BadRequest(ModelState);
-            try
-            {
-                _unitServices.CreateLegalUnit(data);
-                return Ok();
-            }
-            catch (StatisticalUnitCreateException e)
-            {
-                return BadRequest(new {e.Message});
-            }
+            _unitServices.CreateLegalUnit(data);
+            return Ok();
         }
 
         [HttpPost("LocalUnit")]
@@ -116,15 +58,8 @@
         {
             if (!ModelState.IsValid)
                 return BadRequest(ModelState);
-            try
-            {
-                _unitServices.CreateLocalUnit(data);
-                return Ok();
-            }
-            catch (StatisticalUnitCreateException e)
-            {
-                return BadRequest(new {e.Message});
-            }
+            _unitServices.CreateLocalUnit(data);
+            return Ok();
         }
 
         [HttpPost("EnterpriseUnit")]
@@ -132,15 +67,8 @@
         {
             if (!ModelState.IsValid)
                 return BadRequest(ModelState);
-            try
-            {
-                _unitServices.CreateEnterpriseUnit(data);
-                return Ok();
-            }
-            catch (StatisticalUnitCreateException e)
-            {
-                return BadRequest(new {e.Message});
-            }
+            _unitServices.CreateEnterpriseUnit(data);
+            return Ok();
         }
 
         [HttpPost("EnterpriseGroup")]
@@ -148,17 +76,8 @@
         {
             if (!ModelState.IsValid)
                 return BadRequest(ModelState);
-            try
-            {
-                _unitServices.CreateEnterpriseGroupUnit(data);
-                return Ok();
-            }
-            catch (StatisticalUnitCreateException e)
-            {
-                return BadRequest(new {e.Message});
-            }
+            _unitServices.CreateEnterpriseGroupUnit(data);
+            return Ok();
         }
-
->>>>>>> d67b8f39
     }
 }