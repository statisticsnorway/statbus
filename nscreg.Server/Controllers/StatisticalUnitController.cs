﻿using System.Globalization;
using System.Threading.Tasks;
using Microsoft.AspNetCore.Mvc;
using nscreg.Data;
using System.Linq;
using nscreg.Server.Services;
<<<<<<< HEAD
=======
using nscreg.Server.Models.StatisticalUnit;
using nscreg.Data.Entities;
>>>>>>> 226f8f2f
using nscreg.Utilities;

namespace nscreg.Server.Controllers
{
    [Route("api/[controller]")]
    public class StatisticalUnitController : Controller
    {
        private readonly NSCRegDbContext _context;
        private StatisticalUnitServices unitServices = new StatisticalUnitServices();

        public StatisticalUnitController(NSCRegDbContext context)
        {
            _context = context;
        }

        public StatisticalUnitController(NSCRegDbContext context)
        {
            _context = context;
        }

        [HttpDelete("{id}")]
        public IActionResult Delete(int unitType, int id)
        {
            try
            {
                unitServices.Delete(_context, unitType, id);
                return (IActionResult)NoContent();
            }
            catch (UnitNotFoundException ex)
            {
<<<<<<< HEAD
                return BadRequest(new { message = ex });
=======
                return (IActionResult)NoContent();
>>>>>>> 226f8f2f
            }
        }

        [HttpPost]
        public IActionResult Create([FromBody] StatisticalUnitSubmitM data)
        {
            if (!ModelState.IsValid)
                return BadRequest(ModelState);
            try
            {
                new StatisticalUnitServices().Create(_context, data);
                return Ok();
            }
            catch (StatisticalUnitCreateException e)
            {
                return BadRequest(new {e.Message});
            }
        }

    }
}<|MERGE_RESOLUTION|>--- conflicted
+++ resolved
@@ -4,11 +4,8 @@
 using nscreg.Data;
 using System.Linq;
 using nscreg.Server.Services;
-<<<<<<< HEAD
-=======
 using nscreg.Server.Models.StatisticalUnit;
 using nscreg.Data.Entities;
->>>>>>> 226f8f2f
 using nscreg.Utilities;
 
 namespace nscreg.Server.Controllers
@@ -17,12 +14,6 @@
     public class StatisticalUnitController : Controller
     {
         private readonly NSCRegDbContext _context;
-        private StatisticalUnitServices unitServices = new StatisticalUnitServices();
-
-        public StatisticalUnitController(NSCRegDbContext context)
-        {
-            _context = context;
-        }
 
         public StatisticalUnitController(NSCRegDbContext context)
         {
@@ -39,11 +30,7 @@
             }
             catch (UnitNotFoundException ex)
             {
-<<<<<<< HEAD
                 return BadRequest(new { message = ex });
-=======
-                return (IActionResult)NoContent();
->>>>>>> 226f8f2f
             }
         }
 
