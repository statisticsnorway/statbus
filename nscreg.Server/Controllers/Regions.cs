--- conflicted
+++ resolved
@@ -8,12 +8,6 @@
 using nscreg.Server.Common.Models.Regions;
 using nscreg.Server.Common.Services;
 using nscreg.Server.Core.Authorize;
-<<<<<<< HEAD
-=======
-using nscreg.Server.Common.Models;
-using nscreg.Server.Common.Models.Regions;
-using nscreg.Server.Common.Services;
->>>>>>> b3b295ff
 
 namespace nscreg.Server.Controllers
 {
@@ -69,15 +63,9 @@
         [HttpGet("[action]")]
         public async Task<IActionResult> Search(string wildcard, int limit = 10)
             => Ok(await _regionsService.ListAsync(x =>
-<<<<<<< HEAD
-            x.Code.Contains(wildcard) ||
-            x.Name.Contains(wildcard) ||
-            x.AdminstrativeCenter.Contains(wildcard),
-=======
                     x.Code.Contains(wildcard) ||
                     x.Name.ToLower().Contains(wildcard.ToLower()) ||
-                    x.AdminstrativeCenter.ToLower().Contains(wildcard.ToLower()),
->>>>>>> b3b295ff
+            x.AdminstrativeCenter.Contains(wildcard),
                 limit));
 
         [HttpGet("{code}")]
