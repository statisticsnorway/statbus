--- conflicted
+++ resolved
@@ -1,13 +1,5 @@
-<<<<<<< HEAD
-﻿{
-  "ConnectionStrings": {
-    "DefaultConnection": "Server=localhost;Port=5432;Database=nscreg;User Id=postgres;Password=123qwe"
-  },
-  "UseInMemoryDatabase": false
-=======
 {
   "ConnectionSettings": {
     "ConnectionString": "Server=localhost;Port=5432;Database=nscreg;User Id=postgres;Password=1234!@QW"
   }
->>>>>>> efcc2fd1
 }