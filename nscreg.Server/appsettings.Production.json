--- conflicted
+++ resolved
@@ -1,13 +1,5 @@
-<<<<<<< HEAD
-﻿{
+{
   "ConnectionSettings": {
     "ConnectionString": "Server=localhost;Port=5432;Database=nscreg;User Id=postgres;Password=1234!@QW"
   }
-=======
-{
-  "ConnectionStrings": {
-    "DefaultConnection": "Server=localhost;Port=5432;Database=nscreg;User Id=postgres;Password=123qwe"
-  },
-  "UseInMemoryDatabase": "false"
->>>>>>> 59460ec6
 }