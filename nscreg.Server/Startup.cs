﻿using Microsoft.AspNetCore.Authentication.Cookies;
using Microsoft.AspNetCore.Authorization;
using Microsoft.AspNetCore.Builder;
using Microsoft.AspNetCore.Hosting;
using Microsoft.AspNetCore.Http;
using Microsoft.AspNetCore.Identity;
using Microsoft.AspNetCore.Mvc.Authorization;
using Microsoft.EntityFrameworkCore;
using Microsoft.Extensions.Configuration;
using Microsoft.Extensions.DependencyInjection;
using Microsoft.Extensions.Logging;
using Newtonsoft.Json.Serialization;
using nscreg.Data;
using nscreg.Data.Entities;
using nscreg.Server.Core;
using System;
using System.IO;
using System.Threading.Tasks;
// ReSharper disable UnusedMember.Global

namespace nscreg.Server
{
    public class Startup
    {
        private IConfiguration Configuration { get; }

        public Startup(IHostingEnvironment env)
        {
            var builder = new ConfigurationBuilder()
                .SetBasePath(env.ContentRootPath)
                .AddJsonFile("appSettings.json", true, true)
                .AddJsonFile($"appSettings.{env.EnvironmentName}.json", true)
                .AddEnvironmentVariables();

            if (env.IsDevelopment()) builder.AddUserSecrets();

            Configuration = builder.Build();
        }

        public void ConfigureServices(IServiceCollection services)
        {
            services.AddAntiforgery(options => options.CookieName = options.HeaderName = "X-XSRF-TOKEN");
            services.AddDbContext<NSCRegDbContext>(op =>
<<<<<<< HEAD
                op.UseNpgsql(Configuration.GetConnectionString("DefaultConnection")));
                //op.UseInMemoryDatabase());
=======
            {
                bool flagValue;
                bool.TryParse(Configuration["UseInMemoryDatabase"], out flagValue);
                if (flagValue) op.UseInMemoryDatabase();
                else op.UseNpgsql(Configuration.GetConnectionString("DefaultConnection"));
            });
>>>>>>> 86088972

            services.AddIdentity<User, Role>(ConfigureIdentity)
                .AddEntityFrameworkStores<NSCRegDbContext>()
                .AddUserStore<CustomUserStore>()
                .AddRoleStore<CustomRoleStore>()
                .AddDefaultTokenProviders();

            services.AddMvcCore(op =>
            {
                op.Filters.Add(new AuthorizeFilter(
                    new AuthorizationPolicyBuilder().RequireAuthenticatedUser().Build()));
            })
                .AddAuthorization()
                .AddJsonFormatters(op =>
                    op.ContractResolver = new CamelCasePropertyNamesContractResolver())
                .AddRazorViewEngine()
                .AddViews();

            // Repositories config ⬇️
            // services.AddScoped<I,T>();
        }

        public void Configure(IApplicationBuilder app, IHostingEnvironment env, ILoggerFactory loggerFactory)
        {
            loggerFactory.AddConsole(Configuration.GetSection("Logging"))
                .AddDebug();

            app.UseStaticFiles();

            if (env.IsDevelopment()) app.UseDeveloperExceptionPage();
            else app.UseExceptionHandler(builder =>
            {
                builder.Run(
                    async ctx =>
                    {
                        ctx.Response.StatusCode = 500;
                        // TODO: get exception message
                        //var err = ctx.Features.Get<MYEXCEPTIONTYPE>();
                        await ctx.Response.WriteAsync("oops").ConfigureAwait(false);
                    });
            });

            app.UseIdentity()
                .UseMvc(routes =>
                    routes.MapRoute("default", "{*url}", new { controller = "Home", action = "Index" }));

            if (env.IsDevelopment())
                NSCRegDbInitializer.Seed(
                    app.ApplicationServices.GetService<NSCRegDbContext>(),
                    app.ApplicationServices.GetService<UserManager<User>>());
        }

        public static void Main()
        {
            new WebHostBuilder()
                .UseKestrel()
                .UseContentRoot(Directory.GetCurrentDirectory())
                .UseIISIntegration()
                .UseStartup<Startup>()
                .Build()
                .Run();
        }

        private Action<IdentityOptions> ConfigureIdentity = op =>
        {
            // password settings
            op.Password.RequiredLength = 6;
            op.Password.RequireDigit = false;
            op.Password.RequireNonAlphanumeric = false;
            op.Password.RequireLowercase = false;
            op.Password.RequireUppercase = false;
            // auth settings
            op.Cookies.ApplicationCookie.ExpireTimeSpan = TimeSpan.FromDays(7);
            op.Cookies.ApplicationCookie.LoginPath = "/account/login";
            op.Cookies.ApplicationCookie.LogoutPath = "/account/logout";
            op.Cookies.ApplicationCookie.Events = new CookieAuthenticationEvents
            {
                OnRedirectToLogin = ctx =>
                {
                    if (ctx.Request.Path.StartsWithSegments("/api") && ctx.Response.StatusCode == 200)
                        ctx.Response.StatusCode = 401;
                    else
                        ctx.Response.Redirect(ctx.RedirectUri);
                    return Task.FromResult(0);
                }
            };
        };
    }
}<|MERGE_RESOLUTION|>--- conflicted
+++ resolved
@@ -41,17 +41,12 @@
         {
             services.AddAntiforgery(options => options.CookieName = options.HeaderName = "X-XSRF-TOKEN");
             services.AddDbContext<NSCRegDbContext>(op =>
-<<<<<<< HEAD
-                op.UseNpgsql(Configuration.GetConnectionString("DefaultConnection")));
-                //op.UseInMemoryDatabase());
-=======
             {
                 bool flagValue;
                 bool.TryParse(Configuration["UseInMemoryDatabase"], out flagValue);
                 if (flagValue) op.UseInMemoryDatabase();
                 else op.UseNpgsql(Configuration.GetConnectionString("DefaultConnection"));
             });
->>>>>>> 86088972
 
             services.AddIdentity<User, Role>(ConfigureIdentity)
                 .AddEntityFrameworkStores<NSCRegDbContext>()
