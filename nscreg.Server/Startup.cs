--- conflicted
+++ resolved
@@ -11,11 +11,7 @@
 using Newtonsoft.Json.Serialization;
 using nscreg.Data;
 using nscreg.Data.Entities;
-<<<<<<< HEAD
 using nscreg.Utilities;
-=======
-using nscreg.Server.Core;
->>>>>>> 57bbc5b9
 using System;
 using System.IO;
 using System.Threading.Tasks;
@@ -84,23 +80,8 @@
 
             app.UseStaticFiles();
 
-<<<<<<< HEAD
             if (env.IsDevelopment())
                 SeedData(db, userManager);
-=======
-            if (env.IsDevelopment()) app.UseDeveloperExceptionPage();
-            else app.UseExceptionHandler(builder =>
-            {
-                builder.Run(
-                    async ctx =>
-                    {
-                        ctx.Response.StatusCode = 500;
-                        // TODO: get exception message
-                        //var err = ctx.Features.Get<MYEXCEPTIONTYPE>();
-                        await ctx.Response.WriteAsync("oops").ConfigureAwait(false);
-                    });
-            });
->>>>>>> 57bbc5b9
 
             app.UseIdentity()
                 .UseMvc(routes =>
@@ -147,5 +128,36 @@
                 }
             };
         };
+
+        private void SeedData(NSCRegDbContext db, UserManager<User> userManager)
+        {
+            if (db.Roles.Any()) return;
+            var role = new Role
+            {
+                Name = DefaultRoleNames.SystemAdministrator,
+                Description = "System administrator role",
+                NormalizedName = DefaultRoleNames.SystemAdministrator.ToUpper(),
+                AccessToSystemFunctionsArray = new[] { (int)SystemFunction.AddUser },
+                StandardDataAccessArray = new[] { 1, 2 },
+            };
+            db.Roles.Add(role);
+            db.SaveChanges();
+            var user = new User
+            {
+                Login = "admin",
+                Name = "adminName",
+                PhoneNumber = "555123456",
+                Email = "admin@email.xyz",
+                Status = UserStatuses.Active,
+                Description = "System administrator account",
+                NormalizedUserName = "admin".ToUpper(),
+                DataAccessArray = new[] { 1, 2 },
+            };
+            var createResult = userManager.CreateAsync(user, "123qwe").Result;
+            if (!createResult.Succeeded)
+                throw new Exception($"Error while creating admin user.{createResult.Errors.Select(err => $" {err.Code} {err.Description}")}");
+            db.UserRoles.Add(new IdentityUserRole<string> { UserId = user.Id, RoleId = role.Id });
+            db.SaveChanges();
+        }
     }
 }