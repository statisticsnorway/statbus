{
  "main": {
<<<<<<< HEAD
    "js": "/dist/main.js?bc07fd25aa0c1f4df957"
=======
    "js": "/dist/main.js?5ad5e81b4dbb0cfec4dc"
>>>>>>> 0485303b
  }
}<|MERGE_RESOLUTION|>--- conflicted
+++ resolved
@@ -1,9 +1,5 @@
 {
   "main": {
-<<<<<<< HEAD
-    "js": "/dist/main.js?bc07fd25aa0c1f4df957"
-=======
     "js": "/dist/main.js?5ad5e81b4dbb0cfec4dc"
->>>>>>> 0485303b
   }
 }