{
  "main": {
<<<<<<< HEAD
    "js": "/dist/main.js?eef9caf8d915b55aac20"
=======
    "js": "/dist/main.js?209d83e9ea10cec3036b"
>>>>>>> 9d3c1596
  }
}<|MERGE_RESOLUTION|>--- conflicted
+++ resolved
@@ -1,9 +1,5 @@
 {
   "main": {
-<<<<<<< HEAD
-    "js": "/dist/main.js?eef9caf8d915b55aac20"
-=======
     "js": "/dist/main.js?209d83e9ea10cec3036b"
->>>>>>> 9d3c1596
   }
 }