--- conflicted
+++ resolved
@@ -1,9 +1,5 @@
 {
   "main": {
-<<<<<<< HEAD
-    "js": "/dist/main.js?485731754edc7ea65c43"
-=======
     "js": "/dist/main.e9ce2babbb98d9b16188.js"
->>>>>>> 171ced2a
   }
 }