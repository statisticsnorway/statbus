--- conflicted
+++ resolved
@@ -1,9 +1,5 @@
 {
   "main": {
-<<<<<<< HEAD
-    "js": "/dist/main.9528b8890c11d409cd4e.js"
-=======
-    "js": "/dist/main.js?9900314f3b2ae733e728"
->>>>>>> a3f6e4a3
+    "js": "/dist/main.js?4d3a7c4f5f7c3f49c5af"
   }
 }