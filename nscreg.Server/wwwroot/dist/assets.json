--- conflicted
+++ resolved
@@ -1,9 +1,5 @@
 {
   "main": {
-<<<<<<< HEAD
-    "js": "/dist/main.js?091dc33e41901fddb06b"
-=======
     "js": "/dist/main.js?e822721235232420b31b"
->>>>>>> e38e3a5d
   }
 }