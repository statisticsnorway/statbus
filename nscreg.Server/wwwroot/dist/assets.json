--- conflicted
+++ resolved
@@ -1,9 +1,5 @@
 {
   "main": {
-<<<<<<< HEAD
-    "js": "/dist/main.430b3b5ad7b00f12120c.js"
-=======
     "js": "/dist/main.39310f080a2dc4342e8f.js"
->>>>>>> f74aed34
   }
 }