--- conflicted
+++ resolved
@@ -1,9 +1,5 @@
 {
   "main": {
-<<<<<<< HEAD
-    "js": "/dist/main.js?589ffd0e295f33ae64f8"
-=======
     "js": "/dist/main.1c91f632d2655e1d6b85.js"
->>>>>>> 73fe81f1
   }
 }