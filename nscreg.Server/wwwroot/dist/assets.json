{
  "main": {
<<<<<<< HEAD
    "js": "/dist/main.js?9606f31980a5c5cdeae8"
=======
    "js": "/dist/main.js?d929394688a85a082573"
>>>>>>> fdecd57f
  }
}<|MERGE_RESOLUTION|>--- conflicted
+++ resolved
@@ -1,9 +1,5 @@
 {
   "main": {
-<<<<<<< HEAD
-    "js": "/dist/main.js?9606f31980a5c5cdeae8"
-=======
     "js": "/dist/main.js?d929394688a85a082573"
->>>>>>> fdecd57f
   }
 }