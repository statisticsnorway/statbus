--- conflicted
+++ resolved
@@ -1,9 +1,5 @@
 {
   "main": {
-<<<<<<< HEAD
-    "js": "/dist/main.js?e003a1b650491f53f77a"
-=======
     "js": "/dist/main.js?21f481b59c1a4d388616"
->>>>>>> 9fc9250e
   }
 }