--- conflicted
+++ resolved
@@ -1,9 +1,5 @@
 {
   "main": {
-<<<<<<< HEAD
-    "js": "/dist/main.js?dbd75fd7fbddde3f6820"
-=======
     "js": "/dist/main.js?558e652d948fa4b7b219"
->>>>>>> 349d9b31
   }
 }