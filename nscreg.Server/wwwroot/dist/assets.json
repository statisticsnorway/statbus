--- conflicted
+++ resolved
@@ -1,9 +1,5 @@
 {
   "main": {
-<<<<<<< HEAD
-    "js": "/dist/main.js?947f8ee2983d3b9a841c"
-=======
     "js": "/dist/main.js?2f87cc7a9c8a7baab4c1"
->>>>>>> 8ecd7e39
   }
 }