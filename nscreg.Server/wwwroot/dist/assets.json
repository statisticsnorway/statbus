--- conflicted
+++ resolved
@@ -1,9 +1,5 @@
 {
   "main": {
-<<<<<<< HEAD
-    "js": "/dist/main.js?a30c9286284b8b4ebb97"
-=======
     "js": "/dist/main.js?94dc6f17f6bea7959f0b"
->>>>>>> e69b1c5d
   }
 }