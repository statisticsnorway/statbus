--- conflicted
+++ resolved
@@ -1,9 +1,5 @@
 {
   "main": {
-<<<<<<< HEAD
-    "js": "/dist/main.js?51c2089a282fa1d4b743"
-=======
     "js": "/dist/main.js?47cb2f6bbb3d19e98ea3"
->>>>>>> 93748a84
   }
 }