--- conflicted
+++ resolved
@@ -1,9 +1,5 @@
 {
   "main": {
-<<<<<<< HEAD
-    "js": "/dist/main.js?c4552da79ca1dc64fdce"
-=======
-    "js": "/dist/main.js?8b329907ddccc582dd14"
->>>>>>> 3805f619
+    "js": "/dist/main.js?47cb2f6bbb3d19e98ea3"
   }
 }