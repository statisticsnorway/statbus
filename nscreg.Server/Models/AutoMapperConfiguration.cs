<<<<<<< HEAD
﻿using System;
=======
using System;
>>>>>>> 046310c2
using System.Collections.Generic;
using System.Linq;
using AutoMapper;
using nscreg.Data.Entities;
using nscreg.Server.Models.Addresses;
using nscreg.Server.Models.Lookup;
<<<<<<< HEAD
=======
using nscreg.Server.Models.Soates;
>>>>>>> 046310c2
using nscreg.Server.Models.StatUnits;
using nscreg.Server.Models.StatUnits.Create;
using nscreg.Server.Models.StatUnits.Edit;

namespace nscreg.Server.Models
{
    public static class AutoMapperConfiguration
    {
        public static void Configure()
        {
            Mapper.Initialize(x => { x.AddProfile<AutoMapperProfile>(); });
        }
    }

    internal class AutoMapperProfile : Profile
    {
        public AutoMapperProfile()
        {
            CreateStatisticalUnitMap<LegalUnitCreateM, LegalUnit>();

            CreateStatisticalUnitMap<LocalUnitCreateM, LocalUnit>();

            CreateStatisticalUnitMap<EnterpriseUnitCreateM, EnterpriseUnit>()
                .ForMember(x => x.LegalUnits, opt => opt.Ignore())
                .ForMember(x => x.LocalUnits, opt => opt.Ignore());

<<<<<<< HEAD
=======
            CreateMap<Address, AddressM>().ReverseMap();

>>>>>>> 046310c2
            CreateMap<EnterpriseGroupCreateM, EnterpriseGroup>(MemberList.None)
                .ForMember(x => x.StartPeriod, x => x.UseValue(DateTime.Now))
                .ForMember(x => x.EndPeriod, x => x.UseValue(DateTime.MaxValue))
                .ForMember(x => x.RegIdDate, x => x.UseValue(DateTime.Now))
                .ForMember(x => x.Address, x => x.Ignore())
                .ForMember(x => x.ActualAddress, x => x.Ignore())
                .ForMember(x => x.EnterpriseUnits, opt => opt.Ignore())
                .ForMember(x => x.LegalUnits, opt => opt.Ignore());

            CreateMap<LegalUnitEditM, LegalUnit>()
                .ForMember(x => x.Address, x => x.Ignore())
                .ForMember(x => x.ActualAddress, x => x.Ignore())
                .ForMember(x => x.Activities, x => x.Ignore());
            CreateMap<LocalUnitEditM, LocalUnit>()
                .ForMember(x => x.Address, x => x.Ignore())
                .ForMember(x => x.ActualAddress, x => x.Ignore())
                .ForMember(x => x.Activities, x => x.Ignore());
            CreateMap<EnterpriseUnitEditM, EnterpriseUnit>()
                .ForMember(x => x.Address, x => x.Ignore())
                .ForMember(x => x.ActualAddress, x => x.Ignore())
                .ForMember(x => x.LocalUnits, opt => opt.Ignore())
                .ForMember(x => x.LegalUnits, opt => opt.Ignore())
                .ForMember(x => x.Activities, x => x.Ignore());
            CreateMap<EnterpriseGroupEditM, EnterpriseGroup>()
                .ForMember(x => x.Address, x => x.Ignore())
                .ForMember(x => x.ActualAddress, x => x.Ignore())
                .ForMember(x => x.EnterpriseUnits, opt => opt.Ignore())
                .ForMember(x => x.LegalUnits, opt => opt.Ignore());

            CreateMap<ActivityM, Activity>()
                .ForMember(x => x.Id, x => x.Ignore())
<<<<<<< HEAD
                .ForMember(x => x.UpdatedDate, x => x.UseValue(DateTime.Now));
=======
                .ForMember(x => x.IdDate, x => x.UseValue(DateTime.Now))
                .ForMember(x => x.UpdatedDate, x => x.UseValue(DateTime.Now));
            CreateMap<AddressModel, Address>().ReverseMap();
            CreateMap<SoateModel, Soate>().ReverseMap();
>>>>>>> 046310c2

            ConfigureLookups();
            HistoryMaping();
        }

        private void ConfigureLookups()
        {
            CreateMap<EnterpriseUnit, LookupVm>()
                .ForMember(x => x.Id, opt => opt.MapFrom(x => x.RegId))
                .ForMember(x => x.Name, opt => opt.MapFrom(x => x.Name));
            
            CreateMap<EnterpriseGroup, LookupVm>()
                .ForMember(x => x.Id, opt => opt.MapFrom(x => x.RegId))
                .ForMember(x => x.Name, opt => opt.MapFrom(x => x.Name));

            CreateMap<LocalUnit, LookupVm>()
                .ForMember(x => x.Id, opt => opt.MapFrom(x => x.RegId))
                .ForMember(x => x.Name, opt => opt.MapFrom(x => x.Name));

            CreateMap<LegalUnit, LookupVm>()
                .ForMember(x => x.Id, opt => opt.MapFrom(x => x.RegId))
                .ForMember(x => x.Name, opt => opt.MapFrom(x => x.Name));

        }

        private void HistoryMaping()
        {
            MapStatisticalUnit<LegalUnit>();
            MapStatisticalUnit<LocalUnit>();
            MapStatisticalUnit<EnterpriseUnit>();
            CreateMap<EnterpriseGroup, EnterpriseGroup>();
        }
        
        private void MapStatisticalUnit<T>() where T : StatisticalUnit
        {
            CreateMap<T, T>()
                .ForMember(v => v.Activities, v => v.Ignore())
                .ForMember(v => v.ActivitiesUnits,
                v => v.MapFrom(
                    x => x.ActivitiesUnits.Select(z => new ActivityStatisticalUnit() {ActivityId = z.ActivityId})
                ));
        }

        private IMappingExpression<TSource, TDestination> CreateStatisticalUnitMap<TSource, TDestination>()
<<<<<<< HEAD
            where TSource: StatUnitModelBase
            where TDestination: StatisticalUnit
=======
            where TSource : StatUnitModelBase
            where TDestination : StatisticalUnit
>>>>>>> 046310c2
        {
            return CreateMap<TSource, TDestination>()
                .ForMember(x => x.StartPeriod, x => x.UseValue(DateTime.Now))
                .ForMember(x => x.EndPeriod, x => x.UseValue(DateTime.MaxValue))
                .ForMember(x => x.RegIdDate, x => x.UseValue(DateTime.Now))
                .ForMember(x => x.Address, x => x.Ignore())
                .ForMember(x => x.ActualAddress, x => x.Ignore())
                .ForMember(x => x.ActivitiesUnits, x => x.Ignore())
                .ForMember(x => x.Activities, x => x.Ignore());
        }
<<<<<<< HEAD
     }
=======
    }
>>>>>>> 046310c2
}<|MERGE_RESOLUTION|>--- conflicted
+++ resolved
@@ -1,18 +1,11 @@
-<<<<<<< HEAD
-﻿using System;
-=======
 using System;
->>>>>>> 046310c2
 using System.Collections.Generic;
 using System.Linq;
 using AutoMapper;
 using nscreg.Data.Entities;
 using nscreg.Server.Models.Addresses;
 using nscreg.Server.Models.Lookup;
-<<<<<<< HEAD
-=======
 using nscreg.Server.Models.Soates;
->>>>>>> 046310c2
 using nscreg.Server.Models.StatUnits;
 using nscreg.Server.Models.StatUnits.Create;
 using nscreg.Server.Models.StatUnits.Edit;
@@ -39,11 +32,8 @@
                 .ForMember(x => x.LegalUnits, opt => opt.Ignore())
                 .ForMember(x => x.LocalUnits, opt => opt.Ignore());
 
-<<<<<<< HEAD
-=======
             CreateMap<Address, AddressM>().ReverseMap();
 
->>>>>>> 046310c2
             CreateMap<EnterpriseGroupCreateM, EnterpriseGroup>(MemberList.None)
                 .ForMember(x => x.StartPeriod, x => x.UseValue(DateTime.Now))
                 .ForMember(x => x.EndPeriod, x => x.UseValue(DateTime.MaxValue))
@@ -75,14 +65,9 @@
 
             CreateMap<ActivityM, Activity>()
                 .ForMember(x => x.Id, x => x.Ignore())
-<<<<<<< HEAD
-                .ForMember(x => x.UpdatedDate, x => x.UseValue(DateTime.Now));
-=======
-                .ForMember(x => x.IdDate, x => x.UseValue(DateTime.Now))
                 .ForMember(x => x.UpdatedDate, x => x.UseValue(DateTime.Now));
             CreateMap<AddressModel, Address>().ReverseMap();
             CreateMap<SoateModel, Soate>().ReverseMap();
->>>>>>> 046310c2
 
             ConfigureLookups();
             HistoryMaping();
@@ -127,13 +112,8 @@
         }
 
         private IMappingExpression<TSource, TDestination> CreateStatisticalUnitMap<TSource, TDestination>()
-<<<<<<< HEAD
-            where TSource: StatUnitModelBase
-            where TDestination: StatisticalUnit
-=======
             where TSource : StatUnitModelBase
             where TDestination : StatisticalUnit
->>>>>>> 046310c2
         {
             return CreateMap<TSource, TDestination>()
                 .ForMember(x => x.StartPeriod, x => x.UseValue(DateTime.Now))
@@ -144,9 +124,5 @@
                 .ForMember(x => x.ActivitiesUnits, x => x.Ignore())
                 .ForMember(x => x.Activities, x => x.Ignore());
         }
-<<<<<<< HEAD
      }
-=======
-    }
->>>>>>> 046310c2
 }