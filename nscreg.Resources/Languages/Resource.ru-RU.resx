--- conflicted
+++ resolved
@@ -1467,18 +1467,16 @@
   <data name="Restrictions" xml:space="preserve">
     <value>Ограничения</value>
   </data>
-<<<<<<< HEAD
+  <data name="CountryId" xml:space="preserve">
+    <value>Код страны</value>
+  </data>
+  <data name="SelectRegion" xml:space="preserve">
+    <value>Выбрать регион</value>
+  </data>
   <data name="DateOfLastChangeFrom" xml:space="preserve">
     <value>Дата последнего изменения с</value>
   </data>
   <data name="DateOfLastChangeTo" xml:space="preserve">
     <value>Дата последнего изменения по</value>
-=======
-  <data name="CountryId" xml:space="preserve">
-    <value>Код страны</value>
-  </data>
-  <data name="SelectRegion" xml:space="preserve">
-    <value>Выбрать регион</value>
->>>>>>> 95aea3e8
   </data>
 </root>