--- conflicted
+++ resolved
@@ -990,7 +990,6 @@
   <data name="route_view" xml:space="preserve">
     <value>Просмотр</value>
   </data>
-<<<<<<< HEAD
   <data name="StatUnitActivityRevX" xml:space="preserve">
     <value>[RevX]</value>
   </data>
@@ -1008,7 +1007,7 @@
   </data>
   <data name="TableNoRecords" xml:space="preserve">
     <value>Нет данных для отображения</value>
-=======
+  </data>
   <data name="RegionUndeleteMessage" xml:space="preserve">
     <value>Восстановить регион</value>
   </data>
@@ -1017,6 +1016,5 @@
   </data>
   <data name="UndeleteUserMessage" xml:space="preserve">
     <value>Восстановить пользователя</value>
->>>>>>> bee81446
   </data>
 </root>