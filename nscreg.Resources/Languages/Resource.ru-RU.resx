<?xml version="1.0" encoding="utf-8"?>
<root>
  <!-- 
    Microsoft ResX Schema 
    
    Version 2.0
    
    The primary goals of this format is to allow a simple XML format 
    that is mostly human readable. The generation and parsing of the 
    various data types are done through the TypeConverter classes 
    associated with the data types.
    
    Example:
    
    ... ado.net/XML headers & schema ...
    <resheader name="resmimetype">text/microsoft-resx</resheader>
    <resheader name="version">2.0</resheader>
    <resheader name="reader">System.Resources.ResXResourceReader, System.Windows.Forms, ...</resheader>
    <resheader name="writer">System.Resources.ResXResourceWriter, System.Windows.Forms, ...</resheader>
    <data name="Name1"><value>this is my long string</value><comment>this is a comment</comment></data>
    <data name="Color1" type="System.Drawing.Color, System.Drawing">Blue</data>
    <data name="Bitmap1" mimetype="application/x-microsoft.net.object.binary.base64">
        <value>[base64 mime encoded serialized .NET Framework object]</value>
    </data>
    <data name="Icon1" type="System.Drawing.Icon, System.Drawing" mimetype="application/x-microsoft.net.object.bytearray.base64">
        <value>[base64 mime encoded string representing a byte array form of the .NET Framework object]</value>
        <comment>This is a comment</comment>
    </data>
                
    There are any number of "resheader" rows that contain simple 
    name/value pairs.
    
    Each data row contains a name, and value. The row also contains a 
    type or mimetype. Type corresponds to a .NET class that support 
    text/value conversion through the TypeConverter architecture. 
    Classes that don't support this are serialized and stored with the 
    mimetype set.
    
    The mimetype is used for serialized objects, and tells the 
    ResXResourceReader how to depersist the object. This is currently not 
    extensible. For a given mimetype the value must be set accordingly:
    
    Note - application/x-microsoft.net.object.binary.base64 is the format 
    that the ResXResourceWriter will generate, however the reader can 
    read any of the formats listed below.
    
    mimetype: application/x-microsoft.net.object.binary.base64
    value   : The object must be serialized with 
            : System.Runtime.Serialization.Formatters.Binary.BinaryFormatter
            : and then encoded with base64 encoding.
    
    mimetype: application/x-microsoft.net.object.soap.base64
    value   : The object must be serialized with 
            : System.Runtime.Serialization.Formatters.Soap.SoapFormatter
            : and then encoded with base64 encoding.

    mimetype: application/x-microsoft.net.object.bytearray.base64
    value   : The object must be serialized into a byte array 
            : using a System.ComponentModel.TypeConverter
            : and then encoded with base64 encoding.
    -->
  <xsd:schema id="root" xmlns="" xmlns:xsd="http://www.w3.org/2001/XMLSchema" xmlns:msdata="urn:schemas-microsoft-com:xml-msdata">
    <xsd:import namespace="http://www.w3.org/XML/1998/namespace" />
    <xsd:element name="root" msdata:IsDataSet="true">
      <xsd:complexType>
        <xsd:choice maxOccurs="unbounded">
          <xsd:element name="metadata">
            <xsd:complexType>
              <xsd:sequence>
                <xsd:element name="value" type="xsd:string" minOccurs="0" />
              </xsd:sequence>
              <xsd:attribute name="name" use="required" type="xsd:string" />
              <xsd:attribute name="type" type="xsd:string" />
              <xsd:attribute name="mimetype" type="xsd:string" />
              <xsd:attribute ref="xml:space" />
            </xsd:complexType>
          </xsd:element>
          <xsd:element name="assembly">
            <xsd:complexType>
              <xsd:attribute name="alias" type="xsd:string" />
              <xsd:attribute name="name" type="xsd:string" />
            </xsd:complexType>
          </xsd:element>
          <xsd:element name="data">
            <xsd:complexType>
              <xsd:sequence>
                <xsd:element name="value" type="xsd:string" minOccurs="0" msdata:Ordinal="1" />
                <xsd:element name="comment" type="xsd:string" minOccurs="0" msdata:Ordinal="2" />
              </xsd:sequence>
              <xsd:attribute name="name" type="xsd:string" use="required" msdata:Ordinal="1" />
              <xsd:attribute name="type" type="xsd:string" msdata:Ordinal="3" />
              <xsd:attribute name="mimetype" type="xsd:string" msdata:Ordinal="4" />
              <xsd:attribute ref="xml:space" />
            </xsd:complexType>
          </xsd:element>
          <xsd:element name="resheader">
            <xsd:complexType>
              <xsd:sequence>
                <xsd:element name="value" type="xsd:string" minOccurs="0" msdata:Ordinal="1" />
              </xsd:sequence>
              <xsd:attribute name="name" type="xsd:string" use="required" />
            </xsd:complexType>
          </xsd:element>
        </xsd:choice>
      </xsd:complexType>
    </xsd:element>
  </xsd:schema>
  <resheader name="resmimetype">
    <value>text/microsoft-resx</value>
  </resheader>
  <resheader name="version">
    <value>2.0</value>
  </resheader>
  <resheader name="reader">
    <value>System.Resources.ResXResourceReader, System.Windows.Forms, Version=4.0.0.0, Culture=neutral, PublicKeyToken=b77a5c561934e089</value>
  </resheader>
  <resheader name="writer">
    <value>System.Resources.ResXResourceWriter, System.Windows.Forms, Version=4.0.0.0, Culture=neutral, PublicKeyToken=b77a5c561934e089</value>
  </resheader>
  <data name="Login" xml:space="preserve">
    <value>Имя</value>
  </data>
  <data name="Password" xml:space="preserve">
    <value>Пароль</value>
  </data>
  <data name="RememberMe" xml:space="preserve">
    <value>Запомнить</value>
  </data>
  <data name="Language" xml:space="preserve">
    <value>Язык</value>
  </data>
  <data name="LanguageEnglish" xml:space="preserve">
    <value>Английский</value>
  </data>
  <data name="LanguageRussian" xml:space="preserve">
    <value>Русский</value>
  </data>
  <data name="LanguageKyrgyz" xml:space="preserve">
    <value>Кыргызский</value>
  </data>
  <data name="Account" xml:space="preserve">
    <value>Учетная запись</value>
  </data>
  <data name="Logout" xml:space="preserve">
    <value>Выйти</value>
  </data>
  <data name="About" xml:space="preserve">
    <value>О нас</value>
  </data>
  <data name="Users" xml:space="preserve">
    <value>Пользователи</value>
  </data>
  <data name="Roles" xml:space="preserve">
    <value>Роли</value>
  </data>
  <data name="StatUnits" xml:space="preserve">
    <value>Регистрационные данные</value>
  </data>
  <data name="UsersList" xml:space="preserve">
    <value>Список пользователей</value>
  </data>
  <data name="RolesList" xml:space="preserve">
    <value>Список ролей</value>
  </data>
  <data name="StatUnitsList" xml:space="preserve">
    <value>Список регистрационных данных</value>
  </data>
  <data name="LoginError" xml:space="preserve">
    <value>Логин занят</value>
  </data>
  <data name="NameError" xml:space="preserve">
    <value>Имя занято</value>
  </data>
  <data name="PasswordUpdateError" xml:space="preserve">
    <value>Ошибка при обновлении пароля</value>
  </data>
  <data name="RoleUpdateError" xml:space="preserve">
    <value>Ошибка при обновлении ролей</value>
  </data>
  <data name="UserUpdateError" xml:space="preserve">
    <value>Ошибка при обновлении пользователя</value>
  </data>
  <data name="LoginFailed" xml:space="preserve">
    <value>Не удалось войти!</value>
  </data>
  <data name="CurrentPasswordisWrong" xml:space="preserve">
    <value>Текущий пароль неправильный</value>
  </data>
  <data name="PageError" xml:space="preserve">
    <value>Номер страницы не может быть отрицательным</value>
  </data>
  <data name="PageSizeError" xml:space="preserve">
    <value>Размер страницы должен быть больше 0</value>
  </data>
  <data name="LastChangeFromError" xml:space="preserve">
    <value>Последние изменения от значения позже, чем «последние изменения в»</value>
  </data>
  <data name="LastChangeToError" xml:space="preserve">
    <value>Последнее изменение значение раньше, чем «последние изменения от»</value>
  </data>
  <data name="EmployeesNumberFromErrorNegative" xml:space="preserve">
    <value>Поле "сотрудников от" не должно быть отрицательным!</value>
  </data>
  <data name="EmployeesNumberFromErrorLarge" xml:space="preserve">
    <value>Количество "сотрудников от" больше, чем число сотрудников по факту!</value>
  </data>
  <data name="EmployeesNumberToErrorNegative" xml:space="preserve">
    <value>Количество сотрудников не должно быть отрицательным</value>
  </data>
  <data name="EmployeesNumberToErrorLess" xml:space="preserve">
    <value>"сотрудников до" меньше, чем  "сотрудников от"</value>
  </data>
  <data name="TurnoverFromErrorNegative" xml:space="preserve">
    <value>Оборот от не должен быть отрицательным</value>
  </data>
  <data name="TurnoverFromErrorLarger" xml:space="preserve">
    <value>Оборот от больше 'оборота к'</value>
  </data>
  <data name="TurnoverToErrorNegative" xml:space="preserve">
    <value>Оборот не должен быть отрицательным</value>
  </data>
  <data name="TurnoverToErrorLess" xml:space="preserve">
    <value>Оборот по меньше "оборот от"</value>
  </data>
  <data name="RoleNotFound" xml:space="preserve">
    <value>Роль не найдена</value>
  </data>
  <data name="FetchingUsersError" xml:space="preserve">
    <value>Ошибка выборки пользователей</value>
  </data>
  <data name="DeleteRoleError" xml:space="preserve">
    <value>Невозможно удалить роль с существующими пользователями</value>
  </data>
  <data name="DeleteSysAdminRoleError" xml:space="preserve">
    <value>Невозможно удалить роль системного администратора</value>
  </data>
  <data name="EnterpriseGroupNotSupportError" xml:space="preserve">
    <value>Группа предприятий пока не поддерживается</value>
  </data>
  <data name="UnknownStatUnitTypeError" xml:space="preserve">
    <value>Неизвестный тип статистической единицы</value>
  </data>
  <data name="StatisticalUnitNotExistError" xml:space="preserve">
    <value>Регистрационные данные не существуют</value>
  </data>
  <data name="AddressExcistsInDataBaseForError" xml:space="preserve">
    <value>Ошибка: Адрес уже существует в базе данных для</value>
  </data>
  <data name="CreateLegalUnitError" xml:space="preserve">
    <value>Ошибка при создании правового подразделения!</value>
  </data>
  <data name="CreateLocalUnitError" xml:space="preserve">
    <value>Ошибка при создании локального устройства!</value>
  </data>
  <data name="CreateEnterpriseUnitError" xml:space="preserve">
    <value>Ошибка при создании Предприятие!</value>
  </data>
  <data name="CreateEnterpriseGroupError" xml:space="preserve">
    <value>Ошибка при создании Предприятие группы!</value>
  </data>
  <data name="UpdateLegalUnitError" xml:space="preserve">
    <value>Ошибка обновления юридической единицы!</value>
  </data>
  <data name="UpdateLocalUnitError" xml:space="preserve">
    <value>Ошибка обновления местных единиц</value>
  </data>
  <data name="UpdateEnterpriseUnitError" xml:space="preserve">
    <value>Ошибка обновления Предприятие!</value>
  </data>
  <data name="UpdateEnterpriseGroupError" xml:space="preserve">
    <value>Ошибка обновления Предприятие группы!</value>
  </data>
  <data name="UserNotFoundError" xml:space="preserve">
    <value>Пользователь не найден</value>
  </data>
  <data name="SysAdminRoleMissingError" xml:space="preserve">
    <value>Роль системного администратора отсутствует</value>
  </data>
  <data name="DeleteLastSysAdminError" xml:space="preserve">
    <value>Не удается удалить самого последнего системного администратора</value>
  </data>
  <data name="Name" xml:space="preserve">
    <value>Наименование</value>
  </data>
  <data name="EditAccount" xml:space="preserve">
    <value>Редактирование аккаунта</value>
  </data>
  <data name="NameValueRequired" xml:space="preserve">
    <value>Пожалуйста, укажите имя</value>
  </data>
  <data name="CurrentPassword" xml:space="preserve">
    <value>Текущий пароль</value>
  </data>
  <data name="NewPassword" xml:space="preserve">
    <value>Новый пароль</value>
  </data>
  <data name="NewPassword_LeaveItEmptyIfYouWillNotChangePassword" xml:space="preserve">
    <value>Новый пароль (оставьте пустым, если вы не будете менять пароль)</value>
  </data>
  <data name="ConfirmPassword" xml:space="preserve">
    <value>Пожалуйста, подтвердите пароль</value>
  </data>
  <data name="PhoneValueRequired" xml:space="preserve">
    <value>Пожалуйста, укажите номер  телефона</value>
  </data>
  <data name="Phone" xml:space="preserve">
    <value>Телефон</value>
  </data>
  <data name="Email" xml:space="preserve">
    <value>Электронная почта</value>
  </data>
  <data name="AboutText" xml:space="preserve">
    <value>Статистический регистр предприятий</value>
  </data>
  <data name="HomeText" xml:space="preserve">
    <value>Добро пожаловать</value>
  </data>
  <data name="NotFoundMessage" xml:space="preserve">
    <value>Запрашиваемая страница не существует или у вас нет прав</value>
  </data>
  <data name="NotFoundBackToHome" xml:space="preserve">
    <value>На начальную страницу</value>
  </data>
  <data name="CreateNewRole" xml:space="preserve">
    <value>Создание новой роли</value>
  </data>
  <data name="RoleName" xml:space="preserve">
    <value>Название роли</value>
  </data>
  <data name="Description" xml:space="preserve">
    <value>Описание</value>
  </data>
  <data name="OrdinaryWebsiteUser" xml:space="preserve">
    <value>Пользовательский веб сайт</value>
  </data>
  <data name="StandardDataAccess" xml:space="preserve">
    <value>Стандартный доступ к данным</value>
  </data>
  <data name="SelectOrSearchStandardDataAccess" xml:space="preserve">
    <value>Выбор или поиск стандартного доступа к данным</value>
  </data>
  <data name="AccessToSystemFunctions" xml:space="preserve">
    <value>Доступ к функциям системы</value>
  </data>
  <data name="SelectOrSearchSystemFunctions" xml:space="preserve">
    <value>Выберите или выполните поиск системных функций</value>
  </data>
  <data name="Submit" xml:space="preserve">
    <value>Отправить</value>
  </data>
  <data name="EditRole" xml:space="preserve">
    <value>Редактирование роли</value>
  </data>
  <data name="DeleteRoleMessage" xml:space="preserve">
    <value>Удалить роль</value>
  </data>
  <data name="AreYouSure" xml:space="preserve">
    <value>Вы уверены</value>
  </data>
  <data name="RoleList_EditRole" xml:space="preserve">
    <value>Редактировать роль</value>
  </data>
  <data name="RoleList_DeleteRole" xml:space="preserve">
    <value>Удалить роль</value>
  </data>
  <data name="Role" xml:space="preserve">
    <value>роли</value>
  </data>
  <data name="UsersIn" xml:space="preserve">
    <value>Пользователи в</value>
  </data>
  <data name="CreateRoleButton" xml:space="preserve">
    <value>Создать роль</value>
  </data>
  <data name="TotalRoles" xml:space="preserve">
    <value>Всего ролей</value>
  </data>
  <data name="TotalPages" xml:space="preserve">
    <value>Всего страниц</value>
  </data>
  <data name="DeleteStatUnitMessage" xml:space="preserve">
    <value>Удалить регистрационные данные</value>
  </data>
  <data name="Total" xml:space="preserve">
    <value>Всего</value>
  </data>
  <data name="SearchStatisticalUnits" xml:space="preserve">
    <value>Поиск регистрационных данных</value>
  </data>
  <data name="SearchWildcard" xml:space="preserve">
    <value>Поиск группового символа</value>
  </data>
  <data name="Search" xml:space="preserve">
    <value>Поиск</value>
  </data>
  <data name="StatisticalUnitType" xml:space="preserve">
    <value>Тип статистической единицы</value>
  </data>
  <data name="Includeliquidated" xml:space="preserve">
    <value>Включить ликвидированного</value>
  </data>
  <data name="TurnoverFrom" xml:space="preserve">
    <value>Оборот от</value>
  </data>
  <data name="TurnoverTo" xml:space="preserve">
    <value>Оборот до</value>
  </data>
  <data name="NumberOfEmployeesFrom" xml:space="preserve">
    <value>Количество сотрудников от</value>
  </data>
  <data name="NumberOfEmployeesTo" xml:space="preserve">
    <value>Количество сотрудников до</value>
  </data>
  <data name="CreateNewUser" xml:space="preserve">
    <value>Создание нового пользователя</value>
  </data>
  <data name="UserName" xml:space="preserve">
    <value>Имя пользователя</value>
  </data>
  <data name="UserLogin" xml:space="preserve">
    <value>Логин пользователя</value>
  </data>
  <data name="UserPassword" xml:space="preserve">
    <value>Пароль пользователя</value>
  </data>
  <data name="TypeStrongPasswordHere" xml:space="preserve">
    <value>Введите надёжный пароль</value>
  </data>
  <data name="TypePasswordAgain" xml:space="preserve">
    <value>Введите пароль еще раз</value>
  </data>
  <data name="UserEmail" xml:space="preserve">
    <value>Адрес эл. почты пользователя</value>
  </data>
  <data name="UserPhone" xml:space="preserve">
    <value>Телефон пользователя</value>
  </data>
  <data name="AssignedRoles" xml:space="preserve">
    <value>Присвоенные роли</value>
  </data>
  <data name="SelectOrSearchRoles" xml:space="preserve">
    <value>Выберите или искать роли...</value>
  </data>
  <data name="UserStatus" xml:space="preserve">
    <value>Статус пользователя</value>
  </data>
  <data name="DataAccess" xml:space="preserve">
    <value>Доступ к данным</value>
  </data>
  <data name="NSO_Employee" xml:space="preserve">
    <value>NSO работника</value>
  </data>
  <data name="TryReloadRoles" xml:space="preserve">
    <value>Попробуйте перезагрузить роль</value>
  </data>
  <data name="EditUser" xml:space="preserve">
    <value>Редактирование пользователя</value>
  </data>
  <data name="UsersNewPassword" xml:space="preserve">
    <value>Новый пароль пользователя</value>
  </data>
  <data name="TypeNewPasswordAgain" xml:space="preserve">
    <value>Введите новый пароль еще раз</value>
  </data>
  <data name="FetchingStandardDataAccess" xml:space="preserve">
    <value>Выборка стандартного доступа к данным</value>
  </data>
  <data name="DeleteUserMessage" xml:space="preserve">
    <value>Удалить пользователя</value>
  </data>
  <data name="CreateUserButton" xml:space="preserve">
    <value>Создать пользователя</value>
  </data>
  <data name="TotalUsers" xml:space="preserve">
    <value>Всего пользователей</value>
  </data>
  <data name="NSCRegistry" xml:space="preserve">
    <value>Статистический регистр предприятий</value>
  </data>
  <data name="RegId" xml:space="preserve">
    <value>Регистрационный ID</value>
  </data>
  <data name="RegIdDate" xml:space="preserve">
    <value>Дата регистрационного ID</value>
  </data>
  <data name="StatId" xml:space="preserve">
    <value>ОКПО</value>
  </data>
  <data name="StatIdDate" xml:space="preserve">
    <value>Дата ОКПО</value>
  </data>
  <data name="TaxRegId" xml:space="preserve">
    <value>Уникальный налоговый код налоговых служб </value>
  </data>
  <data name="TaxRegDate" xml:space="preserve">
    <value>Дата регистрации в Налоговой</value>
  </data>
  <data name="ExternalId" xml:space="preserve">
    <value>Внешний ID</value>
  </data>
  <data name="ExternalIdType" xml:space="preserve">
    <value>Тип внешнего ID</value>
  </data>
  <data name="ExternalIdDate" xml:space="preserve">
    <value>Дата регистрации во внешних источниках</value>
  </data>
  <data name="DataSource" xml:space="preserve">
    <value>Источник данных</value>
  </data>
  <data name="RefNo" xml:space="preserve">
    <value>Справочный номер</value>
  </data>
  <data name="ShortName" xml:space="preserve">
    <value>Краткое наименование</value>
  </data>
  <data name="Address" xml:space="preserve">
    <value>Адрес</value>
  </data>
  <data name="PostalAddressId" xml:space="preserve">
    <value>ID почтового адреса (Почт индекс или подобное, если есть)</value>
  </data>
  <data name="TelephoneNo" xml:space="preserve">
    <value>Телефонный номер</value>
  </data>
  <data name="WebAddress" xml:space="preserve">
    <value>Адрес сайта</value>
  </data>
  <data name="RegMainActivity" xml:space="preserve">
    <value>Код основной деятельности, указанный при регистрации (Nace или ISIC)</value>
  </data>
  <data name="RegistrationDate" xml:space="preserve">
    <value>Дата регистрации  </value>
  </data>
  <data name="RegistrationReason" xml:space="preserve">
    <value>Причина регистрации</value>
  </data>
  <data name="LiqDate" xml:space="preserve">
    <value>Дата ликвидации</value>
  </data>
  <data name="LiqReason" xml:space="preserve">
    <value>Причина ликвидации</value>
  </data>
  <data name="SuspensionStart" xml:space="preserve">
    <value>Начало временного прекращения деятельности</value>
  </data>
  <data name="SuspensionEnd" xml:space="preserve">
    <value>Конец временного прекращения деятельности</value>
  </data>
  <data name="ReorgTypeCode" xml:space="preserve">
    <value>Код типа реорганизации</value>
  </data>
  <data name="ReorgDate" xml:space="preserve">
    <value>Дата реорганизации</value>
  </data>
  <data name="ReorgReferences" xml:space="preserve">
    <value>Ссылка на реорганизацию</value>
  </data>
  <data name="ActualAddress" xml:space="preserve">
    <value>Фактический адрес</value>
  </data>
  <data name="ContactPerson" xml:space="preserve">
    <value>Контактное лицо</value>
  </data>
  <data name="Employees" xml:space="preserve">
    <value>Сотрудники</value>
  </data>
  <data name="NumOfPeople" xml:space="preserve">
    <value>Число людей</value>
  </data>
  <data name="EmployeesYear" xml:space="preserve">
    <value>Год валидности информации о работниках </value>
  </data>
  <data name="EmployeesDate" xml:space="preserve">
    <value>Дата учета данных о работниках</value>
  </data>
  <data name="Turnover" xml:space="preserve">
    <value>Оборот</value>
  </data>
  <data name="TurnoverYear" xml:space="preserve">
    <value>Год валидности оборота </value>
  </data>
  <data name="TurnoveDate" xml:space="preserve">
    <value>Дата учета текущего оборота </value>
  </data>
  <data name="Status" xml:space="preserve">
    <value>Статус</value>
  </data>
  <data name="StatusDate" xml:space="preserve">
    <value>Дата статуса</value>
  </data>
  <data name="Notes" xml:space="preserve">
    <value>Примечания</value>
  </data>
  <data name="FreeEconZone" xml:space="preserve">
    <value>СЭЗ</value>
  </data>
  <data name="ForeignParticipation" xml:space="preserve">
    <value>Участие иностранного капитала</value>
  </data>
  <data name="Classified" xml:space="preserve">
    <value>Классифицировано</value>
  </data>
  <data name="IsDeleted" xml:space="preserve">
    <value>Удалено</value>
  </data>
  <data name="EntGroupId" xml:space="preserve">
    <value>ID группы предприятий</value>
  </data>
  <data name="EntGroupIdDate" xml:space="preserve">
    <value>Дата ID группы предприятий</value>
  </data>
  <data name="Commercial" xml:space="preserve">
    <value>Коммерческий</value>
  </data>
  <data name="InstSectorCode" xml:space="preserve">
    <value>Код сектора экономики</value>
  </data>
  <data name="TotalCapital" xml:space="preserve">
    <value>Общий капитал</value>
  </data>
  <data name="MunCapitalShare" xml:space="preserve">
    <value>Доля муниципального капитала</value>
  </data>
  <data name="StateCapitalShare" xml:space="preserve">
    <value>доля Гос Капитала</value>
  </data>
  <data name="PrivCapitalShare" xml:space="preserve">
    <value>Доля Частного капитала</value>
  </data>
  <data name="ForeignCapitalShare" xml:space="preserve">
    <value>Доля иностр. Капитала</value>
  </data>
  <data name="ForeignCapitalCurrency" xml:space="preserve">
    <value> Валюта иностр. Капитала</value>
  </data>
  <data name="ActualMainActivity1" xml:space="preserve">
    <value>Основной вид деятельности</value>
  </data>
  <data name="ActualMainActivity2" xml:space="preserve">
    <value>Вид деятельности</value>
  </data>
  <data name="ActualMainActivityDate" xml:space="preserve">
    <value>Фактич. Осн. Вид Деятельности</value>
  </data>
  <data name="EntGroupRole" xml:space="preserve">
    <value>Роль группы предприятий </value>
  </data>
  <data name="LegalUnitId" xml:space="preserve">
    <value>ID правовой единицы</value>
  </data>
  <data name="LegalUnitIdDate" xml:space="preserve">
    <value>Дата регистрации правовой единицы</value>
  </data>
  <data name="EnterpriseRegId" xml:space="preserve">
    <value>ID регистрации предприятия</value>
  </data>
  <data name="EntRegIdDate" xml:space="preserve">
    <value>Дата регистрации в НСК</value>
  </data>
  <data name="Founders" xml:space="preserve">
    <value>Учредитель</value>
  </data>
  <data name="Owner" xml:space="preserve">
    <value>Владелец</value>
  </data>
  <data name="Market" xml:space="preserve">
    <value>Самофинансируемое</value>
  </data>
  <data name="LegalForm" xml:space="preserve">
    <value>Правовая форма собственности</value>
  </data>
  <data name="LocalUnit" xml:space="preserve">
    <value>Местная единица</value>
  </data>
  <data name="LegalUnit" xml:space="preserve">
    <value>Правовая единица</value>
  </data>
  <data name="EnterpriseUnit" xml:space="preserve">
    <value>Предприятие</value>
  </data>
  <data name="EnterpriseGroup" xml:space="preserve">
    <value>Предприятие группы</value>
  </data>
  <data name="ViewEnterpriseGroup" xml:space="preserve">
    <value>Просмотр группы предприятий</value>
  </data>
  <data name="ViewEnterpriseUnit" xml:space="preserve">
    <value>Просмотр предприятия</value>
  </data>
  <data name="ViewLegalUnit" xml:space="preserve">
    <value>Просмотр правовой единицы</value>
  </data>
  <data name="ViewLocalUnit" xml:space="preserve">
    <value>Просмотр местной единицы</value>
  </data>
  <data name="Type" xml:space="preserve">
    <value>Тип</value>
  </data>
  <data name="CreateStatUnit" xml:space="preserve">
    <value>Создать регистрационные данные</value>
  </data>
  <data name="EnterpriseUnitRegId" xml:space="preserve">
    <value>Регистрационный ID предприятия</value>
  </data>
  <data name="AddressId" xml:space="preserve">
    <value>ID адреса для визита (согласно источникам)</value>
  </data>
  <data name="EmailAddress" xml:space="preserve">
    <value>Электронный адрес</value>
  </data>
  <data name="ActualAddressId" xml:space="preserve">
    <value>ID фактического адреса</value>
  </data>
  <data name="LegalUnits" xml:space="preserve">
    <value>Правовые единицы</value>
  </data>
  <data name="LocalUnits" xml:space="preserve">
    <value>Местные единицы</value>
  </data>
  <data name="EntGroupType" xml:space="preserve">
    <value>Тип группы предприятий</value>
  </data>
  <data name="EmployeesFte" xml:space="preserve">
    <value>Число работников, эквивалент полной занятости</value>
  </data>
  <data name="EnterpriseUnits" xml:space="preserve">
    <value>Предприятие структурных подразделений</value>
  </data>
  <data name="LiqDateStart" xml:space="preserve">
    <value>Дата  ликвидации  с</value>
  </data>
  <data name="LiqDateEnd" xml:space="preserve">
    <value>Дата ликвидации по</value>
  </data>
  <data name="EditButton" xml:space="preserve">
    <value>Редактировать</value>
  </data>
  <data name="EndPeriod" xml:space="preserve">
    <value>Конец периода</value>
  </data>
  <data name="RegMainActivityId" xml:space="preserve">
    <value>Регистрация главной активности ID</value>
  </data>
  <data name="StartPeriod" xml:space="preserve">
    <value>Начало периода</value>
  </data>
  <data name="LogicalChecksNoAddress" xml:space="preserve">
    <value>Адрес не связан с этой записью</value>
  </data>
  <data name="LogicalChecksLocalNoLegal" xml:space="preserve">
    <value>Этот локальный блок не имеет связь с юридическим лицом</value>
  </data>
  <data name="AnyType" xml:space="preserve">
    <value>Все</value>
  </data>
  <data name="Suspended" xml:space="preserve">
    <value>Приостановлен</value>
  </data>
  <data name="Active" xml:space="preserve">
    <value>Активный</value>
  </data>
  <data name="UnitType" xml:space="preserve">
    <value>Тип юнита</value>
  </data>
  <data name="AccountView" xml:space="preserve">
    <value>Просмотр профиля</value>
  </data>
  <data name="AccountEdit" xml:space="preserve">
    <value>Счет Редактировать</value>
  </data>
  <data name="RoleView" xml:space="preserve">
    <value>Роль Просмотр</value>
  </data>
  <data name="RoleListView" xml:space="preserve">
    <value>Список Роль Просмотр</value>
  </data>
  <data name="RoleCreate" xml:space="preserve">
    <value>Роль Создать</value>
  </data>
  <data name="RoleEdit" xml:space="preserve">
    <value>Роль Править</value>
  </data>
  <data name="RoleDelete" xml:space="preserve">
    <value>Роль Удалить</value>
  </data>
  <data name="UserView" xml:space="preserve">
    <value>Пользователь Просмотр</value>
  </data>
  <data name="UserListView" xml:space="preserve">
    <value>Список пользователей Просмотр</value>
  </data>
  <data name="UserCreate" xml:space="preserve">
    <value>Пользователь Создать</value>
  </data>
  <data name="UserEdit" xml:space="preserve">
    <value>Изменить пользователя</value>
  </data>
  <data name="UserDelete" xml:space="preserve">
    <value>Пользователь Удалить</value>
  </data>
  <data name="StatUnitView" xml:space="preserve">
    <value>Статистические единицы Просмотреть</value>
  </data>
  <data name="StatUnitListView" xml:space="preserve">
    <value>Статистический блок списка Просмотреть</value>
  </data>
  <data name="StatUnitCreate" xml:space="preserve">
    <value>Статистический блок Создать</value>
  </data>
  <data name="StatUnitEdit" xml:space="preserve">
    <value>Статистический блок Редактировать</value>
  </data>
  <data name="StatUnitDelete" xml:space="preserve">
    <value>Статистические единицы Удалить</value>
  </data>
  <data name="Parrent" xml:space="preserve">
    <value>Родитель</value>
  </data>
  <data name="ParrentId" xml:space="preserve">
    <value>Id Родителя</value>
  </data>
  <data name="IncorrectIntegerValue" xml:space="preserve">
    <value>Значение не может быть меньше  или равно 0</value>
  </data>
  <data name="ChooseAtLeastOne" xml:space="preserve">
    <value>Выберите хотя бы один вариант</value>
  </data>
  <data name="IncorrectIntegerValueExt" xml:space="preserve">
    <value>Значение должно быть больше 0 и меньше {0}</value>
  </data>
  <data name="Region" xml:space="preserve">
    <value>Регион</value>
  </data>
  <data name="IncorrectStringValue" xml:space="preserve">
    <value>Значение не должно быть пустым и не должно превышать длину в {0} символов</value>
  </data>
  <data name="RegionNotSelected" xml:space="preserve">
    <value>Не указан</value>
  </data>
  <data name="TryReloadRegions" xml:space="preserve">
    <value>Повторная инициализация регионов</value>
  </data>
  <data name="Back" xml:space="preserve">
    <value>Назад</value>
  </data>
  <data name="RegionAlreadyExistsError" xml:space="preserve">
    <value>Это название региона уже существует в базе данных.</value>
  </data>
  <data name="RegionNotExistsError" xml:space="preserve">
    <value>Идентификатор области не существует в базе данных</value>
  </data>
  <data name="RegionDeleteError" xml:space="preserve">
    <value>Невозможно удалить регион, возможно это использование пользователем</value>
  </data>
  <data name="AdministrativeTools" xml:space="preserve">
    <value>Администирование</value>
  </data>
  <data name="RegionName" xml:space="preserve">
    <value>Название региона</value>
  </data>
  <data name="RegionAdd" xml:space="preserve">
    <value>Добавить регион</value>
  </data>
  <data name="RegionDeleteMessage" xml:space="preserve">
    <value>Удалить регион</value>
  </data>
  <data name="Regions" xml:space="preserve">
    <value>Регионы</value>
  </data>
  <data name="RegionAll" xml:space="preserve">
    <value>Все регионы</value>
  </data>
  <data name="RolesAll" xml:space="preserve">
    <value>Все роли</value>
  </data>
  <data name="UserStatusAny" xml:space="preserve">
    <value>Любой статус пользователя</value>
  </data>
  <data name="RequestStarted" xml:space="preserve">
    <value>Подождите, идёт загрузка</value>
  </data>
  <data name="RequestFailed" xml:space="preserve">
    <value>Ошибка выполнения запроса</value>
  </data>
  <data name="Print" xml:space="preserve">
    <value>Распечатать</value>
  </data>
  <data name="RequestSucceeded" xml:space="preserve">
    <value>Запрос успешно выполнен</value>
  </data>
  <data name="Create" xml:space="preserve">
    <value>Создание</value>
  </data>
  <data name="Read" xml:space="preserve">
    <value>Чтение</value>
  </data>
  <data name="Delete" xml:space="preserve">
    <value>Удаление</value>
  </data>
  <data name="User" xml:space="preserve">
    <value>Пользователь</value>
  </data>
  <data name="StatUnit" xml:space="preserve">
    <value>StatUnit</value>
  </data>
  <data name="RegionNameIsRequiredError" xml:space="preserve">
    <value>Имя региона обязательно</value>
  </data>
  <data name="RoleNamePlaceholder" xml:space="preserve">
    <value>Название роли</value>
  </data>
  <data name="RoleDescriptionPlaceholder" xml:space="preserve">
    <value>Описание роли</value>
  </data>
  <data name="FieldIsRequired" xml:space="preserve">
    <value>Поле обязательно для заполнения</value>
  </data>
  <data name="NameIsRequired" xml:space="preserve">
    <value>Поле 'Наименование' обязательно для заполнения</value>
  </data>
  <data name="CurrentPasswordIsRequired" xml:space="preserve">
    <value>Поле 'Текущий пароль' обязательно для заполнения</value>
  </data>
  <data name="EmailIsRequired" xml:space="preserve">
    <value>Поле 'Электронная почта' обязательно для заполнения</value>
  </data>
  <data name="EmailValueRequired" xml:space="preserve">
    <value>Пожалуйста, укажите электронную почту</value>
  </data>
  <data name="EnterpriseGroupIsRequired" xml:space="preserve">
    <value>Поле обязательно для заполнения</value>
  </data>
  <data name="EnterpriseIsRequired" xml:space="preserve">
    <value>Поле обязательно для заполнения</value>
  </data>
  <data name="EnterpriseGroupRegId" xml:space="preserve">
    <value>Предприятие группы</value>
  </data>
  <data name="Activity" xml:space="preserve">
    <value>Деятельность</value>
  </data>
  <data name="History" xml:space="preserve">
    <value>История</value>
  </data>
  <data name="Links" xml:space="preserve">
    <value>Связи</value>
  </data>
  <data name="Main" xml:space="preserve">
    <value>Основное</value>
  </data>
  <data name="UserNameIsRequired" xml:space="preserve">
    <value>Поле 'Имя' обязательно для заполнения</value>
  </data>
  <data name="Update" xml:space="preserve">
    <value>Редактирование</value>
  </data>
  <data name="EnterpriseUnitIsRequired" xml:space="preserve">
    <value>Выберите предприятие(я)</value>
  </data>
  <data name="LegalUnitIsRequired" xml:space="preserve">
    <value>Выберите правовую единицу(ы)</value>
  </data>
  <data name="route_about" xml:space="preserve">
    <value>О нас</value>
  </data>
  <data name="route_account" xml:space="preserve">
    <value>Учетная запись</value>
  </data>
  <data name="route_create" xml:space="preserve">
    <value>Создать</value>
  </data>
  <data name="route_edit" xml:space="preserve">
    <value>Редактировать</value>
  </data>
  <data name="route_home" xml:space="preserve">
    <value>Начало</value>
  </data>
  <data name="route_regions" xml:space="preserve">
    <value>Регионы</value>
  </data>
  <data name="route_roles" xml:space="preserve">
    <value>Роли</value>
  </data>
  <data name="route_statunits" xml:space="preserve">
    <value>Регистрационные данные</value>
  </data>
  <data name="route_users" xml:space="preserve">
    <value>Пользователи</value>
  </data>
  <data name="route_view" xml:space="preserve">
    <value>Просмотр</value>
  </data>
<<<<<<< HEAD
  <data name="StatUnitActivityRevX" xml:space="preserve">
    <value>Код деятельности</value>
  </data>
  <data name="StatUnitActivityEmployeesNumber" xml:space="preserve">
    <value>Количество работников</value>
  </data>
  <data name="StatUnitActivityType" xml:space="preserve">
    <value>Тип деятельности</value>
=======
  <data name="AddressList" xml:space="preserve">
    <value>Список Адресов</value>
  </data>
  <data name="CreateNew" xml:space="preserve">
    <value>Создать Новый</value>
  </data>
  <data name="route_addresses" xml:space="preserve">
    <value>Адреса</value>
  </data>
  <data name="AddressPart" xml:space="preserve">
    <value>Часть адреса</value>
  </data>
  <data name="CreateNewAddress" xml:space="preserve">
    <value>Создать новый адрес</value>
  </data>
  <data name="GeographicalCodes" xml:space="preserve">
    <value>Географические коды</value>
  </data>
  <data name="GpsCoordinates" xml:space="preserve">
    <value>Координаты GPS</value>
  </data>
  <data name="StatUnitActivityRevX" xml:space="preserve">
    <value>[RevX]</value>
  </data>
  <data name="StatUnitActivityRevY" xml:space="preserve">
    <value>[RevY]</value>
  </data>
  <data name="StatUnitActivityEmployeesNumber" xml:space="preserve">
    <value>Число сотрудников</value>
  </data>
  <data name="StatUnitActivityType" xml:space="preserve">
    <value>Тип</value>
  </data>
  <data name="StatUnitActivityYear" xml:space="preserve">
    <value>Год</value>
>>>>>>> 046310c2
  </data>
  <data name="TableNoRecords" xml:space="preserve">
    <value>Нет данных для отображения</value>
  </data>
  <data name="RegionUndeleteMessage" xml:space="preserve">
    <value>Восстановить регион</value>
  </data>
  <data name="Error403" xml:space="preserve">
    <value>У вас недостаточно прав чтобы выполнить это. Попробуйте выйти из своей учетной записи и зайти снова.</value>
  </data>
  <data name="UndeleteUserMessage" xml:space="preserve">
    <value>Восстановить пользователя</value>
  </data>
<<<<<<< HEAD
  <data name="SaveError" xml:space="preserve">
    <value>Произошла ошибка при сохранении данных</value>
  </data>
  <data name="StatUnitActivityErrorMustContainsPrimary" xml:space="preserve">
    <value>Перечень не содержит основного вида деятельности</value>
  </data>
  <data name="ButtonAdd" xml:space="preserve">
    <value>Добавить</value>
  </data>
  <data name="ButtonDelete" xml:space="preserve">
    <value>Удалить</value>
  </data>
  <data name="ButtonCancel" xml:space="preserve">
    <value>Отмена</value>
  </data>
  <data name="StatUnitActivityRevXShort" xml:space="preserve">
    <value>Код</value>
  </data>
  <data name="StatUnitActivityRevY" xml:space="preserve">
    <value>Код деятельности (Rev Y)</value>
  </data>
  <data name="Year" xml:space="preserve">
    <value>Год</value>
  </data>
  <data name="ActivityPrimary" xml:space="preserve">
    <value>Основной</value>
  </data>
  <data name="ActivitySecondary" xml:space="preserve">
    <value>Второстепенный</value>
  </data>
  <data name="ActivityAncilliary" xml:space="preserve">
    <value>Вспомогательный</value>
  </data>
  <data name="StatUnitActivityDate" xml:space="preserve">
    <value>Дата регистрации деятельности</value>
  </data>
  <data name="Yes" xml:space="preserve">
    <value>Да</value>
  </data>
  <data name="No" xml:space="preserve">
    <value>Нет</value>
  </data>
  <data name="Activities" xml:space="preserve">
    <value>Деятельность</value>
  </data>
  <data name="DialogTitleDelete" xml:space="preserve">
    <value>Удаление записи</value>
  </data>
  <data name="DialogBodyDelete" xml:space="preserve">
    <value>Вы действительно хотите удалить эту запись?</value>
=======
  <data name="EditAddress" xml:space="preserve">
    <value>Редактирование адреса</value>
>>>>>>> 046310c2
  </data>
  <data name="AllOf" xml:space="preserve">
    <value>все</value>
  </data>
  <data name="OfCount" xml:space="preserve">
    <value>из</value>
  </data>
  <data name="Displaying" xml:space="preserve">
    <value>Показано</value>
  </data>
  <data name="PageSize" xml:space="preserve">
    <value>размер страницы</value>
  </data>
  <data name="PageNum" xml:space="preserve">
    <value>номер страницы</value>
  </data>
  <data name="SearchDeletedStatisticalUnits" xml:space="preserve">
    <value>Удаленные регистрационные единицы</value>
  </data>
  <data name="Restore" xml:space="preserve">
    <value>восстановить</value>
  </data>
  <data name="StatUnitSearch" xml:space="preserve">
    <value>Поиск по регистрац. данным</value>
  </data>
  <data name="StatUnitUndelete" xml:space="preserve">
    <value>Восстановление регистрац. данных</value>
  </data>
  <data name="route_notfound" xml:space="preserve">
    <value>Не найдено</value>
  </data>
  <data name="ActiveUsers" xml:space="preserve">
    <value>Пользователей</value>
  </data>
  <data name="AddressDetails" xml:space="preserve">
    <value>Детали Адреса</value>
  </data>
  <data name="Addresses" xml:space="preserve">
    <value>Адреса</value>
  </data>
  <data name="UndeleteRoleMessage" xml:space="preserve">
    <value>Восстановить роль</value>
  </data>
</root><|MERGE_RESOLUTION|>--- conflicted
+++ resolved
@@ -990,7 +990,6 @@
   <data name="route_view" xml:space="preserve">
     <value>Просмотр</value>
   </data>
-<<<<<<< HEAD
   <data name="StatUnitActivityRevX" xml:space="preserve">
     <value>Код деятельности</value>
   </data>
@@ -999,7 +998,10 @@
   </data>
   <data name="StatUnitActivityType" xml:space="preserve">
     <value>Тип деятельности</value>
-=======
+  </data>
+  <data name="TableNoRecords" xml:space="preserve">
+    <value>Нет данных для отображения</value>
+  </data>
   <data name="AddressList" xml:space="preserve">
     <value>Список Адресов</value>
   </data>
@@ -1035,7 +1037,6 @@
   </data>
   <data name="StatUnitActivityYear" xml:space="preserve">
     <value>Год</value>
->>>>>>> 046310c2
   </data>
   <data name="TableNoRecords" xml:space="preserve">
     <value>Нет данных для отображения</value>
@@ -1049,7 +1050,6 @@
   <data name="UndeleteUserMessage" xml:space="preserve">
     <value>Восстановить пользователя</value>
   </data>
-<<<<<<< HEAD
   <data name="SaveError" xml:space="preserve">
     <value>Произошла ошибка при сохранении данных</value>
   </data>
@@ -1086,6 +1086,9 @@
   <data name="StatUnitActivityDate" xml:space="preserve">
     <value>Дата регистрации деятельности</value>
   </data>
+  <data name="EditAddress" xml:space="preserve">
+    <value>Редактирование адреса</value>
+  </data>
   <data name="Yes" xml:space="preserve">
     <value>Да</value>
   </data>
@@ -1100,10 +1103,6 @@
   </data>
   <data name="DialogBodyDelete" xml:space="preserve">
     <value>Вы действительно хотите удалить эту запись?</value>
-=======
-  <data name="EditAddress" xml:space="preserve">
-    <value>Редактирование адреса</value>
->>>>>>> 046310c2
   </data>
   <data name="AllOf" xml:space="preserve">
     <value>все</value>
