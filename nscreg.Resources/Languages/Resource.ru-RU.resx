<?xml version="1.0" encoding="utf-8"?>
<root>
  <!-- 
    Microsoft ResX Schema 
    
    Version 2.0
    
    The primary goals of this format is to allow a simple XML format 
    that is mostly human readable. The generation and parsing of the 
    various data types are done through the TypeConverter classes 
    associated with the data types.
    
    Example:
    
    ... ado.net/XML headers & schema ...
    <resheader name="resmimetype">text/microsoft-resx</resheader>
    <resheader name="version">2.0</resheader>
    <resheader name="reader">System.Resources.ResXResourceReader, System.Windows.Forms, ...</resheader>
    <resheader name="writer">System.Resources.ResXResourceWriter, System.Windows.Forms, ...</resheader>
    <data name="Name1"><value>this is my long string</value><comment>this is a comment</comment></data>
    <data name="Color1" type="System.Drawing.Color, System.Drawing">Blue</data>
    <data name="Bitmap1" mimetype="application/x-microsoft.net.object.binary.base64">
        <value>[base64 mime encoded serialized .NET Framework object]</value>
    </data>
    <data name="Icon1" type="System.Drawing.Icon, System.Drawing" mimetype="application/x-microsoft.net.object.bytearray.base64">
        <value>[base64 mime encoded string representing a byte array form of the .NET Framework object]</value>
        <comment>This is a comment</comment>
    </data>
                
    There are any number of "resheader" rows that contain simple 
    name/value pairs.
    
    Each data row contains a name, and value. The row also contains a 
    type or mimetype. Type corresponds to a .NET class that support 
    text/value conversion through the TypeConverter architecture. 
    Classes that don't support this are serialized and stored with the 
    mimetype set.
    
    The mimetype is used for serialized objects, and tells the 
    ResXResourceReader how to depersist the object. This is currently not 
    extensible. For a given mimetype the value must be set accordingly:
    
    Note - application/x-microsoft.net.object.binary.base64 is the format 
    that the ResXResourceWriter will generate, however the reader can 
    read any of the formats listed below.
    
    mimetype: application/x-microsoft.net.object.binary.base64
    value   : The object must be serialized with 
            : System.Runtime.Serialization.Formatters.Binary.BinaryFormatter
            : and then encoded with base64 encoding.
    
    mimetype: application/x-microsoft.net.object.soap.base64
    value   : The object must be serialized with 
            : System.Runtime.Serialization.Formatters.Soap.SoapFormatter
            : and then encoded with base64 encoding.

    mimetype: application/x-microsoft.net.object.bytearray.base64
    value   : The object must be serialized into a byte array 
            : using a System.ComponentModel.TypeConverter
            : and then encoded with base64 encoding.
    -->
  <xsd:schema id="root" xmlns="" xmlns:xsd="http://www.w3.org/2001/XMLSchema" xmlns:msdata="urn:schemas-microsoft-com:xml-msdata">
    <xsd:import namespace="http://www.w3.org/XML/1998/namespace" />
    <xsd:element name="root" msdata:IsDataSet="true">
      <xsd:complexType>
        <xsd:choice maxOccurs="unbounded">
          <xsd:element name="metadata">
            <xsd:complexType>
              <xsd:sequence>
                <xsd:element name="value" type="xsd:string" minOccurs="0" />
              </xsd:sequence>
              <xsd:attribute name="name" use="required" type="xsd:string" />
              <xsd:attribute name="type" type="xsd:string" />
              <xsd:attribute name="mimetype" type="xsd:string" />
              <xsd:attribute ref="xml:space" />
            </xsd:complexType>
          </xsd:element>
          <xsd:element name="assembly">
            <xsd:complexType>
              <xsd:attribute name="alias" type="xsd:string" />
              <xsd:attribute name="name" type="xsd:string" />
            </xsd:complexType>
          </xsd:element>
          <xsd:element name="data">
            <xsd:complexType>
              <xsd:sequence>
                <xsd:element name="value" type="xsd:string" minOccurs="0" msdata:Ordinal="1" />
                <xsd:element name="comment" type="xsd:string" minOccurs="0" msdata:Ordinal="2" />
              </xsd:sequence>
              <xsd:attribute name="name" type="xsd:string" use="required" msdata:Ordinal="1" />
              <xsd:attribute name="type" type="xsd:string" msdata:Ordinal="3" />
              <xsd:attribute name="mimetype" type="xsd:string" msdata:Ordinal="4" />
              <xsd:attribute ref="xml:space" />
            </xsd:complexType>
          </xsd:element>
          <xsd:element name="resheader">
            <xsd:complexType>
              <xsd:sequence>
                <xsd:element name="value" type="xsd:string" minOccurs="0" msdata:Ordinal="1" />
              </xsd:sequence>
              <xsd:attribute name="name" type="xsd:string" use="required" />
            </xsd:complexType>
          </xsd:element>
        </xsd:choice>
      </xsd:complexType>
    </xsd:element>
  </xsd:schema>
  <resheader name="resmimetype">
    <value>text/microsoft-resx</value>
  </resheader>
  <resheader name="version">
    <value>2.0</value>
  </resheader>
  <resheader name="reader">
    <value>System.Resources.ResXResourceReader, System.Windows.Forms, Version=4.0.0.0, Culture=neutral, PublicKeyToken=b77a5c561934e089</value>
  </resheader>
  <resheader name="writer">
    <value>System.Resources.ResXResourceWriter, System.Windows.Forms, Version=4.0.0.0, Culture=neutral, PublicKeyToken=b77a5c561934e089</value>
  </resheader>
  <data name="Login" xml:space="preserve">
    <value>Имя</value>
  </data>
  <data name="Password" xml:space="preserve">
    <value>Пароль</value>
  </data>
  <data name="RememberMe" xml:space="preserve">
    <value>Запомнить</value>
  </data>
  <data name="Language" xml:space="preserve">
    <value>Язык</value>
  </data>
  <data name="LanguageEnglish" xml:space="preserve">
    <value>Английский</value>
  </data>
  <data name="LanguageRussian" xml:space="preserve">
    <value>Русский</value>
  </data>
  <data name="LanguageKyrgyz" xml:space="preserve">
    <value>Кыргызский</value>
  </data>
  <data name="Account" xml:space="preserve">
    <value>Учетная запись</value>
  </data>
  <data name="Logout" xml:space="preserve">
    <value>Выйти</value>
  </data>
  <data name="About" xml:space="preserve">
    <value>О нас</value>
  </data>
  <data name="Users" xml:space="preserve">
    <value>Пользователи</value>
  </data>
  <data name="Roles" xml:space="preserve">
    <value>Роли</value>
  </data>
  <data name="StatUnits" xml:space="preserve">
    <value>Регистрационные данные</value>
  </data>
  <data name="UsersList" xml:space="preserve">
    <value>Список пользователей</value>
  </data>
  <data name="RolesList" xml:space="preserve">
    <value>Список ролей</value>
  </data>
  <data name="StatUnitsList" xml:space="preserve">
    <value>Список регистрационных данных</value>
  </data>
  <data name="LoginError" xml:space="preserve">
    <value>Логин занят</value>
  </data>
  <data name="NameError" xml:space="preserve">
    <value>Имя занято</value>
  </data>
  <data name="PasswordUpdateError" xml:space="preserve">
    <value>Ошибка при обновлении пароля</value>
  </data>
  <data name="RoleUpdateError" xml:space="preserve">
    <value>Ошибка при обновлении ролей</value>
  </data>
  <data name="UserUpdateError" xml:space="preserve">
    <value>Ошибка при обновлении пользователя</value>
  </data>
  <data name="LoginFailed" xml:space="preserve">
    <value>Не удалось войти!</value>
  </data>
  <data name="CurrentPasswordisWrong" xml:space="preserve">
    <value>Текущий пароль неправильный</value>
  </data>
  <data name="PageError" xml:space="preserve">
    <value>Номер страницы не может быть отрицательным</value>
  </data>
  <data name="PageSizeError" xml:space="preserve">
    <value>Размер страницы должен быть больше 0</value>
  </data>
  <data name="LastChangeFromError" xml:space="preserve">
    <value>Последние изменения от значения позже, чем «последние изменения в»</value>
  </data>
  <data name="LastChangeToError" xml:space="preserve">
    <value>Последнее изменение значение раньше, чем «последние изменения от»</value>
  </data>
  <data name="EmployeesNumberFromErrorNegative" xml:space="preserve">
    <value>Поле "сотрудников от" не должно быть отрицательным!</value>
  </data>
  <data name="EmployeesNumberFromErrorLarge" xml:space="preserve">
    <value>Количество "сотрудников от" больше, чем число сотрудников по факту!</value>
  </data>
  <data name="EmployeesNumberToErrorNegative" xml:space="preserve">
    <value>Количество сотрудников не должно быть отрицательным</value>
  </data>
  <data name="EmployeesNumberToErrorLess" xml:space="preserve">
    <value>"сотрудников до" меньше, чем  "сотрудников от"</value>
  </data>
  <data name="TurnoverFromErrorNegative" xml:space="preserve">
    <value>Оборот от не должен быть отрицательным</value>
  </data>
  <data name="TurnoverFromErrorLarger" xml:space="preserve">
    <value>Оборот от больше 'оборота к'</value>
  </data>
  <data name="TurnoverToErrorNegative" xml:space="preserve">
    <value>Оборот не должен быть отрицательным</value>
  </data>
  <data name="TurnoverToErrorLess" xml:space="preserve">
    <value>Оборот по меньше "оборот от"</value>
  </data>
  <data name="RoleNotFound" xml:space="preserve">
    <value>Роль не найдена</value>
  </data>
  <data name="FetchingUsersError" xml:space="preserve">
    <value>Ошибка выборки пользователей</value>
  </data>
  <data name="DeleteRoleError" xml:space="preserve">
    <value>Невозможно удалить роль с существующими пользователями</value>
  </data>
  <data name="DeleteSysAdminRoleError" xml:space="preserve">
    <value>Невозможно удалить роль системного администратора</value>
  </data>
  <data name="EnterpriseGroupNotSupportError" xml:space="preserve">
    <value>Группа предприятий пока не поддерживается</value>
  </data>
  <data name="UnknownStatUnitTypeError" xml:space="preserve">
    <value>Неизвестный тип статистической единицы</value>
  </data>
  <data name="StatisticalUnitNotExistError" xml:space="preserve">
    <value>Регистрационные данные не существуют</value>
  </data>
  <data name="AddressExcistsInDataBaseForError" xml:space="preserve">
    <value>Ошибка: Адрес уже существует в базе данных для</value>
  </data>
  <data name="CreateLegalUnitError" xml:space="preserve">
    <value>Ошибка при создании правового подразделения!</value>
  </data>
  <data name="CreateLocalUnitError" xml:space="preserve">
    <value>Ошибка при создании локального устройства!</value>
  </data>
  <data name="CreateEnterpriseUnitError" xml:space="preserve">
    <value>Ошибка при создании Предприятие!</value>
  </data>
  <data name="CreateEnterpriseGroupError" xml:space="preserve">
    <value>Ошибка при создании Предприятие группы!</value>
  </data>
  <data name="UpdateLegalUnitError" xml:space="preserve">
    <value>Ошибка обновления юридической единицы!</value>
  </data>
  <data name="UpdateLocalUnitError" xml:space="preserve">
    <value>Ошибка обновления местных единиц</value>
  </data>
  <data name="UpdateEnterpriseUnitError" xml:space="preserve">
    <value>Ошибка обновления Предприятие!</value>
  </data>
  <data name="UpdateEnterpriseGroupError" xml:space="preserve">
    <value>Ошибка обновления Предприятие группы!</value>
  </data>
  <data name="UserNotFoundError" xml:space="preserve">
    <value>Пользователь не найден</value>
  </data>
  <data name="SysAdminRoleMissingError" xml:space="preserve">
    <value>Роль системного администратора отсутствует</value>
  </data>
  <data name="DeleteLastSysAdminError" xml:space="preserve">
    <value>Не удается удалить самого последнего системного администратора</value>
  </data>
  <data name="Name" xml:space="preserve">
    <value>Имя</value>
  </data>
  <data name="EditAccount" xml:space="preserve">
    <value>Редактирование аккаунта</value>
  </data>
  <data name="NameValueRequired" xml:space="preserve">
    <value>Пожалуйста, укажите имя</value>
  </data>
  <data name="CurrentPassword" xml:space="preserve">
    <value>Текущий пароль</value>
  </data>
  <data name="NewPassword" xml:space="preserve">
    <value>Новый пароль</value>
  </data>
  <data name="NewPassword_LeaveItEmptyIfYouWillNotChangePassword" xml:space="preserve">
    <value>Новый пароль (оставьте пустым, если вы не будете менять пароль)</value>
  </data>
  <data name="ConfirmPassword" xml:space="preserve">
    <value>Пожалуйста, подтвердите пароль</value>
  </data>
  <data name="PhoneValueRequired" xml:space="preserve">
    <value>Пожалуйста, укажите номер  телефона</value>
  </data>
  <data name="Phone" xml:space="preserve">
    <value>Телефон</value>
  </data>
  <data name="Email" xml:space="preserve">
    <value>Электронная почта</value>
  </data>
  <data name="AboutText" xml:space="preserve">
    <value>Статистический регистр предприятий</value>
  </data>
  <data name="HomeText" xml:space="preserve">
    <value>Добро пожаловать</value>
  </data>
  <data name="PageNotFound" xml:space="preserve">
    <value>Страница не найдена</value>
  </data>
  <data name="BackToHome" xml:space="preserve">
    <value>Вернуться домой</value>
  </data>
  <data name="CreateNewRole" xml:space="preserve">
    <value>Создание новой роли</value>
  </data>
  <data name="RoleName" xml:space="preserve">
    <value>Название роли</value>
  </data>
  <data name="Description" xml:space="preserve">
    <value>Описание</value>
  </data>
  <data name="OrdinaryWebsiteUser" xml:space="preserve">
    <value>Пользовательский веб сайт</value>
  </data>
  <data name="StandardDataAccess" xml:space="preserve">
    <value>Стандартный доступ к данным</value>
  </data>
  <data name="SelectOrSearchStandardDataAccess" xml:space="preserve">
    <value>Выбор или поиск стандартного доступа к данным</value>
  </data>
  <data name="AccessToSystemFunctions" xml:space="preserve">
    <value>Доступ к функциям системы</value>
  </data>
  <data name="SelectOrSearchSystemFunctions" xml:space="preserve">
    <value>Выберите или выполните поиск системных функций</value>
  </data>
  <data name="Submit" xml:space="preserve">
    <value>Отправить</value>
  </data>
  <data name="EditRole" xml:space="preserve">
    <value>Редактирование роли</value>
  </data>
  <data name="DeleteRoleMessage" xml:space="preserve">
    <value>Удалить роль</value>
  </data>
  <data name="AreYouSure" xml:space="preserve">
    <value>Вы уверены</value>
  </data>
  <data name="RoleList_EditRole" xml:space="preserve">
    <value>Редактировать роль</value>
  </data>
  <data name="RoleList_DeleteRole" xml:space="preserve">
    <value>Удалить роль</value>
  </data>
  <data name="Role" xml:space="preserve">
    <value>роли</value>
  </data>
  <data name="UsersIn" xml:space="preserve">
    <value>Пользователи в</value>
  </data>
  <data name="CreateRoleButton" xml:space="preserve">
    <value>Создать роль</value>
  </data>
  <data name="TotalRoles" xml:space="preserve">
    <value>Всего ролей</value>
  </data>
  <data name="TotalPages" xml:space="preserve">
    <value>Всего страниц</value>
  </data>
  <data name="DeleteStatUnitMessage" xml:space="preserve">
    <value>Удалить регистрационные данные</value>
  </data>
  <data name="Total" xml:space="preserve">
    <value>Всего</value>
  </data>
  <data name="SearchStatisticalUnits" xml:space="preserve">
    <value>Поиск регистрационных данных</value>
  </data>
  <data name="SearchWildcard" xml:space="preserve">
    <value>Поиск группового символа</value>
  </data>
  <data name="Search" xml:space="preserve">
    <value>Поиск</value>
  </data>
  <data name="StatisticalUnitType" xml:space="preserve">
    <value>Тип статистической единицы</value>
  </data>
  <data name="Includeliquidated" xml:space="preserve">
    <value>Включить ликвидированного</value>
  </data>
  <data name="TurnoverFrom" xml:space="preserve">
    <value>Оборот от</value>
  </data>
  <data name="TurnoverTo" xml:space="preserve">
    <value>Оборот до</value>
  </data>
  <data name="NumberOfEmployeesFrom" xml:space="preserve">
    <value>Количество сотрудников от</value>
  </data>
  <data name="NumberOfEmployeesTo" xml:space="preserve">
    <value>Количество сотрудников до</value>
  </data>
  <data name="CreateNewUser" xml:space="preserve">
    <value>Создание нового пользователя</value>
  </data>
  <data name="UserName" xml:space="preserve">
    <value>Имя пользователя</value>
  </data>
  <data name="UserLogin" xml:space="preserve">
    <value>Логин пользователя</value>
  </data>
  <data name="UserPassword" xml:space="preserve">
    <value>Пароль пользователя</value>
  </data>
  <data name="TypeStrongPasswordHere" xml:space="preserve">
    <value>Введите надёжный пароль</value>
  </data>
  <data name="TypePasswordAgain" xml:space="preserve">
    <value>Введите пароль еще раз</value>
  </data>
  <data name="UserEmail" xml:space="preserve">
    <value>Адрес эл. почты пользователя</value>
  </data>
  <data name="UserPhone" xml:space="preserve">
    <value>Телефон пользователя</value>
  </data>
  <data name="AssignedRoles" xml:space="preserve">
    <value>Присвоенные роли</value>
  </data>
  <data name="SelectOrSearchRoles" xml:space="preserve">
    <value>Выберите или искать роли...</value>
  </data>
  <data name="UserStatus" xml:space="preserve">
    <value>Статус пользователя</value>
  </data>
  <data name="DataAccess" xml:space="preserve">
    <value>Доступ к данным</value>
  </data>
  <data name="NSO_Employee" xml:space="preserve">
    <value>NSO работника</value>
  </data>
  <data name="TryReloadRoles" xml:space="preserve">
    <value>Попробуйте перезагрузить роль</value>
  </data>
  <data name="EditUser" xml:space="preserve">
    <value>Редактирование пользователя</value>
  </data>
  <data name="UsersNewPassword" xml:space="preserve">
    <value>Новый пароль пользователя</value>
  </data>
  <data name="TypeNewPasswordAgain" xml:space="preserve">
    <value>Введите новый пароль еще раз</value>
  </data>
  <data name="FetchingStandardDataAccess" xml:space="preserve">
    <value>Выборка стандартного доступа к данным</value>
  </data>
  <data name="DeleteUserMessage" xml:space="preserve">
    <value>Удалить пользователя</value>
  </data>
  <data name="CreateUserButton" xml:space="preserve">
    <value>Создать пользователя</value>
  </data>
  <data name="TotalUsers" xml:space="preserve">
    <value>Всего пользователей</value>
  </data>
  <data name="NSCRegistry" xml:space="preserve">
    <value>Статистический регистр предприятий</value>
  </data>
  <data name="RegId" xml:space="preserve">
    <value>Регистрационный ID</value>
  </data>
  <data name="RegIdDate" xml:space="preserve">
    <value>Дата регистрационного ID</value>
  </data>
  <data name="StatId" xml:space="preserve">
    <value>ОКПО</value>
  </data>
  <data name="StatIdDate" xml:space="preserve">
    <value>Дата ОКПО</value>
  </data>
  <data name="TaxRegId" xml:space="preserve">
    <value>Уникальный налоговый код налоговых служб </value>
  </data>
  <data name="TaxRegDate" xml:space="preserve">
    <value>Дата регистрации в Налоговой</value>
  </data>
  <data name="ExternalId" xml:space="preserve">
    <value>Внешний ID</value>
  </data>
  <data name="ExternalIdType" xml:space="preserve">
    <value>Тип внешнего ID</value>
  </data>
  <data name="ExternalIdDate" xml:space="preserve">
    <value>Дата регистрации во внешних источниках</value>
  </data>
  <data name="DataSource" xml:space="preserve">
    <value>Источник данных</value>
  </data>
  <data name="RefNo" xml:space="preserve">
    <value>Справочный номер</value>
  </data>
  <data name="ShortName" xml:space="preserve">
    <value>Краткое имя</value>
  </data>
  <data name="Address" xml:space="preserve">
    <value>Адрес</value>
  </data>
  <data name="PostalAddressId" xml:space="preserve">
    <value>ID почтового адреса (Почт индекс или подобное, если есть)</value>
  </data>
  <data name="TelephoneNo" xml:space="preserve">
    <value>Телефонный номер</value>
  </data>
  <data name="WebAddress" xml:space="preserve">
    <value>Адрес сайта</value>
  </data>
  <data name="RegMainActivity" xml:space="preserve">
    <value>Код основной деятельности, указанный при регистрации (Nace или ISIC)</value>
  </data>
  <data name="RegistrationDate" xml:space="preserve">
    <value>Дата регистрации  </value>
  </data>
  <data name="RegistrationReason" xml:space="preserve">
    <value>Причина регистрации</value>
  </data>
  <data name="LiqDate" xml:space="preserve">
    <value>Дата ликвидации</value>
  </data>
  <data name="LiqReason" xml:space="preserve">
    <value>Причина ликвидации</value>
  </data>
  <data name="SuspensionStart" xml:space="preserve">
    <value>Начало временного прекращения деятельности</value>
  </data>
  <data name="SuspensionEnd" xml:space="preserve">
    <value>Конец временного прекращения деятельности</value>
  </data>
  <data name="ReorgTypeCode" xml:space="preserve">
    <value>Код типа реорганизации</value>
  </data>
  <data name="ReorgDate" xml:space="preserve">
    <value>Дата реорганизации</value>
  </data>
  <data name="ReorgReferences" xml:space="preserve">
    <value>Ссылка на реорганизацию</value>
  </data>
  <data name="ActualAddress" xml:space="preserve">
    <value>Фактический адрес</value>
  </data>
  <data name="ContactPerson" xml:space="preserve">
    <value>Контактное лицо</value>
  </data>
  <data name="Employees" xml:space="preserve">
    <value>Сотрудники</value>
  </data>
  <data name="NumOfPeople" xml:space="preserve">
    <value>Число людей</value>
  </data>
  <data name="EmployeesYear" xml:space="preserve">
    <value>Год валидности информации о работниках </value>
  </data>
  <data name="EmployeesDate" xml:space="preserve">
    <value>Дата учета данных о работниках</value>
  </data>
  <data name="Turnover" xml:space="preserve">
    <value>Текущий оборот</value>
  </data>
  <data name="TurnoverYear" xml:space="preserve">
    <value>Год валидности оборота </value>
  </data>
  <data name="TurnoveDate" xml:space="preserve">
    <value>Дата учета текущего оборота </value>
  </data>
  <data name="Status" xml:space="preserve">
    <value>Статус</value>
  </data>
  <data name="StatusDate" xml:space="preserve">
    <value>Дата статуса</value>
  </data>
  <data name="Notes" xml:space="preserve">
    <value>Примечания</value>
  </data>
  <data name="FreeEconZone" xml:space="preserve">
    <value>СЭЗ</value>
  </data>
  <data name="ForeignParticipation" xml:space="preserve">
    <value>Участие иностранного капитала</value>
  </data>
  <data name="Classified" xml:space="preserve">
    <value>Классифицировано</value>
  </data>
  <data name="IsDeleted" xml:space="preserve">
    <value>Удалено</value>
  </data>
  <data name="EntGroupId" xml:space="preserve">
    <value>ID группы предприятий</value>
  </data>
  <data name="EntGroupIdDate" xml:space="preserve">
    <value>Дата ID группы предприятий</value>
  </data>
  <data name="Commercial" xml:space="preserve">
    <value>Коммерческий</value>
  </data>
  <data name="InstSectorCode" xml:space="preserve">
    <value>Код сектора экономики</value>
  </data>
  <data name="TotalCapital" xml:space="preserve">
    <value>Общий капитал</value>
  </data>
  <data name="MunCapitalShare" xml:space="preserve">
    <value>Доля муниципального капитала</value>
  </data>
  <data name="StateCapitalShare" xml:space="preserve">
    <value>доля Гос Капитала</value>
  </data>
  <data name="PrivCapitalShare" xml:space="preserve">
    <value>Доля Частного капитала</value>
  </data>
  <data name="ForeignCapitalShare" xml:space="preserve">
    <value>Доля иностр. Капитала</value>
  </data>
  <data name="ForeignCapitalCurrency" xml:space="preserve">
    <value> Валюта иностр. Капитала</value>
  </data>
  <data name="ActualMainActivity1" xml:space="preserve">
    <value>Основной вид деятельности</value>
  </data>
  <data name="ActualMainActivity2" xml:space="preserve">
    <value>Вид деятельности</value>
  </data>
  <data name="ActualMainActivityDate" xml:space="preserve">
    <value>Фактич. Осн. Вид Деятельности</value>
  </data>
  <data name="EntGroupRole" xml:space="preserve">
    <value>Роль группы предприятий </value>
  </data>
  <data name="LegalUnitId" xml:space="preserve">
    <value>ID правовой единицы</value>
  </data>
  <data name="LegalUnitIdDate" xml:space="preserve">
    <value>Дата регистрации правовой единицы</value>
  </data>
  <data name="EnterpriseRegId" xml:space="preserve">
    <value>ID регистрации предприятия</value>
  </data>
  <data name="EntRegIdDate" xml:space="preserve">
    <value>Дата регистрации в НСК</value>
  </data>
  <data name="Founders" xml:space="preserve">
    <value>Учредитель</value>
  </data>
  <data name="Owner" xml:space="preserve">
    <value>Владелец</value>
  </data>
  <data name="Market" xml:space="preserve">
    <value>Самофинансируемое</value>
  </data>
  <data name="LegalForm" xml:space="preserve">
    <value>Правовая форма собственности</value>
  </data>
  <data name="LocalUnit" xml:space="preserve">
    <value>Местная единица</value>
  </data>
  <data name="LegalUnit" xml:space="preserve">
    <value>Правовая единица</value>
  </data>
  <data name="EnterpriseUnit" xml:space="preserve">
    <value>Предприятие</value>
  </data>
  <data name="EnterpriseGroup" xml:space="preserve">
    <value>Предприятие группы</value>
  </data>
  <data name="ViewEnterpriseGroup" xml:space="preserve">
    <value>Просмотр группы предприятий</value>
  </data>
  <data name="ViewEnterpriseUnit" xml:space="preserve">
    <value>Просмотр предприятия</value>
  </data>
  <data name="ViewLegalUnit" xml:space="preserve">
    <value>Просмотр правовой единицы</value>
  </data>
  <data name="ViewLocalUnit" xml:space="preserve">
    <value>Просмотр местной единицы</value>
  </data>
  <data name="Type" xml:space="preserve">
    <value>Тип</value>
  </data>
  <data name="CreateStatUnit" xml:space="preserve">
    <value>Создать регистрационные данные</value>
  </data>
  <data name="EnterpriseUnitRegId" xml:space="preserve">
    <value>Регистрационный ID предприятия</value>
  </data>
  <data name="AddressId" xml:space="preserve">
    <value>ID адреса для визита (согласно источникам)</value>
  </data>
  <data name="EmailAddress" xml:space="preserve">
    <value>Электронный адрес</value>
  </data>
  <data name="ActualAddressId" xml:space="preserve">
    <value>ID фактического адреса</value>
  </data>
  <data name="LegalUnits" xml:space="preserve">
    <value>Правовые единицы</value>
  </data>
  <data name="LocalUnits" xml:space="preserve">
    <value>Местные единицы</value>
  </data>
  <data name="EntGroupType" xml:space="preserve">
    <value>Тип группы предприятий</value>
  </data>
  <data name="EmployeesFte" xml:space="preserve">
    <value>Число работников, эквивалент полной занятости</value>
  </data>
  <data name="EnterpriseUnits" xml:space="preserve">
    <value>Предприятие структурных подразделений</value>
  </data>
  <data name="LiqDateStart" xml:space="preserve">
    <value>Дата  ликвидации  с</value>
  </data>
  <data name="LiqDateEnd" xml:space="preserve">
    <value>Дата ликвидации по</value>
  </data>
  <data name="EditButton" xml:space="preserve">
    <value>Редактировать</value>
  </data>
  <data name="EndPeriod" xml:space="preserve">
    <value>Конец периода</value>
  </data>
  <data name="RegMainActivityId" xml:space="preserve">
    <value>Регистрация главной активности ID</value>
  </data>
  <data name="StartPeriod" xml:space="preserve">
    <value>Начало периода</value>
  </data>
  <data name="LogicalChecksNoAddress" xml:space="preserve">
    <value>Адрес не связан с этой записью</value>
  </data>
  <data name="LogicalChecksLocalNoLegal" xml:space="preserve">
    <value>Этот локальный блок не имеет связь с юридическим лицом</value>
  </data>
  <data name="AnyType" xml:space="preserve">
    <value>Все</value>
  </data>
  <data name="Suspended" xml:space="preserve">
    <value>Приостановлен</value>
  </data>
  <data name="Active" xml:space="preserve">
    <value>Активный</value>
  </data>
  <data name="UnitType" xml:space="preserve">
    <value>Тип юнита</value>
  </data>
  <data name="AccountView" xml:space="preserve">
    <value>Счет Просмотр</value>
  </data>
  <data name="AccountEdit" xml:space="preserve">
    <value>Счет Редактировать</value>
  </data>
  <data name="RoleView" xml:space="preserve">
    <value>Роль Просмотр</value>
  </data>
  <data name="RoleListView" xml:space="preserve">
    <value>Список Роль Просмотр</value>
  </data>
  <data name="RoleCreate" xml:space="preserve">
    <value>Роль Создать</value>
  </data>
  <data name="RoleEdit" xml:space="preserve">
    <value>Роль Править</value>
  </data>
  <data name="RoleDelete" xml:space="preserve">
    <value>Роль Удалить</value>
  </data>
  <data name="UserView" xml:space="preserve">
    <value>Пользователь Просмотр</value>
  </data>
  <data name="UserListView" xml:space="preserve">
    <value>Список пользователей Просмотр</value>
  </data>
  <data name="UserCreate" xml:space="preserve">
    <value>Пользователь Создать</value>
  </data>
  <data name="UserEdit" xml:space="preserve">
    <value>Изменить пользователя</value>
  </data>
  <data name="UserDelete" xml:space="preserve">
    <value>Пользователь Удалить</value>
  </data>
  <data name="StatUnitView" xml:space="preserve">
    <value>Статистические единицы Просмотреть</value>
  </data>
  <data name="StatUnitListView" xml:space="preserve">
    <value>Статистический блок списка Просмотреть</value>
  </data>
  <data name="StatUnitCreate" xml:space="preserve">
    <value>Статистический блок Создать</value>
  </data>
  <data name="StatUnitEdit" xml:space="preserve">
    <value>Статистический блок Редактировать</value>
  </data>
  <data name="StatUnitDelete" xml:space="preserve">
    <value>Статистические единицы Удалить</value>
  </data>
  <data name="Parrent" xml:space="preserve">
    <value>Родитель</value>
  </data>
  <data name="ParrentId" xml:space="preserve">
    <value>Id Родителя</value>
  </data>
  <data name="IncorrectIntegerValue" xml:space="preserve">
    <value>Значение не может быть меньше  или равно 0</value>
  </data>
  <data name="ChooseAtLeastOne" xml:space="preserve">
    <value>Выберите хотя бы один вариант</value>
  </data>
  <data name="IncorrectIntegerValueExt" xml:space="preserve">
    <value>Значение должно быть больше 0 и меньше {0}</value>
  </data>
  <data name="Region" xml:space="preserve">
    <value>Регион</value>
  </data>
  <data name="IncorrectStringValue" xml:space="preserve">
    <value>Значение не должно быть пустым и не должно превышать длину в {0} символов</value>
  </data>
  <data name="RegionNotSelected" xml:space="preserve">
    <value>Не указан</value>
  </data>
  <data name="TryReloadRegions" xml:space="preserve">
    <value>Повторная инициализация регионов</value>
  </data>
  <data name="Back" xml:space="preserve">
    <value>Назад</value>
  </data>
  <data name="RegionAlreadyExistsError" xml:space="preserve">
    <value>Это название региона уже существует в базе данных.</value>
  </data>
  <data name="RegionNotExistsError" xml:space="preserve">
    <value>Идентификатор области не существует в базе данных</value>
  </data>
  <data name="RegionDeleteError" xml:space="preserve">
    <value>Невозможно удалить регион, возможно это использование пользователем</value>
  </data>
  <data name="AdministrativeTools" xml:space="preserve">
    <value>Администирование</value>
  </data>
  <data name="RegionName" xml:space="preserve">
    <value>Название региона</value>
  </data>
  <data name="RegionAdd" xml:space="preserve">
    <value>Добавить регион</value>
  </data>
  <data name="RegionDeleteMessage" xml:space="preserve">
    <value>Удалить регион</value>
  </data>
  <data name="Regions" xml:space="preserve">
    <value>Регионы</value>
  </data>
  <data name="RegionAll" xml:space="preserve">
    <value>Все регионы</value>
  </data>
  <data name="RolesAll" xml:space="preserve">
    <value>Все роли</value>
  </data>
  <data name="UserStatusAny" xml:space="preserve">
    <value>Любой статус пользователя</value>
  </data>
<<<<<<< HEAD
  <data name="Print" xml:space="preserve">
    <value>Распечатать</value>
=======
  <data name="Create" xml:space="preserve">
    <value>Create</value>
  </data>
  <data name="Read" xml:space="preserve">
    <value>Read</value>
  </data>
  <data name="Update" xml:space="preserve">
    <value>Update</value>
  </data>
  <data name="Delete" xml:space="preserve">
    <value>Delete</value>
  </data>
  <data name="User" xml:space="preserve">
    <value>User</value>
  </data>
  <data name="StatUnit" xml:space="preserve">
    <value>StatUnit</value>
>>>>>>> 142e1da0
  </data>
  <data name="RegionNameIsRequiredError" xml:space="preserve">
    <value>Имя региона обязательно</value>
  </data>
</root><|MERGE_RESOLUTION|>--- conflicted
+++ resolved
@@ -876,10 +876,9 @@
   <data name="UserStatusAny" xml:space="preserve">
     <value>Любой статус пользователя</value>
   </data>
-<<<<<<< HEAD
   <data name="Print" xml:space="preserve">
     <value>Распечатать</value>
-=======
+  </data>
   <data name="Create" xml:space="preserve">
     <value>Create</value>
   </data>
@@ -897,7 +896,6 @@
   </data>
   <data name="StatUnit" xml:space="preserve">
     <value>StatUnit</value>
->>>>>>> 142e1da0
   </data>
   <data name="RegionNameIsRequiredError" xml:space="preserve">
     <value>Имя региона обязательно</value>
