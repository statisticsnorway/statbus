--- conflicted
+++ resolved
@@ -819,21 +819,20 @@
   <data name="ParrentId" xml:space="preserve">
     <value>Id Родителя</value>
   </data>
-<<<<<<< HEAD
   <data name="IncorrectIntegerValue" xml:space="preserve">
     <value>Значение не может быть меньше  или равно 0</value>
   </data>
+  <data name="ChooseAtLeastOne" xml:space="preserve">
+    <value>Выберите хотя бы один вариант</value>
+  </data>
   <data name="IncorrectIntegerValueExt" xml:space="preserve">
     <value>Значение должно быть больше 0 и меньше {0}</value>
   </data>
+  <data name="Region" xml:space="preserve">
+    <value>Регион</value>
+  </data>
   <data name="IncorrectStringValue" xml:space="preserve">
     <value>Значение не должно быть пустым и не должно превышать длину в {0} символов</value>
-=======
-  <data name="ChooseAtLeastOne" xml:space="preserve">
-    <value>Выберите хотя бы один вариант</value>
-  </data>
-  <data name="Region" xml:space="preserve">
-    <value>Регион</value>
   </data>
   <data name="RegionNotSelected" xml:space="preserve">
     <value>Не указан</value>
@@ -852,6 +851,5 @@
   </data>
   <data name="UserStatusAny" xml:space="preserve">
     <value>Любой статус пользователя</value>
->>>>>>> 5ec16cec
   </data>
 </root>