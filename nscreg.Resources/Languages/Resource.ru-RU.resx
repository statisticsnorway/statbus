--- conflicted
+++ resolved
@@ -1542,21 +1542,16 @@
   <data name="SelectFile" xml:space="preserve">
     <value>Выбрать файл</value>
   </data>
-<<<<<<< HEAD
   <data name="DataSourceNotFound" xml:space="preserve">
     <value>Шаблон источника данных не найден</value>
-=======
+  </data>
   <data name="NotSelected" xml:space="preserve">
     <value>Не выбрано ...</value>
->>>>>>> 50ae8900
   </data>
   <data name="DataSourceHasQueuedItems" xml:space="preserve">
     <value>Шаблон источника данных имеет записи в очереди</value>
   </data>
-<<<<<<< HEAD
-=======
   <data name="DataSourceNotFound" xml:space="preserve">
     <value>Шаблон источника данных не найден</value>
   </data>
->>>>>>> 50ae8900
 </root>