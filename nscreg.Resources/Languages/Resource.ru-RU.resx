<?xml version="1.0" encoding="utf-8"?>
<root>
  <!-- 
    Microsoft ResX Schema 
    
    Version 2.0
    
    The primary goals of this format is to allow a simple XML format 
    that is mostly human readable. The generation and parsing of the 
    various data types are done through the TypeConverter classes 
    associated with the data types.
    
    Example:
    
    ... ado.net/XML headers & schema ...
    <resheader name="resmimetype">text/microsoft-resx</resheader>
    <resheader name="version">2.0</resheader>
    <resheader name="reader">System.Resources.ResXResourceReader, System.Windows.Forms, ...</resheader>
    <resheader name="writer">System.Resources.ResXResourceWriter, System.Windows.Forms, ...</resheader>
    <data name="Name1"><value>this is my long string</value><comment>this is a comment</comment></data>
    <data name="Color1" type="System.Drawing.Color, System.Drawing">Blue</data>
    <data name="Bitmap1" mimetype="application/x-microsoft.net.object.binary.base64">
        <value>[base64 mime encoded serialized .NET Framework object]</value>
    </data>
    <data name="Icon1" type="System.Drawing.Icon, System.Drawing" mimetype="application/x-microsoft.net.object.bytearray.base64">
        <value>[base64 mime encoded string representing a byte array form of the .NET Framework object]</value>
        <comment>This is a comment</comment>
    </data>
                
    There are any number of "resheader" rows that contain simple 
    name/value pairs.
    
    Each data row contains a name, and value. The row also contains a 
    type or mimetype. Type corresponds to a .NET class that support 
    text/value conversion through the TypeConverter architecture. 
    Classes that don't support this are serialized and stored with the 
    mimetype set.
    
    The mimetype is used for serialized objects, and tells the 
    ResXResourceReader how to depersist the object. This is currently not 
    extensible. For a given mimetype the value must be set accordingly:
    
    Note - application/x-microsoft.net.object.binary.base64 is the format 
    that the ResXResourceWriter will generate, however the reader can 
    read any of the formats listed below.
    
    mimetype: application/x-microsoft.net.object.binary.base64
    value   : The object must be serialized with 
            : System.Runtime.Serialization.Formatters.Binary.BinaryFormatter
            : and then encoded with base64 encoding.
    
    mimetype: application/x-microsoft.net.object.soap.base64
    value   : The object must be serialized with 
            : System.Runtime.Serialization.Formatters.Soap.SoapFormatter
            : and then encoded with base64 encoding.

    mimetype: application/x-microsoft.net.object.bytearray.base64
    value   : The object must be serialized into a byte array 
            : using a System.ComponentModel.TypeConverter
            : and then encoded with base64 encoding.
    -->
  <xsd:schema id="root" xmlns="" xmlns:xsd="http://www.w3.org/2001/XMLSchema" xmlns:msdata="urn:schemas-microsoft-com:xml-msdata">
    <xsd:import namespace="http://www.w3.org/XML/1998/namespace" />
    <xsd:element name="root" msdata:IsDataSet="true">
      <xsd:complexType>
        <xsd:choice maxOccurs="unbounded">
          <xsd:element name="metadata">
            <xsd:complexType>
              <xsd:sequence>
                <xsd:element name="value" type="xsd:string" minOccurs="0" />
              </xsd:sequence>
              <xsd:attribute name="name" use="required" type="xsd:string" />
              <xsd:attribute name="type" type="xsd:string" />
              <xsd:attribute name="mimetype" type="xsd:string" />
              <xsd:attribute ref="xml:space" />
            </xsd:complexType>
          </xsd:element>
          <xsd:element name="assembly">
            <xsd:complexType>
              <xsd:attribute name="alias" type="xsd:string" />
              <xsd:attribute name="name" type="xsd:string" />
            </xsd:complexType>
          </xsd:element>
          <xsd:element name="data">
            <xsd:complexType>
              <xsd:sequence>
                <xsd:element name="value" type="xsd:string" minOccurs="0" msdata:Ordinal="1" />
                <xsd:element name="comment" type="xsd:string" minOccurs="0" msdata:Ordinal="2" />
              </xsd:sequence>
              <xsd:attribute name="name" type="xsd:string" use="required" msdata:Ordinal="1" />
              <xsd:attribute name="type" type="xsd:string" msdata:Ordinal="3" />
              <xsd:attribute name="mimetype" type="xsd:string" msdata:Ordinal="4" />
              <xsd:attribute ref="xml:space" />
            </xsd:complexType>
          </xsd:element>
          <xsd:element name="resheader">
            <xsd:complexType>
              <xsd:sequence>
                <xsd:element name="value" type="xsd:string" minOccurs="0" msdata:Ordinal="1" />
              </xsd:sequence>
              <xsd:attribute name="name" type="xsd:string" use="required" />
            </xsd:complexType>
          </xsd:element>
        </xsd:choice>
      </xsd:complexType>
    </xsd:element>
  </xsd:schema>
  <resheader name="resmimetype">
    <value>text/microsoft-resx</value>
  </resheader>
  <resheader name="version">
    <value>2.0</value>
  </resheader>
  <resheader name="reader">
    <value>System.Resources.ResXResourceReader, System.Windows.Forms, Version=4.0.0.0, Culture=neutral, PublicKeyToken=b77a5c561934e089</value>
  </resheader>
  <resheader name="writer">
    <value>System.Resources.ResXResourceWriter, System.Windows.Forms, Version=4.0.0.0, Culture=neutral, PublicKeyToken=b77a5c561934e089</value>
  </resheader>
  <data name="Login" xml:space="preserve">
    <value>Имя</value>
  </data>
  <data name="Password" xml:space="preserve">
    <value>Пароль</value>
  </data>
  <data name="RememberMe" xml:space="preserve">
    <value>Запомнить</value>
  </data>
  <data name="Language" xml:space="preserve">
    <value>Язык</value>
  </data>
  <data name="LanguageEnglish" xml:space="preserve">
    <value>Английский</value>
  </data>
  <data name="LanguageRussian" xml:space="preserve">
    <value>Русский</value>
  </data>
  <data name="LanguageKyrgyz" xml:space="preserve">
    <value>Кыргызский</value>
  </data>
  <data name="Account" xml:space="preserve">
    <value>Учетная запись</value>
  </data>
  <data name="Logout" xml:space="preserve">
    <value>Выйти</value>
  </data>
  <data name="About" xml:space="preserve">
    <value>О нас</value>
  </data>
  <data name="Users" xml:space="preserve">
    <value>Пользователи</value>
  </data>
  <data name="Roles" xml:space="preserve">
    <value>Роли</value>
  </data>
  <data name="StatUnits" xml:space="preserve">
    <value>Регистрационные данные</value>
  </data>
  <data name="UsersList" xml:space="preserve">
    <value>Список пользователей</value>
  </data>
  <data name="RolesList" xml:space="preserve">
    <value>Список ролей</value>
  </data>
  <data name="StatUnitsList" xml:space="preserve">
    <value>Список регистрационных данных</value>
  </data>
  <data name="LoginError" xml:space="preserve">
    <value>Логин занят</value>
  </data>
  <data name="NameError" xml:space="preserve">
    <value>Имя занято</value>
  </data>
  <data name="PasswordUpdateError" xml:space="preserve">
    <value>Ошибка при обновлении пароля</value>
  </data>
  <data name="RoleUpdateError" xml:space="preserve">
    <value>Ошибка при обновлении ролей</value>
  </data>
  <data name="UserUpdateError" xml:space="preserve">
    <value>Ошибка при обновлении пользователя</value>
  </data>
  <data name="LoginFailed" xml:space="preserve">
    <value>Не удалось войти!</value>
  </data>
  <data name="CurrentPasswordisWrong" xml:space="preserve">
    <value>Текущий пароль неправильный</value>
  </data>
  <data name="PageError" xml:space="preserve">
    <value>Номер страницы не может быть отрицательным</value>
  </data>
  <data name="PageSizeError" xml:space="preserve">
    <value>Размер страницы должен быть больше 0</value>
  </data>
  <data name="LastChangeFromError" xml:space="preserve">
    <value>Последние изменения от значения позже, чем «последние изменения в»</value>
  </data>
  <data name="LastChangeToError" xml:space="preserve">
    <value>Последнее изменение значение раньше, чем «последние изменения от»</value>
  </data>
  <data name="EmployeesNumberFromErrorNegative" xml:space="preserve">
    <value>Поле "сотрудников от" не должно быть отрицательным!</value>
  </data>
  <data name="EmployeesNumberFromErrorLarge" xml:space="preserve">
    <value>Количество "сотрудников от" больше, чем число сотрудников по факту!</value>
  </data>
  <data name="EmployeesNumberToErrorNegative" xml:space="preserve">
    <value>Количество сотрудников не должно быть отрицательным</value>
  </data>
  <data name="EmployeesNumberToErrorLess" xml:space="preserve">
    <value>"сотрудников до" меньше, чем  "сотрудников от"</value>
  </data>
  <data name="TurnoverFromErrorNegative" xml:space="preserve">
    <value>Оборот от не должен быть отрицательным</value>
  </data>
  <data name="TurnoverFromErrorLarger" xml:space="preserve">
    <value>Оборот от больше 'оборота к'</value>
  </data>
  <data name="TurnoverToErrorNegative" xml:space="preserve">
    <value>Оборот не должен быть отрицательным</value>
  </data>
  <data name="TurnoverToErrorLess" xml:space="preserve">
    <value>Оборот по меньше "оборот от"</value>
  </data>
  <data name="RoleNotFound" xml:space="preserve">
    <value>Роль не найдена</value>
  </data>
  <data name="FetchingUsersError" xml:space="preserve">
    <value>Ошибка выборки пользователей</value>
  </data>
  <data name="DeleteRoleError" xml:space="preserve">
    <value>Невозможно удалить роль с существующими пользователями</value>
  </data>
  <data name="DeleteSysAdminRoleError" xml:space="preserve">
    <value>Невозможно удалить роль системного администратора</value>
  </data>
  <data name="EnterpriseGroupNotSupportError" xml:space="preserve">
    <value>Группа предприятий пока не поддерживается</value>
  </data>
  <data name="UnknownStatUnitTypeError" xml:space="preserve">
    <value>Неизвестный тип статистической единицы</value>
  </data>
  <data name="StatisticalUnitNotExistError" xml:space="preserve">
    <value>Регистрационные данные не существуют</value>
  </data>
  <data name="AddressExcistsInDataBaseForError" xml:space="preserve">
    <value>Ошибка: Адрес уже существует в базе данных для</value>
  </data>
  <data name="CreateLegalUnitError" xml:space="preserve">
    <value>Ошибка при создании правового подразделения!</value>
  </data>
  <data name="CreateLocalUnitError" xml:space="preserve">
    <value>Ошибка при создании локального устройства!</value>
  </data>
  <data name="CreateEnterpriseUnitError" xml:space="preserve">
    <value>Ошибка при создании Предприятие!</value>
  </data>
  <data name="CreateEnterpriseGroupError" xml:space="preserve">
    <value>Ошибка при создании Предприятие группы!</value>
  </data>
  <data name="UpdateLegalUnitError" xml:space="preserve">
    <value>Ошибка обновления юридической единицы!</value>
  </data>
  <data name="UpdateLocalUnitError" xml:space="preserve">
    <value>Ошибка обновления местных единиц</value>
  </data>
  <data name="UpdateEnterpriseUnitError" xml:space="preserve">
    <value>Ошибка обновления Предприятие!</value>
  </data>
  <data name="UpdateEnterpriseGroupError" xml:space="preserve">
    <value>Ошибка обновления Предприятие группы!</value>
  </data>
  <data name="UserNotFoundError" xml:space="preserve">
    <value>Пользователь не найден</value>
  </data>
  <data name="SysAdminRoleMissingError" xml:space="preserve">
    <value>Роль системного администратора отсутствует</value>
  </data>
  <data name="DeleteLastSysAdminError" xml:space="preserve">
    <value>Не удается удалить самого последнего системного администратора</value>
  </data>
  <data name="Name" xml:space="preserve">
    <value>Имя</value>
  </data>
  <data name="EditAccount" xml:space="preserve">
    <value>Редактирование аккаунта</value>
  </data>
  <data name="NameValueRequired" xml:space="preserve">
    <value>Пожалуйста, укажите имя</value>
  </data>
  <data name="CurrentPassword" xml:space="preserve">
    <value>Текущий пароль</value>
  </data>
  <data name="NewPassword" xml:space="preserve">
    <value>Новый пароль</value>
  </data>
  <data name="NewPassword_LeaveItEmptyIfYouWillNotChangePassword" xml:space="preserve">
    <value>Новый пароль (оставьте пустым, если вы не будете менять пароль)</value>
  </data>
  <data name="ConfirmPassword" xml:space="preserve">
    <value>Пожалуйста, подтвердите пароль</value>
  </data>
  <data name="PhoneValueRequired" xml:space="preserve">
    <value>Пожалуйста, укажите номер  телефона</value>
  </data>
  <data name="Phone" xml:space="preserve">
    <value>Телефон</value>
  </data>
  <data name="Email" xml:space="preserve">
    <value>Электронная почта</value>
  </data>
  <data name="AboutText" xml:space="preserve">
    <value>Статистический регистр предприятий</value>
  </data>
  <data name="HomeText" xml:space="preserve">
    <value>Добро пожаловать</value>
  </data>
  <data name="PageNotFound" xml:space="preserve">
    <value>Страница не найдена</value>
  </data>
  <data name="BackToHome" xml:space="preserve">
    <value>Вернуться домой</value>
  </data>
  <data name="CreateNewRole" xml:space="preserve">
    <value>Создание новой роли</value>
  </data>
  <data name="RoleName" xml:space="preserve">
    <value>Название роли</value>
  </data>
  <data name="Description" xml:space="preserve">
    <value>Описание</value>
  </data>
  <data name="OrdinaryWebsiteUser" xml:space="preserve">
    <value>Пользовательский веб сайт</value>
  </data>
  <data name="StandardDataAccess" xml:space="preserve">
    <value>Стандартный доступ к данным</value>
  </data>
  <data name="SelectOrSearchStandardDataAccess" xml:space="preserve">
    <value>Выбор или поиск стандартного доступа к данным</value>
  </data>
  <data name="AccessToSystemFunctions" xml:space="preserve">
    <value>Доступ к функциям системы</value>
  </data>
  <data name="SelectOrSearchSystemFunctions" xml:space="preserve">
    <value>Выберите или выполните поиск системных функций</value>
  </data>
  <data name="Submit" xml:space="preserve">
    <value>Отправить</value>
  </data>
  <data name="EditRole" xml:space="preserve">
    <value>Редактирование роли</value>
  </data>
  <data name="DeleteRoleMessage" xml:space="preserve">
    <value>Удалить роль</value>
  </data>
  <data name="AreYouSure" xml:space="preserve">
    <value>Вы уверены</value>
  </data>
  <data name="RoleList_EditRole" xml:space="preserve">
    <value>Редактировать роль</value>
  </data>
  <data name="RoleList_DeleteRole" xml:space="preserve">
    <value>Удалить роль</value>
  </data>
  <data name="Role" xml:space="preserve">
    <value>роли</value>
  </data>
  <data name="UsersIn" xml:space="preserve">
    <value>Пользователи в</value>
  </data>
  <data name="CreateRoleButton" xml:space="preserve">
    <value>Создать роль</value>
  </data>
  <data name="TotalRoles" xml:space="preserve">
    <value>Всего ролей</value>
  </data>
  <data name="TotalPages" xml:space="preserve">
    <value>Всего страниц</value>
  </data>
  <data name="DeleteStatUnitMessage" xml:space="preserve">
    <value>Удалить регистрационные данные</value>
  </data>
  <data name="Total" xml:space="preserve">
    <value>Всего</value>
  </data>
  <data name="SearchStatisticalUnits" xml:space="preserve">
    <value>Поиск регистрационных данных</value>
  </data>
  <data name="SearchWildcard" xml:space="preserve">
    <value>Поиск группового символа</value>
  </data>
  <data name="Search" xml:space="preserve">
    <value>Поиск</value>
  </data>
  <data name="StatisticalUnitType" xml:space="preserve">
    <value>Тип статистической единицы</value>
  </data>
  <data name="Includeliquidated" xml:space="preserve">
    <value>Включить ликвидированного</value>
  </data>
  <data name="TurnoverFrom" xml:space="preserve">
    <value>Оборот от</value>
  </data>
  <data name="TurnoverTo" xml:space="preserve">
    <value>Оборот до</value>
  </data>
  <data name="NumberOfEmployeesFrom" xml:space="preserve">
    <value>Количество сотрудников от</value>
  </data>
  <data name="NumberOfEmployeesTo" xml:space="preserve">
    <value>Количество сотрудников до</value>
  </data>
  <data name="CreateNewUser" xml:space="preserve">
    <value>Создание нового пользователя</value>
  </data>
  <data name="UserName" xml:space="preserve">
    <value>Имя пользователя</value>
  </data>
  <data name="UserLogin" xml:space="preserve">
    <value>Логин пользователя</value>
  </data>
  <data name="UserPassword" xml:space="preserve">
    <value>Пароль пользователя</value>
  </data>
  <data name="TypeStrongPasswordHere" xml:space="preserve">
    <value>Введите надёжный пароль</value>
  </data>
  <data name="TypePasswordAgain" xml:space="preserve">
    <value>Введите пароль еще раз</value>
  </data>
  <data name="UserEmail" xml:space="preserve">
    <value>Адрес эл. почты пользователя</value>
  </data>
  <data name="UserPhone" xml:space="preserve">
    <value>Телефон пользователя</value>
  </data>
  <data name="AssignedRoles" xml:space="preserve">
    <value>Присвоенные роли</value>
  </data>
  <data name="SelectOrSearchRoles" xml:space="preserve">
    <value>Выберите или искать роли...</value>
  </data>
  <data name="UserStatus" xml:space="preserve">
    <value>Статус пользователя</value>
  </data>
  <data name="DataAccess" xml:space="preserve">
    <value>Доступ к данным</value>
  </data>
  <data name="NSO_Employee" xml:space="preserve">
    <value>NSO работника</value>
  </data>
  <data name="TryReloadRoles" xml:space="preserve">
    <value>Попробуйте перезагрузить роль</value>
  </data>
  <data name="EditUser" xml:space="preserve">
    <value>Редактирование пользователя</value>
  </data>
  <data name="UsersNewPassword" xml:space="preserve">
    <value>Новый пароль пользователя</value>
  </data>
  <data name="TypeNewPasswordAgain" xml:space="preserve">
    <value>Введите новый пароль еще раз</value>
  </data>
  <data name="FetchingStandardDataAccess" xml:space="preserve">
    <value>Выборка стандартного доступа к данным</value>
  </data>
  <data name="DeleteUserMessage" xml:space="preserve">
    <value>Удалить пользователя</value>
  </data>
  <data name="CreateUserButton" xml:space="preserve">
    <value>Создать пользователя</value>
  </data>
  <data name="TotalUsers" xml:space="preserve">
    <value>Всего пользователей</value>
  </data>
  <data name="NSCRegistry" xml:space="preserve">
    <value>Статистический регистр предприятий</value>
  </data>
  <data name="RegId" xml:space="preserve">
    <value>Регистрационный ID</value>
  </data>
  <data name="RegIdDate" xml:space="preserve">
    <value>Дата регистрационного ID</value>
  </data>
  <data name="StatId" xml:space="preserve">
    <value>ОКПО</value>
  </data>
  <data name="StatIdDate" xml:space="preserve">
    <value>Дата ОКПО</value>
  </data>
  <data name="TaxRegId" xml:space="preserve">
    <value>Уникальный налоговый код налоговых служб </value>
  </data>
  <data name="TaxRegDate" xml:space="preserve">
    <value>Дата регистрации в Налоговой</value>
  </data>
  <data name="ExternalId" xml:space="preserve">
    <value>Внешний ID</value>
  </data>
  <data name="ExternalIdType" xml:space="preserve">
    <value>Тип внешнего ID</value>
  </data>
  <data name="ExternalIdDate" xml:space="preserve">
    <value>Дата регистрации во внешних источниках</value>
  </data>
  <data name="DataSource" xml:space="preserve">
    <value>Источник данных</value>
  </data>
  <data name="RefNo" xml:space="preserve">
    <value>Справочный номер</value>
  </data>
  <data name="ShortName" xml:space="preserve">
    <value>Краткое имя</value>
  </data>
  <data name="Address" xml:space="preserve">
    <value>Адрес</value>
  </data>
  <data name="PostalAddressId" xml:space="preserve">
    <value>ID почтового адреса (Почт индекс или подобное, если есть)</value>
  </data>
  <data name="TelephoneNo" xml:space="preserve">
    <value>Телефонный номер</value>
  </data>
  <data name="WebAddress" xml:space="preserve">
    <value>Адрес сайта</value>
  </data>
  <data name="RegMainActivity" xml:space="preserve">
    <value>Код основной деятельности, указанный при регистрации (Nace или ISIC)</value>
  </data>
  <data name="RegistrationDate" xml:space="preserve">
    <value>Дата регистрации  </value>
  </data>
  <data name="RegistrationReason" xml:space="preserve">
    <value>Причина регистрации</value>
  </data>
  <data name="LiqDate" xml:space="preserve">
    <value>Дата ликвидации</value>
  </data>
  <data name="LiqReason" xml:space="preserve">
    <value>Причина ликвидации</value>
  </data>
  <data name="SuspensionStart" xml:space="preserve">
    <value>Начало временного прекращения деятельности</value>
  </data>
  <data name="SuspensionEnd" xml:space="preserve">
    <value>Конец временного прекращения деятельности</value>
  </data>
  <data name="ReorgTypeCode" xml:space="preserve">
    <value>Код типа реорганизации</value>
  </data>
  <data name="ReorgDate" xml:space="preserve">
    <value>Дата реорганизации</value>
  </data>
  <data name="ReorgReferences" xml:space="preserve">
    <value>Ссылка на реорганизацию</value>
  </data>
  <data name="ActualAddress" xml:space="preserve">
    <value>Фактический адрес</value>
  </data>
  <data name="ContactPerson" xml:space="preserve">
    <value>Контактное лицо</value>
  </data>
  <data name="Employees" xml:space="preserve">
    <value>Сотрудники</value>
  </data>
  <data name="NumOfPeople" xml:space="preserve">
    <value>Число людей</value>
  </data>
  <data name="EmployeesYear" xml:space="preserve">
    <value>Год валидности информации о работниках </value>
  </data>
  <data name="EmployeesDate" xml:space="preserve">
    <value>Дата учета данных о работниках</value>
  </data>
  <data name="Turnover" xml:space="preserve">
    <value>Текущий оборот</value>
  </data>
  <data name="TurnoverYear" xml:space="preserve">
    <value>Год валидности оборота </value>
  </data>
  <data name="TurnoveDate" xml:space="preserve">
    <value>Дата учета текущего оборота </value>
  </data>
  <data name="Status" xml:space="preserve">
    <value>Статус</value>
  </data>
  <data name="StatusDate" xml:space="preserve">
    <value>Дата статуса</value>
  </data>
  <data name="Notes" xml:space="preserve">
    <value>Примечания</value>
  </data>
  <data name="FreeEconZone" xml:space="preserve">
    <value>СЭЗ</value>
  </data>
  <data name="ForeignParticipation" xml:space="preserve">
    <value>Участие иностранного капитала</value>
  </data>
  <data name="Classified" xml:space="preserve">
    <value>Классифицировано</value>
  </data>
  <data name="IsDeleted" xml:space="preserve">
    <value>Удалено</value>
  </data>
  <data name="EntGroupId" xml:space="preserve">
    <value>ID группы предприятий</value>
  </data>
  <data name="EntGroupIdDate" xml:space="preserve">
    <value>Дата ID группы предприятий</value>
  </data>
  <data name="Commercial" xml:space="preserve">
    <value>Коммерческий</value>
  </data>
  <data name="InstSectorCode" xml:space="preserve">
    <value>Код сектора экономики</value>
  </data>
  <data name="TotalCapital" xml:space="preserve">
    <value>Общий капитал</value>
  </data>
  <data name="MunCapitalShare" xml:space="preserve">
    <value>Доля муниципального капитала</value>
  </data>
  <data name="StateCapitalShare" xml:space="preserve">
    <value>доля Гос Капитала</value>
  </data>
  <data name="PrivCapitalShare" xml:space="preserve">
    <value>Доля Частного капитала</value>
  </data>
  <data name="ForeignCapitalShare" xml:space="preserve">
    <value>Доля иностр. Капитала</value>
  </data>
  <data name="ForeignCapitalCurrency" xml:space="preserve">
    <value> Валюта иностр. Капитала</value>
  </data>
  <data name="ActualMainActivity1" xml:space="preserve">
    <value>Основной вид деятельности</value>
  </data>
  <data name="ActualMainActivity2" xml:space="preserve">
    <value>Вид деятельности</value>
  </data>
  <data name="ActualMainActivityDate" xml:space="preserve">
    <value>Фактич. Осн. Вид Деятельности</value>
  </data>
  <data name="EntGroupRole" xml:space="preserve">
    <value>Роль группы предприятий </value>
  </data>
  <data name="LegalUnitId" xml:space="preserve">
    <value>ID правовой единицы</value>
  </data>
  <data name="LegalUnitIdDate" xml:space="preserve">
    <value>Дата регистрации правовой единицы</value>
  </data>
  <data name="EnterpriseRegId" xml:space="preserve">
    <value>ID регистрации предприятия</value>
  </data>
  <data name="EntRegIdDate" xml:space="preserve">
    <value>Дата регистрации в НСК</value>
  </data>
  <data name="Founders" xml:space="preserve">
    <value>Учредитель</value>
  </data>
  <data name="Owner" xml:space="preserve">
    <value>Владелец</value>
  </data>
  <data name="Market" xml:space="preserve">
    <value>Самофинансируемое</value>
  </data>
  <data name="LegalForm" xml:space="preserve">
    <value>Правовая форма собственности</value>
  </data>
  <data name="LocalUnit" xml:space="preserve">
    <value>Местная единица</value>
  </data>
  <data name="LegalUnit" xml:space="preserve">
    <value>Правовая единица</value>
  </data>
  <data name="EnterpriseUnit" xml:space="preserve">
    <value>Предприятие</value>
  </data>
  <data name="EnterpriseGroup" xml:space="preserve">
    <value>Предприятие группы</value>
  </data>
  <data name="ViewEnterpriseGroup" xml:space="preserve">
    <value>Просмотр группы предприятий</value>
  </data>
  <data name="ViewEnterpriseUnit" xml:space="preserve">
    <value>Просмотр предприятия</value>
  </data>
  <data name="ViewLegalUnit" xml:space="preserve">
    <value>Просмотр правовой единицы</value>
  </data>
  <data name="ViewLocalUnit" xml:space="preserve">
    <value>Просмотр местной единицы</value>
  </data>
  <data name="Type" xml:space="preserve">
    <value>Тип</value>
  </data>
  <data name="CreateStatUnit" xml:space="preserve">
    <value>Создать регистрационные данные</value>
  </data>
  <data name="EnterpriseUnitRegId" xml:space="preserve">
    <value>Регистрационный ID предприятия</value>
  </data>
  <data name="AddressId" xml:space="preserve">
    <value>ID адреса для визита (согласно источникам)</value>
  </data>
  <data name="EmailAddress" xml:space="preserve">
    <value>Электронный адрес</value>
  </data>
  <data name="ActualAddressId" xml:space="preserve">
    <value>ID фактического адреса</value>
  </data>
  <data name="LegalUnits" xml:space="preserve">
    <value>Правовые единицы</value>
  </data>
  <data name="LocalUnits" xml:space="preserve">
    <value>Местные единицы</value>
  </data>
  <data name="EntGroupType" xml:space="preserve">
    <value>Тип группы предприятий</value>
  </data>
  <data name="EmployeesFte" xml:space="preserve">
    <value>Число работников, эквивалент полной занятости</value>
  </data>
  <data name="EnterpriseUnits" xml:space="preserve">
    <value>Предприятие структурных подразделений</value>
  </data>
  <data name="LiqDateStart" xml:space="preserve">
    <value>Дата  ликвидации  с</value>
  </data>
  <data name="LiqDateEnd" xml:space="preserve">
    <value>Дата ликвидации по</value>
  </data>
  <data name="EditButton" xml:space="preserve">
    <value>Редактировать</value>
  </data>
  <data name="EndPeriod" xml:space="preserve">
    <value>Конец периода</value>
  </data>
  <data name="RegMainActivityId" xml:space="preserve">
    <value>Регистрация главной активности ID</value>
  </data>
  <data name="StartPeriod" xml:space="preserve">
    <value>Начало периода</value>
  </data>
  <data name="LogicalChecksNoAddress" xml:space="preserve">
    <value>Адрес не связан с этой записью</value>
  </data>
  <data name="LogicalChecksLocalNoLegal" xml:space="preserve">
    <value>Этот локальный блок не имеет связь с юридическим лицом</value>
  </data>
  <data name="AnyType" xml:space="preserve">
    <value>Все</value>
  </data>
  <data name="Suspended" xml:space="preserve">
    <value>Приостановлен</value>
  </data>
  <data name="Active" xml:space="preserve">
    <value>Активный</value>
  </data>
  <data name="UnitType" xml:space="preserve">
    <value>Тип юнита</value>
  </data>
  <data name="AccountView" xml:space="preserve">
    <value>Счет Просмотр</value>
  </data>
  <data name="AccountEdit" xml:space="preserve">
    <value>Счет Редактировать</value>
  </data>
  <data name="RoleView" xml:space="preserve">
    <value>Роль Просмотр</value>
  </data>
  <data name="RoleListView" xml:space="preserve">
    <value>Список Роль Просмотр</value>
  </data>
  <data name="RoleCreate" xml:space="preserve">
    <value>Роль Создать</value>
  </data>
  <data name="RoleEdit" xml:space="preserve">
    <value>Роль Править</value>
  </data>
  <data name="RoleDelete" xml:space="preserve">
    <value>Роль Удалить</value>
  </data>
  <data name="UserView" xml:space="preserve">
    <value>Пользователь Просмотр</value>
  </data>
  <data name="UserListView" xml:space="preserve">
    <value>Список пользователей Просмотр</value>
  </data>
  <data name="UserCreate" xml:space="preserve">
    <value>Пользователь Создать</value>
  </data>
  <data name="UserEdit" xml:space="preserve">
    <value>Изменить пользователя</value>
  </data>
  <data name="UserDelete" xml:space="preserve">
    <value>Пользователь Удалить</value>
  </data>
  <data name="StatUnitView" xml:space="preserve">
    <value>Статистические единицы Просмотреть</value>
  </data>
  <data name="StatUnitListView" xml:space="preserve">
    <value>Статистический блок списка Просмотреть</value>
  </data>
  <data name="StatUnitCreate" xml:space="preserve">
    <value>Статистический блок Создать</value>
  </data>
  <data name="StatUnitEdit" xml:space="preserve">
    <value>Статистический блок Редактировать</value>
  </data>
  <data name="StatUnitDelete" xml:space="preserve">
    <value>Статистические единицы Удалить</value>
  </data>
  <data name="Parrent" xml:space="preserve">
    <value>Родитель</value>
  </data>
  <data name="ParrentId" xml:space="preserve">
    <value>Id Родителя</value>
  </data>
  <data name="IncorrectIntegerValue" xml:space="preserve">
    <value>Значение не может быть меньше  или равно 0</value>
  </data>
  <data name="ChooseAtLeastOne" xml:space="preserve">
    <value>Выберите хотя бы один вариант</value>
  </data>
  <data name="IncorrectIntegerValueExt" xml:space="preserve">
    <value>Значение должно быть больше 0 и меньше {0}</value>
  </data>
  <data name="Region" xml:space="preserve">
    <value>Регион</value>
  </data>
  <data name="IncorrectStringValue" xml:space="preserve">
    <value>Значение не должно быть пустым и не должно превышать длину в {0} символов</value>
  </data>
  <data name="RegionNotSelected" xml:space="preserve">
    <value>Не указан</value>
  </data>
  <data name="TryReloadRegions" xml:space="preserve">
    <value>Повторная инициализация регионов</value>
  </data>
  <data name="Back" xml:space="preserve">
    <value>Назад</value>
  </data>
  <data name="RegionAlreadyExistsError" xml:space="preserve">
    <value>Это название региона уже существует в базе данных.</value>
  </data>
  <data name="RegionNotExistsError" xml:space="preserve">
    <value>Идентификатор области не существует в базе данных</value>
  </data>
  <data name="RegionDeleteError" xml:space="preserve">
    <value>Невозможно удалить регион, возможно это использование пользователем</value>
  </data>
  <data name="AdministrativeTools" xml:space="preserve">
    <value>Администирование</value>
  </data>
  <data name="RegionName" xml:space="preserve">
    <value>Название региона</value>
  </data>
  <data name="RegionAdd" xml:space="preserve">
    <value>Добавить регион</value>
  </data>
  <data name="RegionDeleteMessage" xml:space="preserve">
    <value>Удалить регион</value>
  </data>
  <data name="Regions" xml:space="preserve">
    <value>Регионы</value>
  </data>
  <data name="RegionAll" xml:space="preserve">
    <value>Все регионы</value>
  </data>
  <data name="RolesAll" xml:space="preserve">
    <value>Все роли</value>
  </data>
  <data name="UserStatusAny" xml:space="preserve">
    <value>Любой статус пользователя</value>
  </data>
<<<<<<< HEAD
  <data name="RequestStarted" xml:space="preserve">
    <value>Подождите, идёт загрузка</value>
  </data>
  <data name="RequestFailed" xml:space="preserve">
    <value>Ошибка выполнения запроса</value>
  </data>
  <data name="RequestSucceeded" xml:space="preserve">
    <value>Запрос успешно выполнен</value>
=======
  <data name="Create" xml:space="preserve">
    <value>Create</value>
  </data>
  <data name="Read" xml:space="preserve">
    <value>Read</value>
  </data>
  <data name="Update" xml:space="preserve">
    <value>Update</value>
  </data>
  <data name="Delete" xml:space="preserve">
    <value>Delete</value>
  </data>
  <data name="User" xml:space="preserve">
    <value>User</value>
  </data>
  <data name="StatUnit" xml:space="preserve">
    <value>StatUnit</value>
>>>>>>> 0485303b
  </data>
  <data name="RegionNameIsRequiredError" xml:space="preserve">
    <value>Имя региона обязательно</value>
  </data>
  <data name="RoleNamePlaceholder" xml:space="preserve">
    <value>Название роли</value>
  </data>
  <data name="RoleDescriptionPlaceholder" xml:space="preserve">
    <value>Описание роли</value>
  </data>
  <data name="FieldIsRequired" xml:space="preserve">
    <value>Поле обязательно для заполнения</value>
  </data>
  <data name="NameIsRequired" xml:space="preserve">
    <value>Поле 'Имя' обязательно для заполнения</value>
  </data>
  <data name="CurrentPasswordIsRequired" xml:space="preserve">
    <value>Поле 'Текущий пароль' обязательно для заполнения</value>
  </data>
  <data name="EmailIsRequired" xml:space="preserve">
    <value>Поле 'Электронная почта' обязательно для заполнения</value>
  </data>
  <data name="EmailValueRequired" xml:space="preserve">
    <value>Пожалуйста, укажите электронную почту</value>
  </data>
  <data name="EnterpriseGroupIsRequired" xml:space="preserve">
    <value>Поле обязательно для заполнения</value>
  </data>
  <data name="EnterpriseIsRequired" xml:space="preserve">
    <value>Поле обязательно для заполнения</value>
  </data>
  <data name="EnterpriseGroupRegId" xml:space="preserve">
    <value>Предприятие группы</value>
  </data>
</root><|MERGE_RESOLUTION|>--- conflicted
+++ resolved
@@ -876,7 +876,6 @@
   <data name="UserStatusAny" xml:space="preserve">
     <value>Любой статус пользователя</value>
   </data>
-<<<<<<< HEAD
   <data name="RequestStarted" xml:space="preserve">
     <value>Подождите, идёт загрузка</value>
   </data>
@@ -885,7 +884,7 @@
   </data>
   <data name="RequestSucceeded" xml:space="preserve">
     <value>Запрос успешно выполнен</value>
-=======
+  </data>
   <data name="Create" xml:space="preserve">
     <value>Create</value>
   </data>
@@ -903,7 +902,6 @@
   </data>
   <data name="StatUnit" xml:space="preserve">
     <value>StatUnit</value>
->>>>>>> 0485303b
   </data>
   <data name="RegionNameIsRequiredError" xml:space="preserve">
     <value>Имя региона обязательно</value>
