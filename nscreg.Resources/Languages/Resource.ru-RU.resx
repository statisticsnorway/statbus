<?xml version="1.0" encoding="utf-8"?>
<root>
  <!-- 
    Microsoft ResX Schema 
    
    Version 2.0
    
    The primary goals of this format is to allow a simple XML format 
    that is mostly human readable. The generation and parsing of the 
    various data types are done through the TypeConverter classes 
    associated with the data types.
    
    Example:
    
    ... ado.net/XML headers & schema ...
    <resheader name="resmimetype">text/microsoft-resx</resheader>
    <resheader name="version">2.0</resheader>
    <resheader name="reader">System.Resources.ResXResourceReader, System.Windows.Forms, ...</resheader>
    <resheader name="writer">System.Resources.ResXResourceWriter, System.Windows.Forms, ...</resheader>
    <data name="Name1"><value>this is my long string</value><comment>this is a comment</comment></data>
    <data name="Color1" type="System.Drawing.Color, System.Drawing">Blue</data>
    <data name="Bitmap1" mimetype="application/x-microsoft.net.object.binary.base64">
        <value>[base64 mime encoded serialized .NET Framework object]</value>
    </data>
    <data name="Icon1" type="System.Drawing.Icon, System.Drawing" mimetype="application/x-microsoft.net.object.bytearray.base64">
        <value>[base64 mime encoded string representing a byte array form of the .NET Framework object]</value>
        <comment>This is a comment</comment>
    </data>
                
    There are any number of "resheader" rows that contain simple 
    name/value pairs.
    
    Each data row contains a name, and value. The row also contains a 
    type or mimetype. Type corresponds to a .NET class that support 
    text/value conversion through the TypeConverter architecture. 
    Classes that don't support this are serialized and stored with the 
    mimetype set.
    
    The mimetype is used for serialized objects, and tells the 
    ResXResourceReader how to depersist the object. This is currently not 
    extensible. For a given mimetype the value must be set accordingly:
    
    Note - application/x-microsoft.net.object.binary.base64 is the format 
    that the ResXResourceWriter will generate, however the reader can 
    read any of the formats listed below.
    
    mimetype: application/x-microsoft.net.object.binary.base64
    value   : The object must be serialized with 
            : System.Runtime.Serialization.Formatters.Binary.BinaryFormatter
            : and then encoded with base64 encoding.
    
    mimetype: application/x-microsoft.net.object.soap.base64
    value   : The object must be serialized with 
            : System.Runtime.Serialization.Formatters.Soap.SoapFormatter
            : and then encoded with base64 encoding.

    mimetype: application/x-microsoft.net.object.bytearray.base64
    value   : The object must be serialized into a byte array 
            : using a System.ComponentModel.TypeConverter
            : and then encoded with base64 encoding.
    -->
  <xsd:schema id="root" xmlns="" xmlns:xsd="http://www.w3.org/2001/XMLSchema" xmlns:msdata="urn:schemas-microsoft-com:xml-msdata">
    <xsd:import namespace="http://www.w3.org/XML/1998/namespace" />
    <xsd:element name="root" msdata:IsDataSet="true">
      <xsd:complexType>
        <xsd:choice maxOccurs="unbounded">
          <xsd:element name="metadata">
            <xsd:complexType>
              <xsd:sequence>
                <xsd:element name="value" type="xsd:string" minOccurs="0" />
              </xsd:sequence>
              <xsd:attribute name="name" use="required" type="xsd:string" />
              <xsd:attribute name="type" type="xsd:string" />
              <xsd:attribute name="mimetype" type="xsd:string" />
              <xsd:attribute ref="xml:space" />
            </xsd:complexType>
          </xsd:element>
          <xsd:element name="assembly">
            <xsd:complexType>
              <xsd:attribute name="alias" type="xsd:string" />
              <xsd:attribute name="name" type="xsd:string" />
            </xsd:complexType>
          </xsd:element>
          <xsd:element name="data">
            <xsd:complexType>
              <xsd:sequence>
                <xsd:element name="value" type="xsd:string" minOccurs="0" msdata:Ordinal="1" />
                <xsd:element name="comment" type="xsd:string" minOccurs="0" msdata:Ordinal="2" />
              </xsd:sequence>
              <xsd:attribute name="name" type="xsd:string" use="required" msdata:Ordinal="1" />
              <xsd:attribute name="type" type="xsd:string" msdata:Ordinal="3" />
              <xsd:attribute name="mimetype" type="xsd:string" msdata:Ordinal="4" />
              <xsd:attribute ref="xml:space" />
            </xsd:complexType>
          </xsd:element>
          <xsd:element name="resheader">
            <xsd:complexType>
              <xsd:sequence>
                <xsd:element name="value" type="xsd:string" minOccurs="0" msdata:Ordinal="1" />
              </xsd:sequence>
              <xsd:attribute name="name" type="xsd:string" use="required" />
            </xsd:complexType>
          </xsd:element>
        </xsd:choice>
      </xsd:complexType>
    </xsd:element>
  </xsd:schema>
  <resheader name="resmimetype">
    <value>text/microsoft-resx</value>
  </resheader>
  <resheader name="version">
    <value>2.0</value>
  </resheader>
  <resheader name="reader">
    <value>System.Resources.ResXResourceReader, System.Windows.Forms, Version=4.0.0.0, Culture=neutral, PublicKeyToken=b77a5c561934e089</value>
  </resheader>
  <resheader name="writer">
    <value>System.Resources.ResXResourceWriter, System.Windows.Forms, Version=4.0.0.0, Culture=neutral, PublicKeyToken=b77a5c561934e089</value>
  </resheader>
  <data name="Login" xml:space="preserve">
    <value>Имя</value>
  </data>
  <data name="Password" xml:space="preserve">
    <value>Пароль</value>
  </data>
  <data name="RememberMe" xml:space="preserve">
    <value>Запомнить</value>
  </data>
  <data name="Language" xml:space="preserve">
    <value>Язык</value>
  </data>
  <data name="LanguageEnglish" xml:space="preserve">
    <value>Английский</value>
  </data>
  <data name="LanguageRussian" xml:space="preserve">
    <value>Русский</value>
  </data>
  <data name="LanguageKyrgyz" xml:space="preserve">
    <value>Кыргызский</value>
  </data>
  <data name="Account" xml:space="preserve">
    <value>Учетная запись</value>
  </data>
  <data name="Logout" xml:space="preserve">
    <value>Выйти</value>
  </data>
  <data name="About" xml:space="preserve">
    <value>О нас</value>
  </data>
  <data name="Users" xml:space="preserve">
    <value>Пользователи</value>
  </data>
  <data name="Roles" xml:space="preserve">
    <value>Роли</value>
  </data>
  <data name="StatUnits" xml:space="preserve">
    <value>Регистрационные данные</value>
  </data>
  <data name="UsersList" xml:space="preserve">
    <value>Список пользователей</value>
  </data>
  <data name="RolesList" xml:space="preserve">
    <value>Список ролей</value>
  </data>
  <data name="StatUnitsList" xml:space="preserve">
    <value>Список регистрационных данных</value>
  </data>
  <data name="LoginError" xml:space="preserve">
    <value>Логин занят</value>
  </data>
  <data name="NameError" xml:space="preserve">
    <value>Имя занято</value>
  </data>
  <data name="PasswordUpdateError" xml:space="preserve">
    <value>Ошибка при обновлении пароля</value>
  </data>
  <data name="RoleUpdateError" xml:space="preserve">
    <value>Ошибка при обновлении ролей</value>
  </data>
  <data name="UserUpdateError" xml:space="preserve">
    <value>Ошибка при обновлении пользователя</value>
  </data>
  <data name="LoginFailed" xml:space="preserve">
    <value>Не удалось войти!</value>
  </data>
  <data name="CurrentPasswordisWrong" xml:space="preserve">
    <value>Текущий пароль неправильный</value>
  </data>
  <data name="PageError" xml:space="preserve">
    <value>Номер страницы не может быть отрицательным</value>
  </data>
  <data name="PageSizeError" xml:space="preserve">
    <value>Размер страницы должен быть больше 0</value>
  </data>
  <data name="LastChangeFromError" xml:space="preserve">
    <value>Последние изменения от значения позже, чем «последние изменения в»</value>
  </data>
  <data name="LastChangeToError" xml:space="preserve">
    <value>Последнее изменение значение раньше, чем «последние изменения от»</value>
  </data>
  <data name="EmployeesNumberFromErrorNegative" xml:space="preserve">
    <value>Поле "сотрудников от" не должно быть отрицательным!</value>
  </data>
  <data name="EmployeesNumberFromErrorLarge" xml:space="preserve">
    <value>Количество "сотрудников от" больше, чем число сотрудников по факту!</value>
  </data>
  <data name="EmployeesNumberToErrorNegative" xml:space="preserve">
    <value>Количество сотрудников не должно быть отрицательным</value>
  </data>
  <data name="EmployeesNumberToErrorLess" xml:space="preserve">
    <value>"сотрудников до" меньше, чем  "сотрудников от"</value>
  </data>
  <data name="TurnoverFromErrorNegative" xml:space="preserve">
    <value>Оборот от не должен быть отрицательным</value>
  </data>
  <data name="TurnoverFromErrorLarger" xml:space="preserve">
    <value>Оборот от больше 'оборота к'</value>
  </data>
  <data name="TurnoverToErrorNegative" xml:space="preserve">
    <value>Оборот не должен быть отрицательным</value>
  </data>
  <data name="TurnoverToErrorLess" xml:space="preserve">
    <value>Оборот по меньше "оборот от"</value>
  </data>
  <data name="RoleNotFound" xml:space="preserve">
    <value>Роль не найдена</value>
  </data>
  <data name="FetchingUsersError" xml:space="preserve">
    <value>Ошибка выборки пользователей</value>
  </data>
  <data name="DeleteRoleError" xml:space="preserve">
    <value>Невозможно удалить роль с существующими пользователями</value>
  </data>
  <data name="DeleteSysAdminRoleError" xml:space="preserve">
    <value>Невозможно удалить роль системного администратора</value>
  </data>
  <data name="EnterpriseGroupNotSupportError" xml:space="preserve">
    <value>Группа предприятий пока не поддерживается</value>
  </data>
  <data name="UnknownStatUnitTypeError" xml:space="preserve">
    <value>Неизвестный тип статистической единицы</value>
  </data>
  <data name="StatisticalUnitNotExistError" xml:space="preserve">
    <value>Регистрационные данные не существуют</value>
  </data>
  <data name="AddressExcistsInDataBaseForError" xml:space="preserve">
    <value>Ошибка: Адрес уже существует в базе данных для</value>
  </data>
  <data name="CreateLegalUnitError" xml:space="preserve">
    <value>Ошибка при создании правового подразделения!</value>
  </data>
  <data name="CreateLocalUnitError" xml:space="preserve">
    <value>Ошибка при создании локального устройства!</value>
  </data>
  <data name="CreateEnterpriseUnitError" xml:space="preserve">
    <value>Ошибка при создании Предприятие!</value>
  </data>
  <data name="CreateEnterpriseGroupError" xml:space="preserve">
    <value>Ошибка при создании Предприятие группы!</value>
  </data>
  <data name="UpdateLegalUnitError" xml:space="preserve">
    <value>Ошибка обновления юридической единицы!</value>
  </data>
  <data name="UpdateLocalUnitError" xml:space="preserve">
    <value>Ошибка обновления местных единиц</value>
  </data>
  <data name="UpdateEnterpriseUnitError" xml:space="preserve">
    <value>Ошибка обновления Предприятие!</value>
  </data>
  <data name="UpdateEnterpriseGroupError" xml:space="preserve">
    <value>Ошибка обновления Предприятие группы!</value>
  </data>
  <data name="UserNotFoundError" xml:space="preserve">
    <value>Пользователь не найден</value>
  </data>
  <data name="SysAdminRoleMissingError" xml:space="preserve">
    <value>Роль системного администратора отсутствует</value>
  </data>
  <data name="DeleteLastSysAdminError" xml:space="preserve">
    <value>Не удается удалить самого последнего системного администратора</value>
  </data>
  <data name="Name" xml:space="preserve">
    <value>Наименование</value>
  </data>
  <data name="EditAccount" xml:space="preserve">
    <value>Редактирование аккаунта</value>
  </data>
  <data name="NameValueRequired" xml:space="preserve">
    <value>Пожалуйста, укажите имя</value>
  </data>
  <data name="CurrentPassword" xml:space="preserve">
    <value>Текущий пароль</value>
  </data>
  <data name="NewPassword" xml:space="preserve">
    <value>Новый пароль</value>
  </data>
  <data name="NewPassword_LeaveItEmptyIfYouWillNotChangePassword" xml:space="preserve">
    <value>Новый пароль (оставьте пустым, если вы не будете менять пароль)</value>
  </data>
  <data name="ConfirmPassword" xml:space="preserve">
    <value>Пожалуйста, подтвердите пароль</value>
  </data>
  <data name="PhoneValueRequired" xml:space="preserve">
    <value>Пожалуйста, укажите номер  телефона</value>
  </data>
  <data name="Phone" xml:space="preserve">
    <value>Телефон</value>
  </data>
  <data name="Email" xml:space="preserve">
    <value>Электронная почта</value>
  </data>
  <data name="AboutText" xml:space="preserve">
    <value>Статистический регистр предприятий</value>
  </data>
  <data name="HomeText" xml:space="preserve">
    <value>Добро пожаловать</value>
  </data>
  <data name="NotFoundMessage" xml:space="preserve">
    <value>Запрашиваемая страница не существует или у вас нет прав</value>
  </data>
  <data name="NotFoundBackToHome" xml:space="preserve">
    <value>На начальную страницу</value>
  </data>
  <data name="CreateNewRole" xml:space="preserve">
    <value>Создание новой роли</value>
  </data>
  <data name="RoleName" xml:space="preserve">
    <value>Название роли</value>
  </data>
  <data name="Description" xml:space="preserve">
    <value>Описание</value>
  </data>
  <data name="OrdinaryWebsiteUser" xml:space="preserve">
    <value>Пользовательский веб сайт</value>
  </data>
  <data name="StandardDataAccess" xml:space="preserve">
    <value>Стандартный доступ к данным</value>
  </data>
  <data name="SelectOrSearchStandardDataAccess" xml:space="preserve">
    <value>Выбор или поиск стандартного доступа к данным</value>
  </data>
  <data name="AccessToSystemFunctions" xml:space="preserve">
    <value>Доступ к функциям системы</value>
  </data>
  <data name="SelectOrSearchSystemFunctions" xml:space="preserve">
    <value>Выберите или выполните поиск системных функций</value>
  </data>
  <data name="Submit" xml:space="preserve">
    <value>Отправить</value>
  </data>
  <data name="EditRole" xml:space="preserve">
    <value>Редактирование роли</value>
  </data>
  <data name="DeleteRoleMessage" xml:space="preserve">
    <value>Удалить роль</value>
  </data>
  <data name="AreYouSure" xml:space="preserve">
    <value>Вы уверены</value>
  </data>
  <data name="RoleList_EditRole" xml:space="preserve">
    <value>Редактировать роль</value>
  </data>
  <data name="RoleList_DeleteRole" xml:space="preserve">
    <value>Удалить роль</value>
  </data>
  <data name="Role" xml:space="preserve">
    <value>роли</value>
  </data>
  <data name="UsersIn" xml:space="preserve">
    <value>Пользователи в</value>
  </data>
  <data name="CreateRoleButton" xml:space="preserve">
    <value>Создать роль</value>
  </data>
  <data name="TotalRoles" xml:space="preserve">
    <value>Всего ролей</value>
  </data>
  <data name="TotalPages" xml:space="preserve">
    <value>Всего страниц</value>
  </data>
  <data name="DeleteStatUnitMessage" xml:space="preserve">
    <value>Удалить регистрационные данные</value>
  </data>
  <data name="Total" xml:space="preserve">
    <value>Всего</value>
  </data>
  <data name="SearchStatisticalUnits" xml:space="preserve">
    <value>Поиск регистрационных данных</value>
  </data>
  <data name="SearchWildcard" xml:space="preserve">
    <value>Поиск по (Имени, ОКПО, Уникальному налоговому коду, Внешнему ID, Улице, Адресу)</value>
  </data>
  <data name="Search" xml:space="preserve">
    <value>Поиск</value>
  </data>
  <data name="StatisticalUnitType" xml:space="preserve">
    <value>Тип статистической единицы</value>
  </data>
  <data name="Includeliquidated" xml:space="preserve">
    <value>Включить ликвидированного</value>
  </data>
  <data name="TurnoverFrom" xml:space="preserve">
    <value>Оборот от</value>
  </data>
  <data name="TurnoverTo" xml:space="preserve">
    <value>Оборот до</value>
  </data>
  <data name="NumberOfEmployeesFrom" xml:space="preserve">
    <value>Количество сотрудников от</value>
  </data>
  <data name="NumberOfEmployeesTo" xml:space="preserve">
    <value>Количество сотрудников до</value>
  </data>
  <data name="CreateNewUser" xml:space="preserve">
    <value>Создание нового пользователя</value>
  </data>
  <data name="UserName" xml:space="preserve">
    <value>Имя пользователя</value>
  </data>
  <data name="UserLogin" xml:space="preserve">
    <value>Логин пользователя</value>
  </data>
  <data name="UserPassword" xml:space="preserve">
    <value>Пароль пользователя</value>
  </data>
  <data name="TypeStrongPasswordHere" xml:space="preserve">
    <value>Введите надёжный пароль</value>
  </data>
  <data name="TypePasswordAgain" xml:space="preserve">
    <value>Введите пароль еще раз</value>
  </data>
  <data name="UserEmail" xml:space="preserve">
    <value>Адрес эл. почты пользователя</value>
  </data>
  <data name="UserPhone" xml:space="preserve">
    <value>Телефон пользователя</value>
  </data>
  <data name="AssignedRoles" xml:space="preserve">
    <value>Присвоенные роли</value>
  </data>
  <data name="SelectOrSearchRoles" xml:space="preserve">
    <value>Выберите или искать роли...</value>
  </data>
  <data name="UserStatus" xml:space="preserve">
    <value>Статус пользователя</value>
  </data>
  <data name="DataAccess" xml:space="preserve">
    <value>Доступ к данным</value>
  </data>
  <data name="NSO_Employee" xml:space="preserve">
    <value>NSO работника</value>
  </data>
  <data name="TryReloadRoles" xml:space="preserve">
    <value>Попробуйте перезагрузить роль</value>
  </data>
  <data name="EditUser" xml:space="preserve">
    <value>Редактирование пользователя</value>
  </data>
  <data name="UsersNewPassword" xml:space="preserve">
    <value>Новый пароль пользователя</value>
  </data>
  <data name="TypeNewPasswordAgain" xml:space="preserve">
    <value>Введите новый пароль еще раз</value>
  </data>
  <data name="FetchingStandardDataAccess" xml:space="preserve">
    <value>Выборка стандартного доступа к данным</value>
  </data>
  <data name="DeleteUserMessage" xml:space="preserve">
    <value>Удалить пользователя</value>
  </data>
  <data name="CreateUserButton" xml:space="preserve">
    <value>Создать пользователя</value>
  </data>
  <data name="TotalUsers" xml:space="preserve">
    <value>Всего пользователей</value>
  </data>
  <data name="NSCRegistry" xml:space="preserve">
    <value>Статистический регистр предприятий</value>
  </data>
  <data name="RegId" xml:space="preserve">
    <value>Регистрационный ID</value>
  </data>
  <data name="RegIdDate" xml:space="preserve">
    <value>Дата регистрационного ID</value>
  </data>
  <data name="StatId" xml:space="preserve">
    <value>ОКПО</value>
  </data>
  <data name="StatIdDate" xml:space="preserve">
    <value>Дата ОКПО</value>
  </data>
  <data name="TaxRegId" xml:space="preserve">
    <value>Уникальный налоговый код налоговых служб </value>
  </data>
  <data name="TaxRegDate" xml:space="preserve">
    <value>Дата регистрации в Налоговой</value>
  </data>
  <data name="ExternalId" xml:space="preserve">
    <value>Внешний ID</value>
  </data>
  <data name="ExternalIdType" xml:space="preserve">
    <value>Тип внешнего ID</value>
  </data>
  <data name="ExternalIdDate" xml:space="preserve">
    <value>Дата регистрации во внешних источниках</value>
  </data>
  <data name="DataSource" xml:space="preserve">
    <value>Источник данных</value>
  </data>
  <data name="RefNo" xml:space="preserve">
    <value>Справочный номер</value>
  </data>
  <data name="ShortName" xml:space="preserve">
    <value>Краткое наименование</value>
  </data>
  <data name="Address" xml:space="preserve">
    <value>Адрес</value>
  </data>
  <data name="PostalAddressId" xml:space="preserve">
    <value>ID почтового адреса (Почт индекс или подобное, если есть)</value>
  </data>
  <data name="TelephoneNo" xml:space="preserve">
    <value>Телефонный номер</value>
  </data>
  <data name="WebAddress" xml:space="preserve">
    <value>Адрес сайта</value>
  </data>
  <data name="RegMainActivity" xml:space="preserve">
    <value>Код основной деятельности, указанный при регистрации (Nace или ISIC)</value>
  </data>
  <data name="RegistrationDate" xml:space="preserve">
    <value>Дата регистрации  </value>
  </data>
  <data name="RegistrationReason" xml:space="preserve">
    <value>Причина регистрации</value>
  </data>
  <data name="LiqDate" xml:space="preserve">
    <value>Дата ликвидации</value>
  </data>
  <data name="LiqReason" xml:space="preserve">
    <value>Причина ликвидации</value>
  </data>
  <data name="SuspensionStart" xml:space="preserve">
    <value>Начало временного прекращения деятельности</value>
  </data>
  <data name="SuspensionEnd" xml:space="preserve">
    <value>Конец временного прекращения деятельности</value>
  </data>
  <data name="ReorgTypeCode" xml:space="preserve">
    <value>Код типа реорганизации</value>
  </data>
  <data name="ReorgDate" xml:space="preserve">
    <value>Дата реорганизации</value>
  </data>
  <data name="ReorgReferences" xml:space="preserve">
    <value>Ссылка на реорганизацию</value>
  </data>
  <data name="ActualAddress" xml:space="preserve">
    <value>Фактический адрес</value>
  </data>
  <data name="ContactPerson" xml:space="preserve">
    <value>Контактное лицо</value>
  </data>
  <data name="Employees" xml:space="preserve">
    <value>Сотрудники</value>
  </data>
  <data name="NumOfPeopleEmp" xml:space="preserve">
    <value>Число людей</value>
  </data>
  <data name="EmployeesYear" xml:space="preserve">
    <value>Год валидности информации о работниках </value>
  </data>
  <data name="EmployeesDate" xml:space="preserve">
    <value>Дата учета данных о работниках</value>
  </data>
  <data name="Turnover" xml:space="preserve">
    <value>Оборот</value>
  </data>
  <data name="TurnoverYear" xml:space="preserve">
    <value>Год валидности оборота </value>
  </data>
  <data name="TurnoverDate" xml:space="preserve">
    <value>Дата учета текущего оборота </value>
  </data>
  <data name="Status" xml:space="preserve">
    <value>Статус</value>
  </data>
  <data name="StatusDate" xml:space="preserve">
    <value>Дата статуса</value>
  </data>
  <data name="Notes" xml:space="preserve">
    <value>Примечания</value>
  </data>
  <data name="FreeEconZone" xml:space="preserve">
    <value>СЭЗ</value>
  </data>
  <data name="ForeignParticipation" xml:space="preserve">
    <value>Участие иностранного капитала</value>
  </data>
  <data name="Classified" xml:space="preserve">
    <value>Классифицировано</value>
  </data>
  <data name="IsDeleted" xml:space="preserve">
    <value>Удалено</value>
  </data>
  <data name="EntGroupId" xml:space="preserve">
    <value>ID группы предприятий</value>
  </data>
  <data name="EntGroupIdDate" xml:space="preserve">
    <value>Дата ID группы предприятий</value>
  </data>
  <data name="Commercial" xml:space="preserve">
    <value>Коммерческий</value>
  </data>
  <data name="InstSectorCode" xml:space="preserve">
    <value>Код сектора экономики</value>
  </data>
  <data name="TotalCapital" xml:space="preserve">
    <value>Общий капитал</value>
  </data>
  <data name="MunCapitalShare" xml:space="preserve">
    <value>Доля муниципального капитала</value>
  </data>
  <data name="StateCapitalShare" xml:space="preserve">
    <value>доля Гос Капитала</value>
  </data>
  <data name="PrivCapitalShare" xml:space="preserve">
    <value>Доля Частного капитала</value>
  </data>
  <data name="ForeignCapitalShare" xml:space="preserve">
    <value>Доля иностр. Капитала</value>
  </data>
  <data name="ForeignCapitalCurrency" xml:space="preserve">
    <value> Валюта иностр. Капитала</value>
  </data>
  <data name="ActualMainActivity1" xml:space="preserve">
    <value>Основной вид деятельности</value>
  </data>
  <data name="ActualMainActivity2" xml:space="preserve">
    <value>Вид деятельности</value>
  </data>
  <data name="ActualMainActivityDate" xml:space="preserve">
    <value>Фактич. Осн. Вид Деятельности</value>
  </data>
  <data name="EntGroupRole" xml:space="preserve">
    <value>Роль группы предприятий </value>
  </data>
  <data name="LegalUnitId" xml:space="preserve">
    <value>ID правовой единицы</value>
  </data>
  <data name="LegalUnitIdDate" xml:space="preserve">
    <value>Дата регистрации правовой единицы</value>
  </data>
  <data name="EnterpriseRegId" xml:space="preserve">
    <value>ID регистрации предприятия</value>
  </data>
  <data name="EntRegIdDate" xml:space="preserve">
    <value>Дата регистрации в НСК</value>
  </data>
  <data name="Founders" xml:space="preserve">
    <value>Учредитель</value>
  </data>
  <data name="Owner" xml:space="preserve">
    <value>Владелец</value>
  </data>
  <data name="Market" xml:space="preserve">
    <value>Самофинансируемое</value>
  </data>
  <data name="LegalForm" xml:space="preserve">
    <value>Правовая форма собственности</value>
  </data>
  <data name="LocalUnit" xml:space="preserve">
    <value>Местная единица</value>
  </data>
  <data name="LegalUnit" xml:space="preserve">
    <value>Правовая единица</value>
  </data>
  <data name="EnterpriseUnit" xml:space="preserve">
    <value>Предприятие</value>
  </data>
  <data name="EnterpriseGroup" xml:space="preserve">
    <value>Предприятие группы</value>
  </data>
  <data name="ViewEnterpriseGroup" xml:space="preserve">
    <value>Просмотр группы предприятий</value>
  </data>
  <data name="ViewEnterpriseUnit" xml:space="preserve">
    <value>Просмотр предприятия</value>
  </data>
  <data name="ViewLegalUnit" xml:space="preserve">
    <value>Просмотр правовой единицы</value>
  </data>
  <data name="ViewLocalUnit" xml:space="preserve">
    <value>Просмотр местной единицы</value>
  </data>
  <data name="Type" xml:space="preserve">
    <value>Тип</value>
  </data>
  <data name="CreateStatUnit" xml:space="preserve">
    <value>Создать регистрационные данные</value>
  </data>
  <data name="EnterpriseUnitRegId" xml:space="preserve">
    <value>Регистрационный ID предприятия</value>
  </data>
  <data name="AddressId" xml:space="preserve">
    <value>ID адреса для визита (согласно источникам)</value>
  </data>
  <data name="EmailAddress" xml:space="preserve">
    <value>Электронный адрес</value>
  </data>
  <data name="ActualAddressId" xml:space="preserve">
    <value>ID фактического адреса</value>
  </data>
  <data name="LegalUnits" xml:space="preserve">
    <value>Правовые единицы</value>
  </data>
  <data name="LocalUnits" xml:space="preserve">
    <value>Местные единицы</value>
  </data>
  <data name="EntGroupType" xml:space="preserve">
    <value>Тип группы предприятий</value>
  </data>
  <data name="EmployeesFte" xml:space="preserve">
    <value>Число работников, эквивалент полной занятости</value>
  </data>
  <data name="EnterpriseUnits" xml:space="preserve">
    <value>Предприятие структурных подразделений</value>
  </data>
  <data name="LiqDateStart" xml:space="preserve">
    <value>Дата  ликвидации  с</value>
  </data>
  <data name="LiqDateEnd" xml:space="preserve">
    <value>Дата ликвидации по</value>
  </data>
  <data name="EditButton" xml:space="preserve">
    <value>Редактировать</value>
  </data>
  <data name="EndPeriod" xml:space="preserve">
    <value>Конец периода</value>
  </data>
  <data name="RegMainActivityId" xml:space="preserve">
    <value>Регистрация главной активности ID</value>
  </data>
  <data name="StartPeriod" xml:space="preserve">
    <value>Начало периода</value>
  </data>
  <data name="LogicalChecksNoAddress" xml:space="preserve">
    <value>Адрес не связан с этой записью</value>
  </data>
  <data name="LogicalChecksLocalNoLegal" xml:space="preserve">
    <value>Этот локальный блок не имеет связь с юридическим лицом</value>
  </data>
  <data name="AnyType" xml:space="preserve">
    <value>Все</value>
  </data>
  <data name="Suspended" xml:space="preserve">
    <value>Приостановлен</value>
  </data>
  <data name="Active" xml:space="preserve">
    <value>Активный</value>
  </data>
  <data name="UnitType" xml:space="preserve">
    <value>Тип единицы</value>
  </data>
  <data name="AccountView" xml:space="preserve">
    <value>Просмотр профиля</value>
  </data>
  <data name="AccountEdit" xml:space="preserve">
    <value>Счет Редактировать</value>
  </data>
  <data name="RoleView" xml:space="preserve">
    <value>Роль Просмотр</value>
  </data>
  <data name="RoleListView" xml:space="preserve">
    <value>Список Роль Просмотр</value>
  </data>
  <data name="RoleCreate" xml:space="preserve">
    <value>Роль Создать</value>
  </data>
  <data name="RoleEdit" xml:space="preserve">
    <value>Роль Править</value>
  </data>
  <data name="RoleDelete" xml:space="preserve">
    <value>Роль Удалить</value>
  </data>
  <data name="UserView" xml:space="preserve">
    <value>Пользователь Просмотр</value>
  </data>
  <data name="UserListView" xml:space="preserve">
    <value>Список пользователей Просмотр</value>
  </data>
  <data name="UserCreate" xml:space="preserve">
    <value>Пользователь Создать</value>
  </data>
  <data name="UserEdit" xml:space="preserve">
    <value>Изменить пользователя</value>
  </data>
  <data name="UserDelete" xml:space="preserve">
    <value>Пользователь Удалить</value>
  </data>
  <data name="StatUnitView" xml:space="preserve">
    <value>Статистические единицы Просмотреть</value>
  </data>
  <data name="StatUnitListView" xml:space="preserve">
    <value>Статистический блок списка Просмотреть</value>
  </data>
  <data name="StatUnitCreate" xml:space="preserve">
    <value>Статистический блок Создать</value>
  </data>
  <data name="StatUnitEdit" xml:space="preserve">
    <value>Статистический блок Редактировать</value>
  </data>
  <data name="StatUnitDelete" xml:space="preserve">
    <value>Статистические единицы Удалить</value>
  </data>
  <data name="Parrent" xml:space="preserve">
    <value>Родитель</value>
  </data>
  <data name="ParrentId" xml:space="preserve">
    <value>Id Родителя</value>
  </data>
  <data name="IncorrectIntegerValue" xml:space="preserve">
    <value>Значение не может быть меньше  или равно 0</value>
  </data>
  <data name="ChooseAtLeastOne" xml:space="preserve">
    <value>Выберите хотя бы один вариант</value>
  </data>
  <data name="IncorrectIntegerValueExt" xml:space="preserve">
    <value>Значение должно быть больше 0 и меньше {0}</value>
  </data>
  <data name="Region" xml:space="preserve">
    <value>Регион</value>
  </data>
  <data name="IncorrectStringValue" xml:space="preserve">
    <value>Значение не должно быть пустым и не должно превышать длину в {0} символов</value>
  </data>
  <data name="RegionNotSelected" xml:space="preserve">
    <value>Не указан</value>
  </data>
  <data name="TryReloadRegions" xml:space="preserve">
    <value>Повторная инициализация регионов</value>
  </data>
  <data name="Back" xml:space="preserve">
    <value>Назад</value>
  </data>
  <data name="RegionAlreadyExistsError" xml:space="preserve">
    <value>Это название региона уже существует в базе данных.</value>
  </data>
  <data name="RegionNotExistsError" xml:space="preserve">
    <value>Идентификатор области не существует в базе данных</value>
  </data>
  <data name="RegionDeleteError" xml:space="preserve">
    <value>Невозможно удалить регион, возможно это использование пользователем</value>
  </data>
  <data name="AdministrativeTools" xml:space="preserve">
    <value>Администрирование</value>
  </data>
  <data name="RegionName" xml:space="preserve">
    <value>Название региона</value>
  </data>
  <data name="RegionAdd" xml:space="preserve">
    <value>Добавить регион</value>
  </data>
  <data name="RegionDeleteMessage" xml:space="preserve">
    <value>Удалить регион</value>
  </data>
  <data name="Regions" xml:space="preserve">
    <value>Регионы</value>
  </data>
  <data name="RegionAll" xml:space="preserve">
    <value>Все регионы</value>
  </data>
  <data name="RolesAll" xml:space="preserve">
    <value>Все роли</value>
  </data>
  <data name="UserStatusAny" xml:space="preserve">
    <value>Любой статус пользователя</value>
  </data>
  <data name="RequestStarted" xml:space="preserve">
    <value>Подождите, идёт загрузка</value>
  </data>
  <data name="RequestFailed" xml:space="preserve">
    <value>Ошибка выполнения запроса</value>
  </data>
  <data name="Print" xml:space="preserve">
    <value>Распечатать</value>
  </data>
  <data name="RequestSucceeded" xml:space="preserve">
    <value>Запрос успешно выполнен</value>
  </data>
  <data name="Create" xml:space="preserve">
    <value>Создание</value>
  </data>
  <data name="Read" xml:space="preserve">
    <value>Чтение</value>
  </data>
  <data name="Delete" xml:space="preserve">
    <value>Удаление</value>
  </data>
  <data name="User" xml:space="preserve">
    <value>Пользователь</value>
  </data>
  <data name="StatUnit" xml:space="preserve">
    <value>Единица</value>
  </data>
  <data name="RegionNameIsRequiredError" xml:space="preserve">
    <value>Имя региона обязательно</value>
  </data>
  <data name="RoleNamePlaceholder" xml:space="preserve">
    <value>Название роли</value>
  </data>
  <data name="RoleDescriptionPlaceholder" xml:space="preserve">
    <value>Описание роли</value>
  </data>
  <data name="FieldIsRequired" xml:space="preserve">
    <value>Поле обязательно для заполнения</value>
  </data>
  <data name="NameIsRequired" xml:space="preserve">
    <value>Поле 'Наименование' обязательно для заполнения</value>
  </data>
  <data name="CurrentPasswordIsRequired" xml:space="preserve">
    <value>Поле 'Текущий пароль' обязательно для заполнения</value>
  </data>
  <data name="EmailIsRequired" xml:space="preserve">
    <value>Поле 'Электронная почта' обязательно для заполнения</value>
  </data>
  <data name="EmailValueRequired" xml:space="preserve">
    <value>Пожалуйста, укажите электронную почту</value>
  </data>
  <data name="EnterpriseGroupIsRequired" xml:space="preserve">
    <value>Поле обязательно для заполнения</value>
  </data>
  <data name="EnterpriseIsRequired" xml:space="preserve">
    <value>Поле обязательно для заполнения</value>
  </data>
  <data name="EnterpriseGroupRegId" xml:space="preserve">
    <value>Предприятие группы</value>
  </data>
  <data name="Activity" xml:space="preserve">
    <value>Деятельность</value>
  </data>
  <data name="History" xml:space="preserve">
    <value>История</value>
  </data>
  <data name="Links" xml:space="preserve">
    <value>Связи</value>
  </data>
  <data name="Main" xml:space="preserve">
    <value>Основное</value>
  </data>
  <data name="UserNameIsRequired" xml:space="preserve">
    <value>Поле 'Имя' обязательно для заполнения</value>
  </data>
  <data name="Update" xml:space="preserve">
    <value>Редактирование</value>
  </data>
  <data name="EnterpriseUnitIsRequired" xml:space="preserve">
    <value>Выберите предприятие(я)</value>
  </data>
  <data name="LegalUnitIsRequired" xml:space="preserve">
    <value>Выберите правовую единицу(ы)</value>
  </data>
  <data name="route_about" xml:space="preserve">
    <value>О нас</value>
  </data>
  <data name="route_account" xml:space="preserve">
    <value>Учетная запись</value>
  </data>
  <data name="route_create" xml:space="preserve">
    <value>Создать</value>
  </data>
  <data name="route_edit" xml:space="preserve">
    <value>Редактировать</value>
  </data>
  <data name="route_home" xml:space="preserve">
    <value>Начало</value>
  </data>
  <data name="route_regions" xml:space="preserve">
    <value>Регионы</value>
  </data>
  <data name="route_roles" xml:space="preserve">
    <value>Роли</value>
  </data>
  <data name="route_statunits" xml:space="preserve">
    <value>Регистрационные данные</value>
  </data>
  <data name="route_users" xml:space="preserve">
    <value>Пользователи</value>
  </data>
  <data name="route_view" xml:space="preserve">
    <value>Просмотр</value>
  </data>
  <data name="StatUnitActivityRevX" xml:space="preserve">
    <value>Код деятельности</value>
  </data>
  <data name="StatUnitActivityEmployeesNumber" xml:space="preserve">
    <value>Количество работников</value>
  </data>
  <data name="StatUnitActivityType" xml:space="preserve">
    <value>Тип деятельности</value>
  </data>
  <data name="AddressList" xml:space="preserve">
    <value>Список Адресов</value>
  </data>
  <data name="CreateNew" xml:space="preserve">
    <value>Создать Новый</value>
  </data>
  <data name="route_addresses" xml:space="preserve">
    <value>Адреса</value>
  </data>
  <data name="AddressPart" xml:space="preserve">
    <value>Часть адреса</value>
  </data>
  <data name="CreateNewAddress" xml:space="preserve">
    <value>Создать новый адрес</value>
  </data>
  <data name="GeographicalCodes" xml:space="preserve">
    <value>Географические коды</value>
  </data>
  <data name="GpsCoordinates" xml:space="preserve">
    <value>Координаты GPS</value>
  </data>
  <data name="StatUnitActivityYear" xml:space="preserve">
    <value>Год</value>
  </data>
  <data name="TableNoRecords" xml:space="preserve">
    <value>Нет данных для отображения</value>
  </data>
  <data name="RegionUndeleteMessage" xml:space="preserve">
    <value>Восстановить регион</value>
  </data>
  <data name="Error403" xml:space="preserve">
    <value>У вас недостаточно прав чтобы выполнить это. Попробуйте выйти из своей учетной записи и зайти снова.</value>
  </data>
  <data name="UndeleteUserMessage" xml:space="preserve">
    <value>Восстановить пользователя</value>
  </data>
  <data name="SaveError" xml:space="preserve">
    <value>Произошла ошибка при сохранении данных</value>
  </data>
  <data name="StatUnitActivityErrorMustContainsPrimary" xml:space="preserve">
    <value>Перечень не содержит основного вида деятельности</value>
  </data>
  <data name="ButtonAdd" xml:space="preserve">
    <value>Добавить</value>
  </data>
  <data name="ButtonDelete" xml:space="preserve">
    <value>Удалить</value>
  </data>
  <data name="ButtonCancel" xml:space="preserve">
    <value>Отмена</value>
  </data>
  <data name="StatUnitActivityRevXShort" xml:space="preserve">
    <value>Код</value>
  </data>
  <data name="StatUnitActivityRevY" xml:space="preserve">
    <value>Код деятельности (Rev Y)</value>
  </data>
  <data name="Year" xml:space="preserve">
    <value>Год</value>
  </data>
  <data name="ActivityPrimary" xml:space="preserve">
    <value>Основной</value>
  </data>
  <data name="ActivitySecondary" xml:space="preserve">
    <value>Второстепенный</value>
  </data>
  <data name="ActivityAncilliary" xml:space="preserve">
    <value>Вспомогательный</value>
  </data>
  <data name="StatUnitActivityDate" xml:space="preserve">
    <value>Дата регистрации деятельности</value>
  </data>
  <data name="EditAddress" xml:space="preserve">
    <value>Редактирование адреса</value>
  </data>
  <data name="Yes" xml:space="preserve">
    <value>Да</value>
  </data>
  <data name="No" xml:space="preserve">
    <value>Нет</value>
  </data>
  <data name="Activities" xml:space="preserve">
    <value>Деятельность</value>
  </data>
  <data name="DialogTitleDelete" xml:space="preserve">
    <value>Удаление записи</value>
  </data>
  <data name="DialogBodyDelete" xml:space="preserve">
    <value>Вы действительно хотите удалить эту запись?</value>
  </data>
  <data name="AllOf" xml:space="preserve">
    <value>все</value>
  </data>
  <data name="OfCount" xml:space="preserve">
    <value>из</value>
  </data>
  <data name="Displaying" xml:space="preserve">
    <value>Показано</value>
  </data>
  <data name="PageSize" xml:space="preserve">
    <value>размер страницы</value>
  </data>
  <data name="PageNum" xml:space="preserve">
    <value>номер страницы</value>
  </data>
  <data name="SearchDeletedStatisticalUnits" xml:space="preserve">
    <value>Удаленные регистрационные единицы</value>
  </data>
  <data name="Restore" xml:space="preserve">
    <value>восстановить</value>
  </data>
  <data name="StatUnitSearch" xml:space="preserve">
    <value>Поиск по регистрац. данным</value>
  </data>
  <data name="StatUnitUndelete" xml:space="preserve">
    <value>Восстановление регистрац. данных</value>
  </data>
  <data name="route_notfound" xml:space="preserve">
    <value>Не найдено</value>
  </data>
  <data name="ActiveUsers" xml:space="preserve">
    <value>Пользователей</value>
  </data>
  <data name="AddressDetails" xml:space="preserve">
    <value>Детали Адреса</value>
  </data>
  <data name="Addresses" xml:space="preserve">
    <value>Адреса</value>
  </data>
  <data name="UndeleteRoleMessage" xml:space="preserve">
    <value>Восстановить роль</value>
  </data>
  <data name="Other" xml:space="preserve">
    <value>Прочие</value>
  </data>
  <data name="CodeLookupFailed" xml:space="preserve">
    <value>Не удается найти код {1} в справочнике {0}</value>
  </data>
  <data name="ActivityCategoryLookup" xml:space="preserve">
    <value>Виды деятельности</value>
  </data>
  <data name="UndeleteStatUnitMessage" xml:space="preserve">
    <value>Восстановить регистрационные данные</value>
  </data>
  <data name="ChangeReason" xml:space="preserve">
    <value>Причина изменения</value>
  </data>
  <data name="Comment" xml:space="preserve">
    <value>Комментарий</value>
  </data>
  <data name="ReasonCreate" xml:space="preserve">
    <value>Создание</value>
  </data>
  <data name="ReasonEdit" xml:space="preserve">
    <value>Редактирование</value>
  </data>
  <data name="ReasonCorrect" xml:space="preserve">
    <value>Исправление</value>
  </data>
  <data name="ReasonDelete" xml:space="preserve">
    <value>Удаление</value>
  </data>
  <data name="ReasonUndelete" xml:space="preserve">
    <value>Восстановление</value>
  </data>
  <data name="ReasonUnknown" xml:space="preserve">
    <value>Причина неизвестна</value>
  </data>
  <data name="EditCommentMandatory" xml:space="preserve">
    <value>Комментарий обязателен</value>
  </data>
  <data name="ChangeReasonMandatory" xml:space="preserve">
    <value>Причина изменения обязательна</value>
  </data>
  <data name="Editing" xml:space="preserve">
    <value>Редактирование</value>
  </data>
  <data name="Correcting" xml:space="preserve">
    <value>Исправление</value>
  </data>
  <data name="CommentIsMandatory" xml:space="preserve">
    <value>При редактировании, комментарий обязателен</value>
  </data>
  <data name="CommentIsNotMandatory" xml:space="preserve">
    <value>При исправлении, комментарий не обязателен</value>
  </data>
  <data name="DataAccessConflict" xml:space="preserve">
    <value>Настройки доступа к данным изменены</value>
  </data>
  <data name="route_deleted" xml:space="preserve">
    <value>Восстановление</value>
  </data>
  <data name="LinkUnits" xml:space="preserve">
    <value>Увязка единиц</value>
  </data>
  <data name="LinkCreate" xml:space="preserve">
    <value>Создание увязок</value>
  </data>
  <data name="ButtonCreate" xml:space="preserve">
    <value>Создать</value>
  </data>
  <data name="RowIndex" xml:space="preserve">
    <value>№</value>
  </data>
  <data name="LinkNotExists" xml:space="preserve">
    <value>Отсутствует увязка между указанными единицами</value>
  </data>
  <data name="LinkTypeInvalid" xml:space="preserve">
    <value>Единицы не могут быть связаны. Убедитесь, что такая увязка возможна.</value>
  </data>
  <data name="LinkAlreadyExists" xml:space="preserve">
    <value>Увязка уже существует</value>
  </data>
  <data name="LinkUnitAlreadyLinked" xml:space="preserve">
    <value>Указанная единица уже увязана c другой. Вы хотите заменить существующую увязку?</value>
  </data>
  <data name="LinkView" xml:space="preserve">
    <value>Просмотр увязок</value>
  </data>
  <data name="route_links" xml:space="preserve">
    <value>Увязка единиц</value>
  </data>
  <data name="ValueBefore" xml:space="preserve">
    <value>Значение до</value>
  </data>
  <data name="ValueAfter" xml:space="preserve">
    <value>Значение после</value>
  </data>
  <data name="TotalChanges" xml:space="preserve">
    <value>Всего изменений</value>
  </data>
  <data name="DataSourceNameExists" xml:space="preserve">
    <value>Источник данных с таким наименованием уже есть в ситсеме</value>
  </data>
  <data name="DataSourceNameIsRequired" xml:space="preserve">
    <value>Источнику данных необходимо задать наименование</value>
  </data>
  <data name="DataSourceAttributesToCheckIsRequired" xml:space="preserve">
    <value>Источнику данных нужно указать проверяемые аттрибуты</value>
  </data>
  <data name="LinkDeleteConfirm" xml:space="preserve">
    <value>Вы действительно хотите удалить увязку?</value>
  </data>
  <data name="LinkDelete" xml:space="preserve">
    <value>Удаление увязок</value>
  </data>
  <data name="LinksNameOrStatIdRequred" xml:space="preserve">
    <value>Необходимо заполнить 'Намименование' или 'Код ОКПО'</value>
  </data>
  <data name="SearchExtended" xml:space="preserve">
    <value>Расширенный поиск</value>
  </data>
  <data name="SearchResults" xml:space="preserve">
    <value>Результаты поиска</value>
  </data>
  <data name="RecordCreatedBy" xml:space="preserve">
    <value>Запись создана</value>
  </data>
  <data name="At" xml:space="preserve">
    <value>В</value>
  </data>
  <data name="DueReason" xml:space="preserve">
    <value>По причине</value>
  </data>
  <data name="WithСomment" xml:space="preserve">
    <value>С комментарием</value>
  </data>
  <data name="SearchDefault" xml:space="preserve">
    <value>Обычный поиск</value>
  </data>
  <data name="DataLoadCompleted" xml:space="preserve">
    <value>Загрузка данных завершена</value>
  </data>
  <data name="DataLoadCompletedPartially" xml:space="preserve">
    <value>Загрузка данных завершена частично</value>
  </data>
  <data name="DataSourceName" xml:space="preserve">
    <value>Имя файла источника данных</value>
  </data>
  <data name="DataSourceQueues" xml:space="preserve">
    <value>Просмотр очереди загрузки данных</value>
  </data>
  <data name="DataSourceTemplateName" xml:space="preserve">
    <value>Имя шаблона</value>
  </data>
  <data name="DateFrom" xml:space="preserve">
    <value>Дата с</value>
  </data>
  <data name="DateTo" xml:space="preserve">
    <value>Дата по</value>
  </data>
  <data name="InQueue" xml:space="preserve">
    <value>В очереди</value>
  </data>
  <data name="Loading" xml:space="preserve">
    <value>Загружается</value>
  </data>
  <data name="UploadDateTime" xml:space="preserve">
    <value>Дата загрузки источника</value>
  </data>
  <data name="DataSources" xml:space="preserve">
    <value>Источники данных</value>
  </data>
  <data name="DataSourcesCreate" xml:space="preserve">
    <value>Создать шаблон источника данных</value>
  </data>
  <data name="SoateNotExistsError" xml:space="preserve">
    <value>Идентификатор СОАТЕ не существует в базе данных</value>
  </data>
  <data name="SoateAlreadyExistsError" xml:space="preserve">
    <value>Это СОАТЕ уже существует в базе данных.</value>
  </data>
  <data name="route_soates" xml:space="preserve">
    <value>СОАТЕ</value>
  </data>
  <data name="Soates" xml:space="preserve">
    <value>СОАТЕ</value>
  </data>
  <data name="SoateAdd" xml:space="preserve">
    <value>Добавить СОАТЕ</value>
  </data>
  <data name="RegionCode" xml:space="preserve">
    <value>Код СОАТЕ</value>
  </data>
  <data name="SoateName" xml:space="preserve">
    <value>Название СОАТЕ</value>
  </data>
  <data name="AdminstrativeCenter" xml:space="preserve">
    <value>Административный центр</value>
  </data>
  <data name="SoateDeleteMessage" xml:space="preserve">
    <value>Удалить СОАТЕ</value>
  </data>
  <data name="route_delete" xml:space="preserve">
    <value>Удаление</value>
  </data>
  <data name="route_datasources" xml:space="preserve">
    <value>Источники данных</value>
  </data>
  <data name="route_datasourcequeues" xml:space="preserve">
    <value>Очередь загрузки данных</value>
  </data>
  <data name="COATEUndeleteMessage" xml:space="preserve">
    <value>Восстановить COATE</value>
  </data>
  <data name="COATEDeleteMessage" xml:space="preserve">
    <value>Удалить COATE</value>
  </data>
  <data name="BadDataSourceRestrictionSearch" xml:space="preserve">
    <value>Неверно указано ограничение источника данных</value>
  </data>
  <data name="BadDataSourcePrioritySearch" xml:space="preserve">
    <value>Неверно указан приоритет источника двнных</value>
  </data>
  <data name="BadDataSourceAllowedOperationsSearch" xml:space="preserve">
    <value>Неверно указаны доступные операции источника данных</value>
  </data>
  <data name="Restriction" xml:space="preserve">
    <value>Ограничение</value>
  </data>
  <data name="Priority" xml:space="preserve">
    <value>Приоритет</value>
  </data>
  <data name="AllowedOperations" xml:space="preserve">
    <value>Доступные операции</value>
  </data>
  <data name="CreateDataSource" xml:space="preserve">
    <value>Создать шаблон источника данных</value>
  </data>
  <data name="Id" xml:space="preserve">
    <value>ИД</value>
  </data>
  <data name="ParseAttributesNotFound" xml:space="preserve">
    <value>Ни один атрибут не распознан</value>
  </data>
  <data name="ParseFileError" xml:space="preserve">
    <value>Ошибка при обработке файла</value>
  </data>
  <data name="DropXmlOrCsvFileAmigo" xml:space="preserve">
    <value>Добавьте файл типа XML или CSV</value>
  </data>
  <data name="AttributesToCheck" xml:space="preserve">
    <value>Список атрибутов</value>
  </data>
  <data name="VariablesMapping" xml:space="preserve">
    <value>Связи между перменными</value>
  </data>
  <data name="MaxLength" xml:space="preserve">
    <value>символов максимальное допустимое значение поля</value>
  </data>
  <data name="DropZoneLabel" xml:space="preserve">
    <value>Перетащите сюда свои файлы или выберите их на своем компьютере</value>
  </data>
  <data name="UpLoad" xml:space="preserve">
    <value>Загрузить</value>
  </data>
  <data name="SelectDataSource" xml:space="preserve">
    <value>Выберите источник данных</value>
  </data>
  <data name="EnterDescription" xml:space="preserve">
    <value>Введите описание</value>
  </data>
  <data name="route_upload" xml:space="preserve">
    <value>Загрузить</value>
  </data>
  <data name="DataSourcesUpload" xml:space="preserve">
    <value>Загрузить данные</value>
  </data>
  <data name="NextFilesReadyForUpload" xml:space="preserve">
    <value>Следующие файлы готовы к загрузке</value>
  </data>
  <data name="Ok" xml:space="preserve">
    <value>Ok</value>
  </data>
  <data name="OnlySupportedFormatsAllowed" xml:space="preserve">
    <value>Разрешены только поддерживаемые форматы</value>
  </data>
  <data name="NextFilesWillNotBeUploaded" xml:space="preserve">
    <value>Следующие файлы не будут загружены</value>
  </data>
  <data name="NoFilesAttached" xml:space="preserve">
    <value>Не добавлены файлы</value>
  </data>
  <data name="CantStoreFile" xml:space="preserve">
    <value>Не удалось сохранить файл</value>
  </data>
  <data name="LogicalChecksAddressTooFewInfo" xml:space="preserve">
    <value>Адрес содержит менее чем два поля</value>
  </data>
  <data name="LogicalChecksNoContactPerson" xml:space="preserve">
    <value>Не указано контактное лицо для группы</value>
  </data>
  <data name="LogicalChecksNoOwner" xml:space="preserve">
    <value>Не указан владелец</value>
  </data>
  <data name="LogicalChecksNoMainActivity" xml:space="preserve">
    <value>Не указан основной вид деятельности</value>
  </data>
  <data name="LogicalChecksNoOneLegalUnit" xml:space="preserve">
    <value>Нет ни одного легального юнита</value>
  </data>
  <data name="LogicalChecksNoOneLocalUnit" xml:space="preserve">
    <value>Нет ни одного локального юнита</value>
  </data>
  <data name="AnalyzeRegister" xml:space="preserve">
    <value>Анализ регистра</value>
  </data>
  <data name="route_analyzeregister" xml:space="preserve">
    <value>Анализ регистра</value>
  </data>
  <data name="Any" xml:space="preserve">
    <value>Все</value>
  </data>
  <data name="CreateAndUpdate" xml:space="preserve">
    <value>Создание и обновление</value>
  </data>
  <data name="NotTrusted" xml:space="preserve">
    <value>Не доверенный</value>
  </data>
  <data name="Trusted" xml:space="preserve">
    <value>Доверенный</value>
  </data>
  <data name="Restrictions" xml:space="preserve">
    <value>Ограничения</value>
  </data>
  <data name="CountryId" xml:space="preserve">
    <value>Страна</value>
  </data>
  <data name="SelectRegion" xml:space="preserve">
    <value>Выбрать регион</value>
  </data>
  <data name="DateOfLastChangeFrom" xml:space="preserve">
    <value>Дата последнего изменения с</value>
  </data>
  <data name="DateOfLastChangeTo" xml:space="preserve">
    <value>Дата последнего изменения по</value>
  </data>
  <data name="BirthDate" xml:space="preserve">
    <value>Дата рождения</value>
  </data>
  <data name="Female" xml:space="preserve">
    <value>Женский</value>
  </data>
  <data name="Founder" xml:space="preserve">
    <value>Учредитель</value>
  </data>
  <data name="Male" xml:space="preserve">
    <value>Мужской</value>
  </data>
  <data name="PersonalId" xml:space="preserve">
    <value>ИНН</value>
  </data>
  <data name="PersonName" xml:space="preserve">
    <value>ФИО</value>
  </data>
  <data name="Persons" xml:space="preserve">
    <value>Персоны</value>
  </data>
  <data name="PersonsSearch" xml:space="preserve">
    <value>Поиск персоны</value>
  </data>
  <data name="PersonType" xml:space="preserve">
    <value>Тип персоны</value>
  </data>
  <data name="PhoneNumber" xml:space="preserve">
    <value>Номер телефона</value>
  </data>
  <data name="PhoneNumber1" xml:space="preserve">
    <value>Дополнительный номер телефона</value>
  </data>
  <data name="Sex" xml:space="preserve">
    <value>Пол</value>
  </data>
  <data name="Surname" xml:space="preserve">
    <value>Фамилия</value>
  </data>
  <data name="RegionPart" xml:space="preserve">
    <value>Часть региона</value>
  </data>
  <data name="AllActivities" xml:space="preserve">
    <value>Все виды деятельности</value>
  </data>
  <data name="CantBeLessThan" xml:space="preserve">
    <value>не может быть меньше чем</value>
  </data>
  <data name="StatUnitFormPersonName" xml:space="preserve">
    <value>Имя</value>
  </data>
  <data name="PersonAlreadyExists" xml:space="preserve">
    <value>Персона с указанными реквизитами уже заведена в статистической единице</value>
  </data>
  <data name="LinksViewAddLinkBtn" xml:space="preserve">
    <value>Добавить связь</value>
  </data>
  <data name="ParentOrgLink" xml:space="preserve">
    <value>Организационная связь</value>
  </data>
<<<<<<< HEAD
  <data name="SelectFile" xml:space="preserve">
    <value>Выбрать файл</value>
=======
  <data name="ForeignParticipationCountryId" xml:space="preserve">
    <value>Страна участница иностранного капитала</value>
>>>>>>> 18cb669b
  </data>
</root><|MERGE_RESOLUTION|>--- conflicted
+++ resolved
@@ -1536,12 +1536,10 @@
   <data name="ParentOrgLink" xml:space="preserve">
     <value>Организационная связь</value>
   </data>
-<<<<<<< HEAD
+  <data name="ForeignParticipationCountryId" xml:space="preserve">
+    <value>Страна участница иностранного капитала</value>
+  </data>
   <data name="SelectFile" xml:space="preserve">
     <value>Выбрать файл</value>
-=======
-  <data name="ForeignParticipationCountryId" xml:space="preserve">
-    <value>Страна участница иностранного капитала</value>
->>>>>>> 18cb669b
   </data>
 </root>