<?xml version="1.0" encoding="utf-8"?>
<root>
  <!-- 
    Microsoft ResX Schema 
    
    Version 2.0
    
    The primary goals of this format is to allow a simple XML format 
    that is mostly human readable. The generation and parsing of the 
    various data types are done through the TypeConverter classes 
    associated with the data types.
    
    Example:
    
    ... ado.net/XML headers & schema ...
    <resheader name="resmimetype">text/microsoft-resx</resheader>
    <resheader name="version">2.0</resheader>
    <resheader name="reader">System.Resources.ResXResourceReader, System.Windows.Forms, ...</resheader>
    <resheader name="writer">System.Resources.ResXResourceWriter, System.Windows.Forms, ...</resheader>
    <data name="Name1"><value>this is my long string</value><comment>this is a comment</comment></data>
    <data name="Color1" type="System.Drawing.Color, System.Drawing">Blue</data>
    <data name="Bitmap1" mimetype="application/x-microsoft.net.object.binary.base64">
        <value>[base64 mime encoded serialized .NET Framework object]</value>
    </data>
    <data name="Icon1" type="System.Drawing.Icon, System.Drawing" mimetype="application/x-microsoft.net.object.bytearray.base64">
        <value>[base64 mime encoded string representing a byte array form of the .NET Framework object]</value>
        <comment>This is a comment</comment>
    </data>
                
    There are any number of "resheader" rows that contain simple 
    name/value pairs.
    
    Each data row contains a name, and value. The row also contains a 
    type or mimetype. Type corresponds to a .NET class that support 
    text/value conversion through the TypeConverter architecture. 
    Classes that don't support this are serialized and stored with the 
    mimetype set.
    
    The mimetype is used for serialized objects, and tells the 
    ResXResourceReader how to depersist the object. This is currently not 
    extensible. For a given mimetype the value must be set accordingly:
    
    Note - application/x-microsoft.net.object.binary.base64 is the format 
    that the ResXResourceWriter will generate, however the reader can 
    read any of the formats listed below.
    
    mimetype: application/x-microsoft.net.object.binary.base64
    value   : The object must be serialized with 
            : System.Runtime.Serialization.Formatters.Binary.BinaryFormatter
            : and then encoded with base64 encoding.
    
    mimetype: application/x-microsoft.net.object.soap.base64
    value   : The object must be serialized with 
            : System.Runtime.Serialization.Formatters.Soap.SoapFormatter
            : and then encoded with base64 encoding.

    mimetype: application/x-microsoft.net.object.bytearray.base64
    value   : The object must be serialized into a byte array 
            : using a System.ComponentModel.TypeConverter
            : and then encoded with base64 encoding.
    -->
  <xsd:schema id="root" xmlns="" xmlns:xsd="http://www.w3.org/2001/XMLSchema" xmlns:msdata="urn:schemas-microsoft-com:xml-msdata">
    <xsd:import namespace="http://www.w3.org/XML/1998/namespace" />
    <xsd:element name="root" msdata:IsDataSet="true">
      <xsd:complexType>
        <xsd:choice maxOccurs="unbounded">
          <xsd:element name="metadata">
            <xsd:complexType>
              <xsd:sequence>
                <xsd:element name="value" type="xsd:string" minOccurs="0" />
              </xsd:sequence>
              <xsd:attribute name="name" use="required" type="xsd:string" />
              <xsd:attribute name="type" type="xsd:string" />
              <xsd:attribute name="mimetype" type="xsd:string" />
              <xsd:attribute ref="xml:space" />
            </xsd:complexType>
          </xsd:element>
          <xsd:element name="assembly">
            <xsd:complexType>
              <xsd:attribute name="alias" type="xsd:string" />
              <xsd:attribute name="name" type="xsd:string" />
            </xsd:complexType>
          </xsd:element>
          <xsd:element name="data">
            <xsd:complexType>
              <xsd:sequence>
                <xsd:element name="value" type="xsd:string" minOccurs="0" msdata:Ordinal="1" />
                <xsd:element name="comment" type="xsd:string" minOccurs="0" msdata:Ordinal="2" />
              </xsd:sequence>
              <xsd:attribute name="name" type="xsd:string" use="required" msdata:Ordinal="1" />
              <xsd:attribute name="type" type="xsd:string" msdata:Ordinal="3" />
              <xsd:attribute name="mimetype" type="xsd:string" msdata:Ordinal="4" />
              <xsd:attribute ref="xml:space" />
            </xsd:complexType>
          </xsd:element>
          <xsd:element name="resheader">
            <xsd:complexType>
              <xsd:sequence>
                <xsd:element name="value" type="xsd:string" minOccurs="0" msdata:Ordinal="1" />
              </xsd:sequence>
              <xsd:attribute name="name" type="xsd:string" use="required" />
            </xsd:complexType>
          </xsd:element>
        </xsd:choice>
      </xsd:complexType>
    </xsd:element>
  </xsd:schema>
  <resheader name="resmimetype">
    <value>text/microsoft-resx</value>
  </resheader>
  <resheader name="version">
    <value>2.0</value>
  </resheader>
  <resheader name="reader">
    <value>System.Resources.ResXResourceReader, System.Windows.Forms, Version=4.0.0.0, Culture=neutral, PublicKeyToken=b77a5c561934e089</value>
  </resheader>
  <resheader name="writer">
    <value>System.Resources.ResXResourceWriter, System.Windows.Forms, Version=4.0.0.0, Culture=neutral, PublicKeyToken=b77a5c561934e089</value>
  </resheader>
  <data name="Login" xml:space="preserve">
    <value>Имя</value>
  </data>
  <data name="Password" xml:space="preserve">
    <value>Пароль</value>
  </data>
  <data name="RememberMe" xml:space="preserve">
    <value>Запомнить</value>
  </data>
  <data name="Language" xml:space="preserve">
    <value>Язык</value>
  </data>
  <data name="LanguageEnglish" xml:space="preserve">
    <value>Английский</value>
  </data>
  <data name="LanguageRussian" xml:space="preserve">
    <value>Русский</value>
  </data>
  <data name="LanguageKyrgyz" xml:space="preserve">
    <value>Кыргызский</value>
  </data>
  <data name="Account" xml:space="preserve">
    <value>Учетная запись</value>
  </data>
  <data name="Logout" xml:space="preserve">
    <value>Выйти</value>
  </data>
  <data name="About" xml:space="preserve">
    <value>О нас</value>
  </data>
  <data name="Users" xml:space="preserve">
    <value>Пользователи</value>
  </data>
  <data name="Roles" xml:space="preserve">
    <value>Роли</value>
  </data>
  <data name="StatUnits" xml:space="preserve">
    <value>Регистрационные данные</value>
  </data>
  <data name="UsersList" xml:space="preserve">
    <value>Список пользователей</value>
  </data>
  <data name="RolesList" xml:space="preserve">
    <value>Список ролей</value>
  </data>
  <data name="StatUnitsList" xml:space="preserve">
    <value>Список регистрационных данных</value>
  </data>
  <data name="LoginError" xml:space="preserve">
    <value>Логин занят</value>
  </data>
  <data name="NameError" xml:space="preserve">
    <value>Имя занято</value>
  </data>
  <data name="PasswordUpdateError" xml:space="preserve">
    <value>Ошибка при обновлении пароля</value>
  </data>
  <data name="RoleUpdateError" xml:space="preserve">
    <value>Ошибка при обновлении ролей</value>
  </data>
  <data name="UserUpdateError" xml:space="preserve">
    <value>Ошибка при обновлении пользователя</value>
  </data>
  <data name="LoginFailed" xml:space="preserve">
    <value>Не удалось войти!</value>
  </data>
  <data name="CurrentPasswordisWrong" xml:space="preserve">
    <value>Текущий пароль неправильный</value>
  </data>
  <data name="PageError" xml:space="preserve">
    <value>Номер страницы не может быть отрицательным</value>
  </data>
  <data name="PageSizeError" xml:space="preserve">
    <value>Размер страницы должен быть больше 0</value>
  </data>
  <data name="LastChangeFromError" xml:space="preserve">
    <value>Последние изменения от значения позже, чем «последние изменения в»</value>
  </data>
  <data name="LastChangeToError" xml:space="preserve">
    <value>Последнее изменение значение раньше, чем «последние изменения от»</value>
  </data>
  <data name="EmployeesNumberFromErrorNegative" xml:space="preserve">
    <value>Поле "сотрудников от" не должно быть отрицательным!</value>
  </data>
  <data name="EmployeesNumberFromErrorLarge" xml:space="preserve">
    <value>Количество "сотрудников от" больше, чем число сотрудников по факту!</value>
  </data>
  <data name="EmployeesNumberToErrorNegative" xml:space="preserve">
    <value>Количество сотрудников не должно быть отрицательным</value>
  </data>
  <data name="EmployeesNumberToErrorLess" xml:space="preserve">
    <value>"сотрудников до" меньше, чем  "сотрудников от"</value>
  </data>
  <data name="TurnoverFromErrorNegative" xml:space="preserve">
    <value>Оборот от не должен быть отрицательным</value>
  </data>
  <data name="TurnoverFromErrorLarger" xml:space="preserve">
    <value>Оборот от больше 'оборота к'</value>
  </data>
  <data name="TurnoverToErrorNegative" xml:space="preserve">
    <value>Оборот не должен быть отрицательным</value>
  </data>
  <data name="TurnoverToErrorLess" xml:space="preserve">
    <value>Оборот по меньше "оборот от"</value>
  </data>
  <data name="RoleNotFound" xml:space="preserve">
    <value>Роль не найдена</value>
  </data>
  <data name="FetchingUsersError" xml:space="preserve">
    <value>Ошибка выборки пользователей</value>
  </data>
  <data name="DeleteRoleError" xml:space="preserve">
    <value>Невозможно удалить роль с существующими пользователями</value>
  </data>
  <data name="DeleteSysAdminRoleError" xml:space="preserve">
    <value>Невозможно удалить роль системного администратора</value>
  </data>
  <data name="EnterpriseGroupNotSupportError" xml:space="preserve">
    <value>Группа предприятий пока не поддерживается</value>
  </data>
  <data name="UnknownStatUnitTypeError" xml:space="preserve">
    <value>Неизвестный тип статистической единицы</value>
  </data>
  <data name="StatisticalUnitNotExistError" xml:space="preserve">
    <value>Регистрационные данные не существуют</value>
  </data>
  <data name="AddressExcistsInDataBaseForError" xml:space="preserve">
    <value>Ошибка: Адрес уже существует в базе данных для</value>
  </data>
  <data name="CreateLegalUnitError" xml:space="preserve">
    <value>Ошибка при создании правового подразделения!</value>
  </data>
  <data name="CreateLocalUnitError" xml:space="preserve">
    <value>Ошибка при создании локального устройства!</value>
  </data>
  <data name="CreateEnterpriseUnitError" xml:space="preserve">
    <value>Ошибка при создании Предприятие!</value>
  </data>
  <data name="CreateEnterpriseGroupError" xml:space="preserve">
    <value>Ошибка при создании Предприятие группы!</value>
  </data>
  <data name="UpdateLegalUnitError" xml:space="preserve">
    <value>Ошибка обновления юридической единицы!</value>
  </data>
  <data name="UpdateLocalUnitError" xml:space="preserve">
    <value>Ошибка обновления местных единиц</value>
  </data>
  <data name="UpdateEnterpriseUnitError" xml:space="preserve">
    <value>Ошибка обновления Предприятие!</value>
  </data>
  <data name="UpdateEnterpriseGroupError" xml:space="preserve">
    <value>Ошибка обновления Предприятие группы!</value>
  </data>
  <data name="UserNotFoundError" xml:space="preserve">
    <value>Пользователь не найден</value>
  </data>
  <data name="SysAdminRoleMissingError" xml:space="preserve">
    <value>Роль системного администратора отсутствует</value>
  </data>
  <data name="DeleteLastSysAdminError" xml:space="preserve">
    <value>Не удается удалить самого последнего системного администратора</value>
  </data>
  <data name="Name" xml:space="preserve">
    <value>Наименование</value>
  </data>
  <data name="EditAccount" xml:space="preserve">
    <value>Редактирование аккаунта</value>
  </data>
  <data name="NameValueRequired" xml:space="preserve">
    <value>Пожалуйста, укажите имя</value>
  </data>
  <data name="CurrentPassword" xml:space="preserve">
    <value>Текущий пароль</value>
  </data>
  <data name="NewPassword" xml:space="preserve">
    <value>Новый пароль</value>
  </data>
  <data name="NewPassword_LeaveItEmptyIfYouWillNotChangePassword" xml:space="preserve">
    <value>Новый пароль (оставьте пустым, если вы не будете менять пароль)</value>
  </data>
  <data name="ConfirmPassword" xml:space="preserve">
    <value>Пожалуйста, подтвердите пароль</value>
  </data>
  <data name="PhoneValueRequired" xml:space="preserve">
    <value>Пожалуйста, укажите номер  телефона</value>
  </data>
  <data name="Phone" xml:space="preserve">
    <value>Телефон</value>
  </data>
  <data name="Email" xml:space="preserve">
    <value>Электронная почта</value>
  </data>
  <data name="AboutText" xml:space="preserve">
    <value>Статистический регистр предприятий</value>
  </data>
  <data name="HomeText" xml:space="preserve">
    <value>Добро пожаловать</value>
  </data>
  <data name="NotFoundMessage" xml:space="preserve">
    <value>Запрашиваемая страница не существует или у вас нет прав</value>
  </data>
  <data name="NotFoundBackToHome" xml:space="preserve">
    <value>На начальную страницу</value>
  </data>
  <data name="CreateNewRole" xml:space="preserve">
    <value>Создание новой роли</value>
  </data>
  <data name="RoleName" xml:space="preserve">
    <value>Название роли</value>
  </data>
  <data name="Description" xml:space="preserve">
    <value>Описание</value>
  </data>
  <data name="OrdinaryWebsiteUser" xml:space="preserve">
    <value>Пользовательский веб сайт</value>
  </data>
  <data name="StandardDataAccess" xml:space="preserve">
    <value>Стандартный доступ к данным</value>
  </data>
  <data name="SelectOrSearchStandardDataAccess" xml:space="preserve">
    <value>Выбор или поиск стандартного доступа к данным</value>
  </data>
  <data name="AccessToSystemFunctions" xml:space="preserve">
    <value>Доступ к функциям системы</value>
  </data>
  <data name="SelectOrSearchSystemFunctions" xml:space="preserve">
    <value>Выберите или выполните поиск системных функций</value>
  </data>
  <data name="Submit" xml:space="preserve">
    <value>Отправить</value>
  </data>
  <data name="EditRole" xml:space="preserve">
    <value>Редактирование роли</value>
  </data>
  <data name="DeleteRoleMessage" xml:space="preserve">
    <value>Удалить роль</value>
  </data>
  <data name="AreYouSure" xml:space="preserve">
    <value>Вы уверены</value>
  </data>
  <data name="RoleList_EditRole" xml:space="preserve">
    <value>Редактировать роль</value>
  </data>
  <data name="RoleList_DeleteRole" xml:space="preserve">
    <value>Удалить роль</value>
  </data>
  <data name="Role" xml:space="preserve">
    <value>роли</value>
  </data>
  <data name="UsersIn" xml:space="preserve">
    <value>Пользователи в</value>
  </data>
  <data name="CreateRoleButton" xml:space="preserve">
    <value>Создать роль</value>
  </data>
  <data name="TotalRoles" xml:space="preserve">
    <value>Всего ролей</value>
  </data>
  <data name="TotalPages" xml:space="preserve">
    <value>Всего страниц</value>
  </data>
  <data name="DeleteStatUnitMessage" xml:space="preserve">
    <value>Удалить регистрационные данные</value>
  </data>
  <data name="Total" xml:space="preserve">
    <value>Всего</value>
  </data>
  <data name="SearchStatisticalUnits" xml:space="preserve">
    <value>Поиск регистрационных данных</value>
  </data>
  <data name="SearchWildcard" xml:space="preserve">
    <value>Поиск группового символа</value>
  </data>
  <data name="Search" xml:space="preserve">
    <value>Поиск</value>
  </data>
  <data name="StatisticalUnitType" xml:space="preserve">
    <value>Тип статистической единицы</value>
  </data>
  <data name="Includeliquidated" xml:space="preserve">
    <value>Включить ликвидированного</value>
  </data>
  <data name="TurnoverFrom" xml:space="preserve">
    <value>Оборот от</value>
  </data>
  <data name="TurnoverTo" xml:space="preserve">
    <value>Оборот до</value>
  </data>
  <data name="NumberOfEmployeesFrom" xml:space="preserve">
    <value>Количество сотрудников от</value>
  </data>
  <data name="NumberOfEmployeesTo" xml:space="preserve">
    <value>Количество сотрудников до</value>
  </data>
  <data name="CreateNewUser" xml:space="preserve">
    <value>Создание нового пользователя</value>
  </data>
  <data name="UserName" xml:space="preserve">
    <value>Имя пользователя</value>
  </data>
  <data name="UserLogin" xml:space="preserve">
    <value>Логин пользователя</value>
  </data>
  <data name="UserPassword" xml:space="preserve">
    <value>Пароль пользователя</value>
  </data>
  <data name="TypeStrongPasswordHere" xml:space="preserve">
    <value>Введите надёжный пароль</value>
  </data>
  <data name="TypePasswordAgain" xml:space="preserve">
    <value>Введите пароль еще раз</value>
  </data>
  <data name="UserEmail" xml:space="preserve">
    <value>Адрес эл. почты пользователя</value>
  </data>
  <data name="UserPhone" xml:space="preserve">
    <value>Телефон пользователя</value>
  </data>
  <data name="AssignedRoles" xml:space="preserve">
    <value>Присвоенные роли</value>
  </data>
  <data name="SelectOrSearchRoles" xml:space="preserve">
    <value>Выберите или искать роли...</value>
  </data>
  <data name="UserStatus" xml:space="preserve">
    <value>Статус пользователя</value>
  </data>
  <data name="DataAccess" xml:space="preserve">
    <value>Доступ к данным</value>
  </data>
  <data name="NSO_Employee" xml:space="preserve">
    <value>NSO работника</value>
  </data>
  <data name="TryReloadRoles" xml:space="preserve">
    <value>Попробуйте перезагрузить роль</value>
  </data>
  <data name="EditUser" xml:space="preserve">
    <value>Редактирование пользователя</value>
  </data>
  <data name="UsersNewPassword" xml:space="preserve">
    <value>Новый пароль пользователя</value>
  </data>
  <data name="TypeNewPasswordAgain" xml:space="preserve">
    <value>Введите новый пароль еще раз</value>
  </data>
  <data name="FetchingStandardDataAccess" xml:space="preserve">
    <value>Выборка стандартного доступа к данным</value>
  </data>
  <data name="DeleteUserMessage" xml:space="preserve">
    <value>Удалить пользователя</value>
  </data>
  <data name="CreateUserButton" xml:space="preserve">
    <value>Создать пользователя</value>
  </data>
  <data name="TotalUsers" xml:space="preserve">
    <value>Всего пользователей</value>
  </data>
  <data name="NSCRegistry" xml:space="preserve">
    <value>Статистический регистр предприятий</value>
  </data>
  <data name="RegId" xml:space="preserve">
    <value>Регистрационный ID</value>
  </data>
  <data name="RegIdDate" xml:space="preserve">
    <value>Дата регистрационного ID</value>
  </data>
  <data name="StatId" xml:space="preserve">
    <value>ОКПО</value>
  </data>
  <data name="StatIdDate" xml:space="preserve">
    <value>Дата ОКПО</value>
  </data>
  <data name="TaxRegId" xml:space="preserve">
    <value>Уникальный налоговый код налоговых служб </value>
  </data>
  <data name="TaxRegDate" xml:space="preserve">
    <value>Дата регистрации в Налоговой</value>
  </data>
  <data name="ExternalId" xml:space="preserve">
    <value>Внешний ID</value>
  </data>
  <data name="ExternalIdType" xml:space="preserve">
    <value>Тип внешнего ID</value>
  </data>
  <data name="ExternalIdDate" xml:space="preserve">
    <value>Дата регистрации во внешних источниках</value>
  </data>
  <data name="DataSource" xml:space="preserve">
    <value>Источник данных</value>
  </data>
  <data name="RefNo" xml:space="preserve">
    <value>Справочный номер</value>
  </data>
  <data name="ShortName" xml:space="preserve">
    <value>Краткое наименование</value>
  </data>
  <data name="Address" xml:space="preserve">
    <value>Адрес</value>
  </data>
  <data name="PostalAddressId" xml:space="preserve">
    <value>ID почтового адреса (Почт индекс или подобное, если есть)</value>
  </data>
  <data name="TelephoneNo" xml:space="preserve">
    <value>Телефонный номер</value>
  </data>
  <data name="WebAddress" xml:space="preserve">
    <value>Адрес сайта</value>
  </data>
  <data name="RegMainActivity" xml:space="preserve">
    <value>Код основной деятельности, указанный при регистрации (Nace или ISIC)</value>
  </data>
  <data name="RegistrationDate" xml:space="preserve">
    <value>Дата регистрации  </value>
  </data>
  <data name="RegistrationReason" xml:space="preserve">
    <value>Причина регистрации</value>
  </data>
  <data name="LiqDate" xml:space="preserve">
    <value>Дата ликвидации</value>
  </data>
  <data name="LiqReason" xml:space="preserve">
    <value>Причина ликвидации</value>
  </data>
  <data name="SuspensionStart" xml:space="preserve">
    <value>Начало временного прекращения деятельности</value>
  </data>
  <data name="SuspensionEnd" xml:space="preserve">
    <value>Конец временного прекращения деятельности</value>
  </data>
  <data name="ReorgTypeCode" xml:space="preserve">
    <value>Код типа реорганизации</value>
  </data>
  <data name="ReorgDate" xml:space="preserve">
    <value>Дата реорганизации</value>
  </data>
  <data name="ReorgReferences" xml:space="preserve">
    <value>Ссылка на реорганизацию</value>
  </data>
  <data name="ActualAddress" xml:space="preserve">
    <value>Фактический адрес</value>
  </data>
  <data name="ContactPerson" xml:space="preserve">
    <value>Контактное лицо</value>
  </data>
  <data name="Employees" xml:space="preserve">
    <value>Сотрудники</value>
  </data>
  <data name="NumOfPeople" xml:space="preserve">
    <value>Число людей</value>
  </data>
  <data name="EmployeesYear" xml:space="preserve">
    <value>Год валидности информации о работниках </value>
  </data>
  <data name="EmployeesDate" xml:space="preserve">
    <value>Дата учета данных о работниках</value>
  </data>
  <data name="Turnover" xml:space="preserve">
    <value>Оборот</value>
  </data>
  <data name="TurnoverYear" xml:space="preserve">
    <value>Год валидности оборота </value>
  </data>
  <data name="TurnoveDate" xml:space="preserve">
    <value>Дата учета текущего оборота </value>
  </data>
  <data name="Status" xml:space="preserve">
    <value>Статус</value>
  </data>
  <data name="StatusDate" xml:space="preserve">
    <value>Дата статуса</value>
  </data>
  <data name="Notes" xml:space="preserve">
    <value>Примечания</value>
  </data>
  <data name="FreeEconZone" xml:space="preserve">
    <value>СЭЗ</value>
  </data>
  <data name="ForeignParticipation" xml:space="preserve">
    <value>Участие иностранного капитала</value>
  </data>
  <data name="Classified" xml:space="preserve">
    <value>Классифицировано</value>
  </data>
  <data name="IsDeleted" xml:space="preserve">
    <value>Удалено</value>
  </data>
  <data name="EntGroupId" xml:space="preserve">
    <value>ID группы предприятий</value>
  </data>
  <data name="EntGroupIdDate" xml:space="preserve">
    <value>Дата ID группы предприятий</value>
  </data>
  <data name="Commercial" xml:space="preserve">
    <value>Коммерческий</value>
  </data>
  <data name="InstSectorCode" xml:space="preserve">
    <value>Код сектора экономики</value>
  </data>
  <data name="TotalCapital" xml:space="preserve">
    <value>Общий капитал</value>
  </data>
  <data name="MunCapitalShare" xml:space="preserve">
    <value>Доля муниципального капитала</value>
  </data>
  <data name="StateCapitalShare" xml:space="preserve">
    <value>доля Гос Капитала</value>
  </data>
  <data name="PrivCapitalShare" xml:space="preserve">
    <value>Доля Частного капитала</value>
  </data>
  <data name="ForeignCapitalShare" xml:space="preserve">
    <value>Доля иностр. Капитала</value>
  </data>
  <data name="ForeignCapitalCurrency" xml:space="preserve">
    <value> Валюта иностр. Капитала</value>
  </data>
  <data name="ActualMainActivity1" xml:space="preserve">
    <value>Основной вид деятельности</value>
  </data>
  <data name="ActualMainActivity2" xml:space="preserve">
    <value>Вид деятельности</value>
  </data>
  <data name="ActualMainActivityDate" xml:space="preserve">
    <value>Фактич. Осн. Вид Деятельности</value>
  </data>
  <data name="EntGroupRole" xml:space="preserve">
    <value>Роль группы предприятий </value>
  </data>
  <data name="LegalUnitId" xml:space="preserve">
    <value>ID правовой единицы</value>
  </data>
  <data name="LegalUnitIdDate" xml:space="preserve">
    <value>Дата регистрации правовой единицы</value>
  </data>
  <data name="EnterpriseRegId" xml:space="preserve">
    <value>ID регистрации предприятия</value>
  </data>
  <data name="EntRegIdDate" xml:space="preserve">
    <value>Дата регистрации в НСК</value>
  </data>
  <data name="Founders" xml:space="preserve">
    <value>Учредитель</value>
  </data>
  <data name="Owner" xml:space="preserve">
    <value>Владелец</value>
  </data>
  <data name="Market" xml:space="preserve">
    <value>Самофинансируемое</value>
  </data>
  <data name="LegalForm" xml:space="preserve">
    <value>Правовая форма собственности</value>
  </data>
  <data name="LocalUnit" xml:space="preserve">
    <value>Местная единица</value>
  </data>
  <data name="LegalUnit" xml:space="preserve">
    <value>Правовая единица</value>
  </data>
  <data name="EnterpriseUnit" xml:space="preserve">
    <value>Предприятие</value>
  </data>
  <data name="EnterpriseGroup" xml:space="preserve">
    <value>Предприятие группы</value>
  </data>
  <data name="ViewEnterpriseGroup" xml:space="preserve">
    <value>Просмотр группы предприятий</value>
  </data>
  <data name="ViewEnterpriseUnit" xml:space="preserve">
    <value>Просмотр предприятия</value>
  </data>
  <data name="ViewLegalUnit" xml:space="preserve">
    <value>Просмотр правовой единицы</value>
  </data>
  <data name="ViewLocalUnit" xml:space="preserve">
    <value>Просмотр местной единицы</value>
  </data>
  <data name="Type" xml:space="preserve">
    <value>Тип</value>
  </data>
  <data name="CreateStatUnit" xml:space="preserve">
    <value>Создать регистрационные данные</value>
  </data>
  <data name="EnterpriseUnitRegId" xml:space="preserve">
    <value>Регистрационный ID предприятия</value>
  </data>
  <data name="AddressId" xml:space="preserve">
    <value>ID адреса для визита (согласно источникам)</value>
  </data>
  <data name="EmailAddress" xml:space="preserve">
    <value>Электронный адрес</value>
  </data>
  <data name="ActualAddressId" xml:space="preserve">
    <value>ID фактического адреса</value>
  </data>
  <data name="LegalUnits" xml:space="preserve">
    <value>Правовые единицы</value>
  </data>
  <data name="LocalUnits" xml:space="preserve">
    <value>Местные единицы</value>
  </data>
  <data name="EntGroupType" xml:space="preserve">
    <value>Тип группы предприятий</value>
  </data>
  <data name="EmployeesFte" xml:space="preserve">
    <value>Число работников, эквивалент полной занятости</value>
  </data>
  <data name="EnterpriseUnits" xml:space="preserve">
    <value>Предприятие структурных подразделений</value>
  </data>
  <data name="LiqDateStart" xml:space="preserve">
    <value>Дата  ликвидации  с</value>
  </data>
  <data name="LiqDateEnd" xml:space="preserve">
    <value>Дата ликвидации по</value>
  </data>
  <data name="EditButton" xml:space="preserve">
    <value>Редактировать</value>
  </data>
  <data name="EndPeriod" xml:space="preserve">
    <value>Конец периода</value>
  </data>
  <data name="RegMainActivityId" xml:space="preserve">
    <value>Регистрация главной активности ID</value>
  </data>
  <data name="StartPeriod" xml:space="preserve">
    <value>Начало периода</value>
  </data>
  <data name="LogicalChecksNoAddress" xml:space="preserve">
    <value>Адрес не связан с этой записью</value>
  </data>
  <data name="LogicalChecksLocalNoLegal" xml:space="preserve">
    <value>Этот локальный блок не имеет связь с юридическим лицом</value>
  </data>
  <data name="AnyType" xml:space="preserve">
    <value>Все</value>
  </data>
  <data name="Suspended" xml:space="preserve">
    <value>Приостановлен</value>
  </data>
  <data name="Active" xml:space="preserve">
    <value>Активный</value>
  </data>
  <data name="UnitType" xml:space="preserve">
    <value>Тип единицы</value>
  </data>
  <data name="AccountView" xml:space="preserve">
    <value>Просмотр профиля</value>
  </data>
  <data name="AccountEdit" xml:space="preserve">
    <value>Счет Редактировать</value>
  </data>
  <data name="RoleView" xml:space="preserve">
    <value>Роль Просмотр</value>
  </data>
  <data name="RoleListView" xml:space="preserve">
    <value>Список Роль Просмотр</value>
  </data>
  <data name="RoleCreate" xml:space="preserve">
    <value>Роль Создать</value>
  </data>
  <data name="RoleEdit" xml:space="preserve">
    <value>Роль Править</value>
  </data>
  <data name="RoleDelete" xml:space="preserve">
    <value>Роль Удалить</value>
  </data>
  <data name="UserView" xml:space="preserve">
    <value>Пользователь Просмотр</value>
  </data>
  <data name="UserListView" xml:space="preserve">
    <value>Список пользователей Просмотр</value>
  </data>
  <data name="UserCreate" xml:space="preserve">
    <value>Пользователь Создать</value>
  </data>
  <data name="UserEdit" xml:space="preserve">
    <value>Изменить пользователя</value>
  </data>
  <data name="UserDelete" xml:space="preserve">
    <value>Пользователь Удалить</value>
  </data>
  <data name="StatUnitView" xml:space="preserve">
    <value>Статистические единицы Просмотреть</value>
  </data>
  <data name="StatUnitListView" xml:space="preserve">
    <value>Статистический блок списка Просмотреть</value>
  </data>
  <data name="StatUnitCreate" xml:space="preserve">
    <value>Статистический блок Создать</value>
  </data>
  <data name="StatUnitEdit" xml:space="preserve">
    <value>Статистический блок Редактировать</value>
  </data>
  <data name="StatUnitDelete" xml:space="preserve">
    <value>Статистические единицы Удалить</value>
  </data>
  <data name="Parrent" xml:space="preserve">
    <value>Родитель</value>
  </data>
  <data name="ParrentId" xml:space="preserve">
    <value>Id Родителя</value>
  </data>
  <data name="IncorrectIntegerValue" xml:space="preserve">
    <value>Значение не может быть меньше  или равно 0</value>
  </data>
  <data name="ChooseAtLeastOne" xml:space="preserve">
    <value>Выберите хотя бы один вариант</value>
  </data>
  <data name="IncorrectIntegerValueExt" xml:space="preserve">
    <value>Значение должно быть больше 0 и меньше {0}</value>
  </data>
  <data name="Region" xml:space="preserve">
    <value>Регион</value>
  </data>
  <data name="IncorrectStringValue" xml:space="preserve">
    <value>Значение не должно быть пустым и не должно превышать длину в {0} символов</value>
  </data>
  <data name="RegionNotSelected" xml:space="preserve">
    <value>Не указан</value>
  </data>
  <data name="TryReloadRegions" xml:space="preserve">
    <value>Повторная инициализация регионов</value>
  </data>
  <data name="Back" xml:space="preserve">
    <value>Назад</value>
  </data>
  <data name="RegionAlreadyExistsError" xml:space="preserve">
    <value>Это название региона уже существует в базе данных.</value>
  </data>
  <data name="RegionNotExistsError" xml:space="preserve">
    <value>Идентификатор области не существует в базе данных</value>
  </data>
  <data name="RegionDeleteError" xml:space="preserve">
    <value>Невозможно удалить регион, возможно это использование пользователем</value>
  </data>
  <data name="AdministrativeTools" xml:space="preserve">
    <value>Администрирование</value>
  </data>
  <data name="RegionName" xml:space="preserve">
    <value>Название региона</value>
  </data>
  <data name="RegionAdd" xml:space="preserve">
    <value>Добавить регион</value>
  </data>
  <data name="RegionDeleteMessage" xml:space="preserve">
    <value>Удалить регион</value>
  </data>
  <data name="Regions" xml:space="preserve">
    <value>Регионы</value>
  </data>
  <data name="RegionAll" xml:space="preserve">
    <value>Все регионы</value>
  </data>
  <data name="RolesAll" xml:space="preserve">
    <value>Все роли</value>
  </data>
  <data name="UserStatusAny" xml:space="preserve">
    <value>Любой статус пользователя</value>
  </data>
  <data name="RequestStarted" xml:space="preserve">
    <value>Подождите, идёт загрузка</value>
  </data>
  <data name="RequestFailed" xml:space="preserve">
    <value>Ошибка выполнения запроса</value>
  </data>
  <data name="Print" xml:space="preserve">
    <value>Распечатать</value>
  </data>
  <data name="RequestSucceeded" xml:space="preserve">
    <value>Запрос успешно выполнен</value>
  </data>
  <data name="Create" xml:space="preserve">
    <value>Создание</value>
  </data>
  <data name="Read" xml:space="preserve">
    <value>Чтение</value>
  </data>
  <data name="Delete" xml:space="preserve">
    <value>Удаление</value>
  </data>
  <data name="User" xml:space="preserve">
    <value>Пользователь</value>
  </data>
  <data name="StatUnit" xml:space="preserve">
    <value>Единица</value>
  </data>
  <data name="RegionNameIsRequiredError" xml:space="preserve">
    <value>Имя региона обязательно</value>
  </data>
  <data name="RoleNamePlaceholder" xml:space="preserve">
    <value>Название роли</value>
  </data>
  <data name="RoleDescriptionPlaceholder" xml:space="preserve">
    <value>Описание роли</value>
  </data>
  <data name="FieldIsRequired" xml:space="preserve">
    <value>Поле обязательно для заполнения</value>
  </data>
  <data name="NameIsRequired" xml:space="preserve">
    <value>Поле 'Наименование' обязательно для заполнения</value>
  </data>
  <data name="CurrentPasswordIsRequired" xml:space="preserve">
    <value>Поле 'Текущий пароль' обязательно для заполнения</value>
  </data>
  <data name="EmailIsRequired" xml:space="preserve">
    <value>Поле 'Электронная почта' обязательно для заполнения</value>
  </data>
  <data name="EmailValueRequired" xml:space="preserve">
    <value>Пожалуйста, укажите электронную почту</value>
  </data>
  <data name="EnterpriseGroupIsRequired" xml:space="preserve">
    <value>Поле обязательно для заполнения</value>
  </data>
  <data name="EnterpriseIsRequired" xml:space="preserve">
    <value>Поле обязательно для заполнения</value>
  </data>
  <data name="EnterpriseGroupRegId" xml:space="preserve">
    <value>Предприятие группы</value>
  </data>
  <data name="Activity" xml:space="preserve">
    <value>Деятельность</value>
  </data>
  <data name="History" xml:space="preserve">
    <value>История</value>
  </data>
  <data name="Links" xml:space="preserve">
    <value>Связи</value>
  </data>
  <data name="Main" xml:space="preserve">
    <value>Основное</value>
  </data>
  <data name="UserNameIsRequired" xml:space="preserve">
    <value>Поле 'Имя' обязательно для заполнения</value>
  </data>
  <data name="Update" xml:space="preserve">
    <value>Редактирование</value>
  </data>
  <data name="EnterpriseUnitIsRequired" xml:space="preserve">
    <value>Выберите предприятие(я)</value>
  </data>
  <data name="LegalUnitIsRequired" xml:space="preserve">
    <value>Выберите правовую единицу(ы)</value>
  </data>
  <data name="route_about" xml:space="preserve">
    <value>О нас</value>
  </data>
  <data name="route_account" xml:space="preserve">
    <value>Учетная запись</value>
  </data>
  <data name="route_create" xml:space="preserve">
    <value>Создать</value>
  </data>
  <data name="route_edit" xml:space="preserve">
    <value>Редактировать</value>
  </data>
  <data name="route_home" xml:space="preserve">
    <value>Начало</value>
  </data>
  <data name="route_regions" xml:space="preserve">
    <value>Регионы</value>
  </data>
  <data name="route_roles" xml:space="preserve">
    <value>Роли</value>
  </data>
  <data name="route_statunits" xml:space="preserve">
    <value>Регистрационные данные</value>
  </data>
  <data name="route_users" xml:space="preserve">
    <value>Пользователи</value>
  </data>
  <data name="route_view" xml:space="preserve">
    <value>Просмотр</value>
  </data>
  <data name="StatUnitActivityRevX" xml:space="preserve">
    <value>Код деятельности</value>
  </data>
  <data name="StatUnitActivityEmployeesNumber" xml:space="preserve">
    <value>Количество работников</value>
  </data>
  <data name="StatUnitActivityType" xml:space="preserve">
    <value>Тип деятельности</value>
  </data>
  <data name="AddressList" xml:space="preserve">
    <value>Список Адресов</value>
  </data>
  <data name="CreateNew" xml:space="preserve">
    <value>Создать Новый</value>
  </data>
  <data name="route_addresses" xml:space="preserve">
    <value>Адреса</value>
  </data>
  <data name="AddressPart" xml:space="preserve">
    <value>Часть адреса</value>
  </data>
  <data name="CreateNewAddress" xml:space="preserve">
    <value>Создать новый адрес</value>
  </data>
  <data name="GeographicalCodes" xml:space="preserve">
    <value>Географические коды</value>
  </data>
  <data name="GpsCoordinates" xml:space="preserve">
    <value>Координаты GPS</value>
  </data>
  <data name="StatUnitActivityYear" xml:space="preserve">
    <value>Год</value>
  </data>
  <data name="TableNoRecords" xml:space="preserve">
    <value>Нет данных для отображения</value>
  </data>
  <data name="RegionUndeleteMessage" xml:space="preserve">
    <value>Восстановить регион</value>
  </data>
  <data name="Error403" xml:space="preserve">
    <value>У вас недостаточно прав чтобы выполнить это. Попробуйте выйти из своей учетной записи и зайти снова.</value>
  </data>
  <data name="UndeleteUserMessage" xml:space="preserve">
    <value>Восстановить пользователя</value>
  </data>
  <data name="SaveError" xml:space="preserve">
    <value>Произошла ошибка при сохранении данных</value>
  </data>
  <data name="StatUnitActivityErrorMustContainsPrimary" xml:space="preserve">
    <value>Перечень не содержит основного вида деятельности</value>
  </data>
  <data name="ButtonAdd" xml:space="preserve">
    <value>Добавить</value>
  </data>
  <data name="ButtonDelete" xml:space="preserve">
    <value>Удалить</value>
  </data>
  <data name="ButtonCancel" xml:space="preserve">
    <value>Отмена</value>
  </data>
  <data name="StatUnitActivityRevXShort" xml:space="preserve">
    <value>Код</value>
  </data>
  <data name="StatUnitActivityRevY" xml:space="preserve">
    <value>Код деятельности (Rev Y)</value>
  </data>
  <data name="Year" xml:space="preserve">
    <value>Год</value>
  </data>
  <data name="ActivityPrimary" xml:space="preserve">
    <value>Основной</value>
  </data>
  <data name="ActivitySecondary" xml:space="preserve">
    <value>Второстепенный</value>
  </data>
  <data name="ActivityAncilliary" xml:space="preserve">
    <value>Вспомогательный</value>
  </data>
  <data name="StatUnitActivityDate" xml:space="preserve">
    <value>Дата регистрации деятельности</value>
  </data>
  <data name="EditAddress" xml:space="preserve">
    <value>Редактирование адреса</value>
  </data>
  <data name="Yes" xml:space="preserve">
    <value>Да</value>
  </data>
  <data name="No" xml:space="preserve">
    <value>Нет</value>
  </data>
  <data name="Activities" xml:space="preserve">
    <value>Деятельность</value>
  </data>
  <data name="DialogTitleDelete" xml:space="preserve">
    <value>Удаление записи</value>
  </data>
  <data name="DialogBodyDelete" xml:space="preserve">
    <value>Вы действительно хотите удалить эту запись?</value>
  </data>
  <data name="AllOf" xml:space="preserve">
    <value>все</value>
  </data>
  <data name="OfCount" xml:space="preserve">
    <value>из</value>
  </data>
  <data name="Displaying" xml:space="preserve">
    <value>Показано</value>
  </data>
  <data name="PageSize" xml:space="preserve">
    <value>размер страницы</value>
  </data>
  <data name="PageNum" xml:space="preserve">
    <value>номер страницы</value>
  </data>
  <data name="SearchDeletedStatisticalUnits" xml:space="preserve">
    <value>Удаленные регистрационные единицы</value>
  </data>
  <data name="Restore" xml:space="preserve">
    <value>восстановить</value>
  </data>
  <data name="StatUnitSearch" xml:space="preserve">
    <value>Поиск по регистрац. данным</value>
  </data>
  <data name="StatUnitUndelete" xml:space="preserve">
    <value>Восстановление регистрац. данных</value>
  </data>
  <data name="route_notfound" xml:space="preserve">
    <value>Не найдено</value>
  </data>
  <data name="ActiveUsers" xml:space="preserve">
    <value>Пользователей</value>
  </data>
  <data name="AddressDetails" xml:space="preserve">
    <value>Детали Адреса</value>
  </data>
  <data name="Addresses" xml:space="preserve">
    <value>Адреса</value>
  </data>
  <data name="UndeleteRoleMessage" xml:space="preserve">
    <value>Восстановить роль</value>
  </data>
  <data name="Other" xml:space="preserve">
    <value>Прочие</value>
  </data>
  <data name="CodeLookupFailed" xml:space="preserve">
    <value>Не удается найти код {1} в справочнике {0}</value>
  </data>
  <data name="ActivityCategoryLookup" xml:space="preserve">
    <value>Виды деятельности</value>
  </data>
  <data name="UndeleteStatUnitMessage" xml:space="preserve">
    <value>Восстановить регистрационные данные</value>
  </data>
  <data name="ChangeReason" xml:space="preserve">
    <value>Причина изменения</value>
  </data>
  <data name="Comment" xml:space="preserve">
    <value>Комментарий</value>
  </data>
  <data name="ReasonCreate" xml:space="preserve">
    <value>Создание</value>
  </data>
  <data name="ReasonEdit" xml:space="preserve">
    <value>Редактирование</value>
  </data>
  <data name="ReasonCorrect" xml:space="preserve">
    <value>Исправление</value>
  </data>
  <data name="ReasonDelete" xml:space="preserve">
    <value>Удаление</value>
  </data>
  <data name="ReasonUndelete" xml:space="preserve">
    <value>Восстановление</value>
  </data>
  <data name="ReasonUnknown" xml:space="preserve">
    <value>Причина неизвестна</value>
  </data>
  <data name="EditCommentMandatory" xml:space="preserve">
    <value>Комментарий обязателен</value>
  </data>
  <data name="ChangeReasonMandatory" xml:space="preserve">
    <value>Причина изменения обязательна</value>
  </data>
  <data name="Editing" xml:space="preserve">
    <value>Редактирование</value>
  </data>
  <data name="Correcting" xml:space="preserve">
    <value>Исправление</value>
  </data>
  <data name="CommentIsMandatory" xml:space="preserve">
    <value>При редактировании, комментарий обязателен</value>
  </data>
  <data name="CommentIsNotMandatory" xml:space="preserve">
    <value>При исправлении, комментарий не обязателен</value>
  </data>
  <data name="DataAccessConflict" xml:space="preserve">
    <value>Настройки доступа к данным изменены</value>
  </data>
  <data name="route_deleted" xml:space="preserve">
    <value>Восстановление</value>
  </data>
  <data name="LinkUnits" xml:space="preserve">
    <value>Увязка единиц</value>
  </data>
  <data name="LinkCreate" xml:space="preserve">
    <value>Создание увязок</value>
  </data>
  <data name="ButtonCreate" xml:space="preserve">
    <value>Создать</value>
  </data>
  <data name="RowIndex" xml:space="preserve">
    <value>№</value>
  </data>
  <data name="LinkNotExists" xml:space="preserve">
    <value>Отсутствует увязка между указанными единицами</value>
  </data>
  <data name="LinkTypeInvalid" xml:space="preserve">
    <value>Единицы не могут быть связаны. Убедитесь, что такая увязка возможна.</value>
  </data>
  <data name="LinkAlreadyExists" xml:space="preserve">
    <value>Увязка уже существует</value>
  </data>
  <data name="LinkUnitAlreadyLinked" xml:space="preserve">
    <value>Указанная единица уже увязана c другой. Вы хотите заменить существующую увязку?</value>
  </data>
  <data name="LinkView" xml:space="preserve">
    <value>Просмотр увязок</value>
  </data>
  <data name="route_links" xml:space="preserve">
    <value>Увязка единиц</value>
  </data>
  <data name="ValueBefore" xml:space="preserve">
    <value>Значение до</value>
  </data>
  <data name="ValueAfter" xml:space="preserve">
    <value>Значение после</value>
  </data>
  <data name="TotalChanges" xml:space="preserve">
    <value>Всего изменений</value>
  </data>
  <data name="DataSourceNameExists" xml:space="preserve">
    <value>Источник данных с таким наименованием уже есть в ситсеме</value>
  </data>
  <data name="DataSourceNameIsRequired" xml:space="preserve">
    <value>Источнику данных необходимо задать наименование</value>
  </data>
  <data name="DataSourceAttributesToCheckIsRequired" xml:space="preserve">
    <value>Источнику данных нужно указать проверяемые аттрибуты</value>
  </data>
  <data name="LinkDeleteConfirm" xml:space="preserve">
    <value>Вы действительно хотите удалить увязку?</value>
  </data>
  <data name="LinkDelete" xml:space="preserve">
    <value>Удаление увязок</value>
  </data>
  <data name="LinksNameOrStatIdRequred" xml:space="preserve">
    <value>Необходимо заполнить 'Намименование' или 'Код ОКПО'</value>
  </data>
  <data name="SearchExtended" xml:space="preserve">
    <value>Расширенный поиск</value>
  </data>
  <data name="SearchResults" xml:space="preserve">
    <value>Результаты поиска</value>
  </data>
  <data name="RecordCreatedBy" xml:space="preserve">
    <value>Запись создана</value>
  </data>
  <data name="At" xml:space="preserve">
    <value>В</value>
  </data>
  <data name="DueReason" xml:space="preserve">
    <value>По причине</value>
  </data>
  <data name="WithСomment" xml:space="preserve">
    <value>С комментарием</value>
  </data>
  <data name="SearchDefault" xml:space="preserve">
    <value>Обычный поиск</value>
  </data>
  <data name="DataLoadCompleted" xml:space="preserve">
    <value>Загрузка данных завершена</value>
  </data>
  <data name="DataLoadCompletedPartially" xml:space="preserve">
    <value>Загрузка данных завершена частично</value>
  </data>
  <data name="DataSourceName" xml:space="preserve">
    <value>Имя файла источника данных</value>
  </data>
  <data name="DataSourceQueues" xml:space="preserve">
    <value>Просмотр очереди загрузки данных</value>
  </data>
  <data name="DataSourceTemplateName" xml:space="preserve">
    <value>Имя шаблона</value>
  </data>
  <data name="DateFrom" xml:space="preserve">
    <value>Дата с</value>
  </data>
  <data name="DateTo" xml:space="preserve">
    <value>Дата по</value>
  </data>
  <data name="InQueue" xml:space="preserve">
    <value>В очереди</value>
  </data>
  <data name="Loading" xml:space="preserve">
    <value>Загружается</value>
  </data>
  <data name="UploadDateTime" xml:space="preserve">
    <value>Дата загрузки источника</value>
  </data>
  <data name="DataSources" xml:space="preserve">
    <value>Источники данных</value>
  </data>
  <data name="DataSourcesCreate" xml:space="preserve">
    <value>Создать шаблон источника данных</value>
  </data>
  <data name="SoateNotExistsError" xml:space="preserve">
    <value>Идентификатор СОАТЕ не существует в базе данных</value>
  </data>
  <data name="SoateAlreadyExistsError" xml:space="preserve">
    <value>Это СОАТЕ уже существует в базе данных.</value>
  </data>
  <data name="route_soates" xml:space="preserve">
    <value>СОАТЕ</value>
  </data>
  <data name="Soates" xml:space="preserve">
    <value>СОАТЕ</value>
  </data>
  <data name="SoateAdd" xml:space="preserve">
    <value>Добавить СОАТЕ</value>
  </data>
  <data name="RegionCode" xml:space="preserve">
    <value>Код СОАТЕ</value>
  </data>
  <data name="SoateName" xml:space="preserve">
    <value>Название СОАТЕ</value>
  </data>
  <data name="AdminstrativeCenter" xml:space="preserve">
    <value>Административный центр</value>
  </data>
  <data name="SoateDeleteMessage" xml:space="preserve">
    <value>Удалить СОАТЕ</value>
  </data>
  <data name="route_delete" xml:space="preserve">
    <value>Удаление</value>
  </data>
  <data name="route_datasources" xml:space="preserve">
    <value>Источники данных</value>
  </data>
  <data name="route_datasourcequeues" xml:space="preserve">
    <value>Очередь загрузки данных</value>
  </data>
  <data name="COATEUndeleteMessage" xml:space="preserve">
    <value>Восстановить COATE</value>
  </data>
  <data name="COATEDeleteMessage" xml:space="preserve">
    <value>Удалить COATE</value>
  </data>
  <data name="BadDataSourceRestrictionSearch" xml:space="preserve">
    <value>Неверно указано ограничение источника данных</value>
  </data>
  <data name="BadDataSourcePrioritySearch" xml:space="preserve">
    <value>Неверно указан приоритет источника двнных</value>
  </data>
  <data name="BadDataSourceAllowedOperationsSearch" xml:space="preserve">
    <value>Неверно указаны доступные операции источника данных</value>
  </data>
  <data name="Restriction" xml:space="preserve">
    <value>Ограничение</value>
  </data>
  <data name="Priority" xml:space="preserve">
    <value>Приоритет</value>
  </data>
  <data name="AllowedOperations" xml:space="preserve">
    <value>Доступные операции</value>
  </data>
  <data name="CreateDataSource" xml:space="preserve">
    <value>Создать шаблон источника данных</value>
  </data>
  <data name="Id" xml:space="preserve">
    <value>ИД</value>
  </data>
  <data name="ParseAttributesNotFound" xml:space="preserve">
    <value>Ни один атрибут не распознан</value>
  </data>
  <data name="ParseFileError" xml:space="preserve">
    <value>Ошибка при обработке файла</value>
  </data>
  <data name="DropXmlOrCsvFileAmigo" xml:space="preserve">
    <value>Добавьте файл типа XML или CSV</value>
  </data>
  <data name="AttributesToCheck" xml:space="preserve">
    <value>Список атрибутов</value>
  </data>
  <data name="VariablesMapping" xml:space="preserve">
    <value>Связи между перменными</value>
  </data>
  <data name="MaxLength" xml:space="preserve">
    <value>символов максимальное допустимое значение поля</value>
  </data>
  <data name="DropZoneLabel" xml:space="preserve">
    <value>Перетащите сюда свои файлы или выберите их на своем компьютере</value>
  </data>
  <data name="UpLoad" xml:space="preserve">
    <value>Загрузить</value>
  </data>
  <data name="SelectDataSource" xml:space="preserve">
    <value>Выберите источник данных</value>
  </data>
  <data name="EnterDescription" xml:space="preserve">
    <value>Введите описание</value>
  </data>
  <data name="route_upload" xml:space="preserve">
    <value>Загрузить</value>
  </data>
  <data name="DataSourcesUpload" xml:space="preserve">
    <value>Загрузить данные</value>
  </data>
  <data name="NextFilesReadyForUpload" xml:space="preserve">
    <value>Следующие файлы готовы к загрузке</value>
  </data>
  <data name="Ok" xml:space="preserve">
    <value>Ok</value>
  </data>
  <data name="UnsuportedFileFormat" xml:space="preserve">
    <value>Неподдерживаемый формат файла</value>
  </data>
  <data name="OnlySupportedFormatsAllowed" xml:space="preserve">
    <value>Разрешены только поддерживаемые форматы</value>
  </data>
  <data name="NextFilesWillNotBeUploaded" xml:space="preserve">
    <value>Следующие файлы не будут загружены</value>
  </data>
  <data name="NoFilesAttached" xml:space="preserve">
    <value>Не добавлены файлы</value>
  </data>
  <data name="CantStoreFile" xml:space="preserve">
    <value>Не удалось сохранить файл</value>
  </data>
  <data name="LogicalChecksAddressTooFewInfo" xml:space="preserve">
    <value>Адрес содержит менее чем два поля</value>
  </data>
  <data name="LogicalChecksNoContactPerson" xml:space="preserve">
    <value>Не указано контактное лицо для группы</value>
  </data>
  <data name="LogicalChecksNoOwner" xml:space="preserve">
    <value>Не указан владелец</value>
  </data>
  <data name="LogicalChecksNoMainActivity" xml:space="preserve">
    <value>Не указан основной вид деятельности</value>
  </data>
  <data name="LogicalChecksNoOneLegalUnit" xml:space="preserve">
    <value>Нет ни одного легального юнита</value>
  </data>
  <data name="LogicalChecksNoOneLocalUnit" xml:space="preserve">
    <value>Нет ни одного локального юнита</value>
  </data>
  <data name="AnalyzeRegister" xml:space="preserve">
    <value>Анализ регистра</value>
  </data>
  <data name="route_analyzeregister" xml:space="preserve">
    <value>Анализ регистра</value>
  </data>
  <data name="Any" xml:space="preserve">
    <value>Все</value>
  </data>
  <data name="CreateAndUpdate" xml:space="preserve">
    <value>Создание и обновление</value>
  </data>
  <data name="NotTrusted" xml:space="preserve">
    <value>Не доверенный</value>
  </data>
  <data name="Trusted" xml:space="preserve">
    <value>Доверенный</value>
  </data>
  <data name="Restrictions" xml:space="preserve">
    <value>Ограничения</value>
  </data>
<<<<<<< HEAD
  <data name="CountryId" xml:space="preserve">
    <value>Код страны</value>
=======
  <data name="RegionPart" xml:space="preserve">
    <value>Часть СОАТЕ</value>
  </data>
  <data name="SelectRegion" xml:space="preserve">
    <value>Выбрать регион</value>
>>>>>>> a3f6e4a3
  </data>
</root><|MERGE_RESOLUTION|>--- conflicted
+++ resolved
@@ -1467,15 +1467,10 @@
   <data name="Restrictions" xml:space="preserve">
     <value>Ограничения</value>
   </data>
-<<<<<<< HEAD
   <data name="CountryId" xml:space="preserve">
     <value>Код страны</value>
-=======
-  <data name="RegionPart" xml:space="preserve">
-    <value>Часть СОАТЕ</value>
   </data>
   <data name="SelectRegion" xml:space="preserve">
     <value>Выбрать регион</value>
->>>>>>> a3f6e4a3
   </data>
 </root>