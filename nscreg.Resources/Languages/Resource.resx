﻿<?xml version="1.0" encoding="utf-8"?>
<root>
  <!-- 
    Microsoft ResX Schema 
    
    Version 2.0
    
    The primary goals of this format is to allow a simple XML format 
    that is mostly human readable. The generation and parsing of the 
    various data types are done through the TypeConverter classes 
    associated with the data types.
    
    Example:
    
    ... ado.net/XML headers & schema ...
    <resheader name="resmimetype">text/microsoft-resx</resheader>
    <resheader name="version">2.0</resheader>
    <resheader name="reader">System.Resources.ResXResourceReader, System.Windows.Forms, ...</resheader>
    <resheader name="writer">System.Resources.ResXResourceWriter, System.Windows.Forms, ...</resheader>
    <data name="Name1"><value>this is my long string</value><comment>this is a comment</comment></data>
    <data name="Color1" type="System.Drawing.Color, System.Drawing">Blue</data>
    <data name="Bitmap1" mimetype="application/x-microsoft.net.object.binary.base64">
        <value>[base64 mime encoded serialized .NET Framework object]</value>
    </data>
    <data name="Icon1" type="System.Drawing.Icon, System.Drawing" mimetype="application/x-microsoft.net.object.bytearray.base64">
        <value>[base64 mime encoded string representing a byte array form of the .NET Framework object]</value>
        <comment>This is a comment</comment>
    </data>
                
    There are any number of "resheader" rows that contain simple 
    name/value pairs.
    
    Each data row contains a name, and value. The row also contains a 
    type or mimetype. Type corresponds to a .NET class that support 
    text/value conversion through the TypeConverter architecture. 
    Classes that don't support this are serialized and stored with the 
    mimetype set.
    
    The mimetype is used for serialized objects, and tells the 
    ResXResourceReader how to depersist the object. This is currently not 
    extensible. For a given mimetype the value must be set accordingly:
    
    Note - application/x-microsoft.net.object.binary.base64 is the format 
    that the ResXResourceWriter will generate, however the reader can 
    read any of the formats listed below.
    
    mimetype: application/x-microsoft.net.object.binary.base64
    value   : The object must be serialized with 
            : System.Runtime.Serialization.Formatters.Binary.BinaryFormatter
            : and then encoded with base64 encoding.
    
    mimetype: application/x-microsoft.net.object.soap.base64
    value   : The object must be serialized with 
            : System.Runtime.Serialization.Formatters.Soap.SoapFormatter
            : and then encoded with base64 encoding.

    mimetype: application/x-microsoft.net.object.bytearray.base64
    value   : The object must be serialized into a byte array 
            : using a System.ComponentModel.TypeConverter
            : and then encoded with base64 encoding.
    -->
  <xsd:schema id="root" xmlns="" xmlns:xsd="http://www.w3.org/2001/XMLSchema" xmlns:msdata="urn:schemas-microsoft-com:xml-msdata">
    <xsd:import namespace="http://www.w3.org/XML/1998/namespace" />
    <xsd:element name="root" msdata:IsDataSet="true">
      <xsd:complexType>
        <xsd:choice maxOccurs="unbounded">
          <xsd:element name="metadata">
            <xsd:complexType>
              <xsd:sequence>
                <xsd:element name="value" type="xsd:string" minOccurs="0" />
              </xsd:sequence>
              <xsd:attribute name="name" use="required" type="xsd:string" />
              <xsd:attribute name="type" type="xsd:string" />
              <xsd:attribute name="mimetype" type="xsd:string" />
              <xsd:attribute ref="xml:space" />
            </xsd:complexType>
          </xsd:element>
          <xsd:element name="assembly">
            <xsd:complexType>
              <xsd:attribute name="alias" type="xsd:string" />
              <xsd:attribute name="name" type="xsd:string" />
            </xsd:complexType>
          </xsd:element>
          <xsd:element name="data">
            <xsd:complexType>
              <xsd:sequence>
                <xsd:element name="value" type="xsd:string" minOccurs="0" msdata:Ordinal="1" />
                <xsd:element name="comment" type="xsd:string" minOccurs="0" msdata:Ordinal="2" />
              </xsd:sequence>
              <xsd:attribute name="name" type="xsd:string" use="required" msdata:Ordinal="1" />
              <xsd:attribute name="type" type="xsd:string" msdata:Ordinal="3" />
              <xsd:attribute name="mimetype" type="xsd:string" msdata:Ordinal="4" />
              <xsd:attribute ref="xml:space" />
            </xsd:complexType>
          </xsd:element>
          <xsd:element name="resheader">
            <xsd:complexType>
              <xsd:sequence>
                <xsd:element name="value" type="xsd:string" minOccurs="0" msdata:Ordinal="1" />
              </xsd:sequence>
              <xsd:attribute name="name" type="xsd:string" use="required" />
            </xsd:complexType>
          </xsd:element>
        </xsd:choice>
      </xsd:complexType>
    </xsd:element>
  </xsd:schema>
  <resheader name="resmimetype">
    <value>text/microsoft-resx</value>
  </resheader>
  <resheader name="version">
    <value>2.0</value>
  </resheader>
  <resheader name="reader">
    <value>System.Resources.ResXResourceReader, System.Windows.Forms, Version=4.0.0.0, Culture=neutral, PublicKeyToken=b77a5c561934e089</value>
  </resheader>
  <resheader name="writer">
    <value>System.Resources.ResXResourceWriter, System.Windows.Forms, Version=4.0.0.0, Culture=neutral, PublicKeyToken=b77a5c561934e089</value>
  </resheader>
  <data name="Login" xml:space="preserve">
    <value>Login</value>
  </data>
  <data name="Password" xml:space="preserve">
    <value>Password</value>
  </data>
  <data name="RememberMe" xml:space="preserve">
    <value>Remember me</value>
  </data>
  <data name="Language" xml:space="preserve">
    <value>Language</value>
  </data>
  <data name="LanguageEnglish" xml:space="preserve">
    <value>English</value>
  </data>
  <data name="LanguageRussian" xml:space="preserve">
    <value>Russian</value>
  </data>
  <data name="LanguageKyrgyz" xml:space="preserve">
    <value>Kyrgyz</value>
  </data>
  <data name="Account" xml:space="preserve">
    <value>Account</value>
  </data>
  <data name="Logout" xml:space="preserve">
    <value>Logout</value>
  </data>
  <data name="About" xml:space="preserve">
    <value>About</value>
  </data>
  <data name="Users" xml:space="preserve">
    <value>Users</value>
  </data>
  <data name="Roles" xml:space="preserve">
    <value>Roles</value>
  </data>
  <data name="StatUnits" xml:space="preserve">
    <value>Stat units</value>
  </data>
  <data name="UsersList" xml:space="preserve">
    <value>Users list</value>
  </data>
  <data name="RolesList" xml:space="preserve">
    <value>Roles list</value>
  </data>
  <data name="StatUnitsList" xml:space="preserve">
    <value>Stat units list</value>
  </data>
  <data name="LoginError" xml:space="preserve">
    <value>Login is already taken</value>
  </data>
  <data name="NameError" xml:space="preserve">
    <value>Name is already taken</value>
  </data>
  <data name="PasswordUpdateError" xml:space="preserve">
    <value>Error while updating password</value>
  </data>
  <data name="RoleUpdateError" xml:space="preserve">
    <value>Error while updating roles</value>
  </data>
  <data name="UserUpdateError" xml:space="preserve">
    <value>Error while updating user</value>
  </data>
  <data name="LoginFailed" xml:space="preserve">
    <value>Log in failed</value>
  </data>
  <data name="CurrentPasswordisWrong" xml:space="preserve">
    <value>Current password is wrong</value>
  </data>
  <data name="PageError" xml:space="preserve">
    <value>Page num can not  be negative</value>
  </data>
  <data name="PageSizeError" xml:space="preserve">
    <value>Page size must be greater than 0</value>
  </data>
  <data name="LastChangeFromError" xml:space="preserve">
    <value>Last change from value is later than 'last change to'</value>
  </data>
  <data name="LastChangeToError" xml:space="preserve">
    <value>Last change to value is earlier than 'last change from'</value>
  </data>
  <data name="EmployeesNumberFromErrorNegative" xml:space="preserve">
    <value>Number of employees from shouldn't be negative</value>
  </data>
  <data name="EmployeesNumberFromErrorLarge" xml:space="preserve">
    <value>Number of employees from is larger than 'number of employees to'</value>
  </data>
  <data name="EmployeesNumberToErrorNegative" xml:space="preserve">
    <value>Number of employees to shouldn't be negative</value>
  </data>
  <data name="EmployeesNumberToErrorLess" xml:space="preserve">
    <value>Number of employees to is less than 'number of employees from'</value>
  </data>
  <data name="TurnoverFromErrorNegative" xml:space="preserve">
    <value>Turnover from shouldn't be negative</value>
  </data>
  <data name="TurnoverFromErrorLarger" xml:space="preserve">
    <value>Turnover from is larger than 'turnover to'</value>
  </data>
  <data name="TurnoverToErrorNegative" xml:space="preserve">
    <value>Turnover to shouldn't be negative</value>
  </data>
  <data name="TurnoverToErrorLess" xml:space="preserve">
    <value>Turnover to is less than 'turnover from'</value>
  </data>
  <data name="RoleNotFound" xml:space="preserve">
    <value>Role not found</value>
  </data>
  <data name="FetchingUsersError" xml:space="preserve">
    <value>Error fetching users</value>
  </data>
  <data name="DeleteRoleError" xml:space="preserve">
    <value>Can't delete role with existing users</value>
  </data>
  <data name="DeleteSysAdminRoleError" xml:space="preserve">
    <value>Can't delete system administrator role</value>
  </data>
  <data name="EnterpriseGroupNotSupportError" xml:space="preserve">
    <value>Enterprise group is not supported yet</value>
  </data>
  <data name="UnknownStatUnitTypeError" xml:space="preserve">
    <value>Unknown statistic unit type</value>
  </data>
  <data name="StatisticalUnitNotExistError" xml:space="preserve">
    <value>Statistical unit doesn't exist</value>
  </data>
  <data name="AddressExcistsInDataBaseForError" xml:space="preserve">
    <value>Error: Address already exists in data base for</value>
  </data>
  <data name="CreateLegalUnitError" xml:space="preserve">
    <value>Error while create Legal Unit</value>
  </data>
  <data name="CreateLocalUnitError" xml:space="preserve">
    <value>Error while create Local Unit</value>
  </data>
  <data name="CreateEnterpriseUnitError" xml:space="preserve">
    <value>Error while create Enterprise Unit</value>
  </data>
  <data name="CreateEnterpriseGroupError" xml:space="preserve">
    <value>Error while create Enterprise Group</value>
  </data>
  <data name="UpdateLegalUnitError" xml:space="preserve">
    <value>Error while update Legal Unit</value>
  </data>
  <data name="UpdateLocalUnitError" xml:space="preserve">
    <value>Error while update Local Unit</value>
  </data>
  <data name="UpdateEnterpriseUnitError" xml:space="preserve">
    <value>Error while update Enterprise Unit</value>
  </data>
  <data name="UpdateEnterpriseGroupError" xml:space="preserve">
    <value>Error while update Enterprise Group</value>
  </data>
  <data name="UserNotFoundError" xml:space="preserve">
    <value>User not found</value>
  </data>
  <data name="SysAdminRoleMissingError" xml:space="preserve">
    <value>System administrator role is missing</value>
  </data>
  <data name="DeleteLastSysAdminError" xml:space="preserve">
    <value>Can't delete very last system administrator</value>
  </data>
  <data name="Name" xml:space="preserve">
    <value>Name</value>
  </data>
  <data name="EditAccount" xml:space="preserve">
    <value>Edit account</value>
  </data>
  <data name="NameValueRequired" xml:space="preserve">
    <value>Name value required</value>
  </data>
  <data name="CurrentPassword" xml:space="preserve">
    <value>Current password</value>
  </data>
  <data name="NewPassword" xml:space="preserve">
    <value>New password</value>
  </data>
  <data name="NewPassword_LeaveItEmptyIfYouWillNotChangePassword" xml:space="preserve">
    <value>New password (leave it empty if you won't change password)</value>
  </data>
  <data name="ConfirmPassword" xml:space="preserve">
    <value>Confirm password</value>
  </data>
  <data name="PhoneValueRequired" xml:space="preserve">
    <value>Phone value required</value>
  </data>
  <data name="Email" xml:space="preserve">
    <value>Email</value>
  </data>
  <data name="Phone" xml:space="preserve">
    <value>Phone</value>
  </data>
  <data name="AboutText" xml:space="preserve">
    <value>nsreg</value>
  </data>
  <data name="HomeText" xml:space="preserve">
    <value>Welcome</value>
  </data>
  <data name="NotFoundMessage" xml:space="preserve">
    <value>Requested page is forbidden or does not exist</value>
  </data>
  <data name="NotFoundBackToHome" xml:space="preserve">
    <value>Back to home page</value>
  </data>
  <data name="CreateNewRole" xml:space="preserve">
    <value>Creation new role</value>
  </data>
  <data name="RoleName" xml:space="preserve">
    <value>Role name</value>
  </data>
  <data name="Description" xml:space="preserve">
    <value>Description</value>
  </data>
  <data name="OrdinaryWebsiteUser" xml:space="preserve">
    <value>e.g. Ordinary website user</value>
  </data>
  <data name="StandardDataAccess" xml:space="preserve">
    <value>Standard data access</value>
  </data>
  <data name="SelectOrSearchStandardDataAccess" xml:space="preserve">
    <value>Select or search standard data access</value>
  </data>
  <data name="AccessToSystemFunctions" xml:space="preserve">
    <value>Access to system functions</value>
  </data>
  <data name="SelectOrSearchSystemFunctions" xml:space="preserve">
    <value>Select or search system functions</value>
  </data>
  <data name="Submit" xml:space="preserve">
    <value>Submit</value>
  </data>
  <data name="EditRole" xml:space="preserve">
    <value>Editing role</value>
  </data>
  <data name="DeleteRoleMessage" xml:space="preserve">
    <value>Delete role</value>
  </data>
  <data name="AreYouSure" xml:space="preserve">
    <value>Are you sure</value>
  </data>
  <data name="RoleList_EditRole" xml:space="preserve">
    <value>Edit role</value>
  </data>
  <data name="RoleList_DeleteRole" xml:space="preserve">
    <value>Delete role</value>
  </data>
  <data name="Role" xml:space="preserve">
    <value>role</value>
  </data>
  <data name="UsersIn" xml:space="preserve">
    <value>Users in</value>
  </data>
  <data name="CreateRoleButton" xml:space="preserve">
    <value>Create role</value>
  </data>
  <data name="TotalRoles" xml:space="preserve">
    <value>Total roles</value>
  </data>
  <data name="TotalPages" xml:space="preserve">
    <value>Total pages</value>
  </data>
  <data name="DeleteStatUnitMessage" xml:space="preserve">
    <value>Delete Statistic unit</value>
  </data>
  <data name="Total" xml:space="preserve">
    <value>Total</value>
  </data>
  <data name="SearchStatisticalUnits" xml:space="preserve">
    <value>Search statistical units</value>
  </data>
  <data name="SearchWildcard" xml:space="preserve">
    <value>Search wildcard (Name, Statistical Id, Tax registration Id, External Id, Street, Address)</value>
  </data>
  <data name="Search" xml:space="preserve">
    <value>Search</value>
  </data>
  <data name="StatisticalUnitType" xml:space="preserve">
    <value>Statistical unit type</value>
  </data>
  <data name="Includeliquidated" xml:space="preserve">
    <value>Include liquidated</value>
  </data>
  <data name="TurnoverFrom" xml:space="preserve">
    <value>Turnover from</value>
  </data>
  <data name="TurnoverTo" xml:space="preserve">
    <value>Turnover to</value>
  </data>
  <data name="NumberOfEmployeesFrom" xml:space="preserve">
    <value>Number of employees from</value>
  </data>
  <data name="NumberOfEmployeesTo" xml:space="preserve">
    <value>Number of employees to</value>
  </data>
  <data name="CreateNewUser" xml:space="preserve">
    <value>Create new user</value>
  </data>
  <data name="UserName" xml:space="preserve">
    <value>User name</value>
  </data>
  <data name="UserLogin" xml:space="preserve">
    <value>User login</value>
  </data>
  <data name="UserPassword" xml:space="preserve">
    <value>User password</value>
  </data>
  <data name="TypeStrongPasswordHere" xml:space="preserve">
    <value>Type strong password here</value>
  </data>
  <data name="TypePasswordAgain" xml:space="preserve">
    <value>Type password again</value>
  </data>
  <data name="UserEmail" xml:space="preserve">
    <value>User email</value>
  </data>
  <data name="UserPhone" xml:space="preserve">
    <value>User phone</value>
  </data>
  <data name="AssignedRoles" xml:space="preserve">
    <value>Assigned roles</value>
  </data>
  <data name="SelectOrSearchRoles" xml:space="preserve">
    <value>Select or search roles...</value>
  </data>
  <data name="UserStatus" xml:space="preserve">
    <value>User status</value>
  </data>
  <data name="DataAccess" xml:space="preserve">
    <value>Data access</value>
  </data>
  <data name="NSO_Employee" xml:space="preserve">
    <value>e.g. NSO employee</value>
  </data>
  <data name="TryReloadRoles" xml:space="preserve">
    <value>Try reload roles</value>
  </data>
  <data name="EditUser" xml:space="preserve">
    <value>Editing user</value>
  </data>
  <data name="UsersNewPassword" xml:space="preserve">
    <value>User's new password</value>
  </data>
  <data name="TypeNewPasswordAgain" xml:space="preserve">
    <value>Type new password again</value>
  </data>
  <data name="FetchingStandardDataAccess" xml:space="preserve">
    <value>Fetching standard data access</value>
  </data>
  <data name="DeleteUserMessage" xml:space="preserve">
    <value>Delete user</value>
  </data>
  <data name="CreateUserButton" xml:space="preserve">
    <value>Create user</value>
  </data>
  <data name="TotalUsers" xml:space="preserve">
    <value>Total users</value>
  </data>
  <data name="NSCRegistry" xml:space="preserve">
    <value>Statistical Business Register</value>
  </data>
  <data name="RegId" xml:space="preserve">
    <value>Registration id</value>
  </data>
  <data name="RegIdDate" xml:space="preserve">
    <value>Registration id date</value>
  </data>
  <data name="StatId" xml:space="preserve">
    <value>Statistical id</value>
  </data>
  <data name="StatIdDate" xml:space="preserve">
    <value>Statistical id date</value>
  </data>
  <data name="TaxRegId" xml:space="preserve">
    <value>Tax registration id</value>
  </data>
  <data name="TaxRegDate" xml:space="preserve">
    <value>Tax registration date</value>
  </data>
  <data name="ExternalId" xml:space="preserve">
    <value>External id</value>
  </data>
  <data name="ExternalIdType" xml:space="preserve">
    <value>External id type</value>
  </data>
  <data name="ExternalIdDate" xml:space="preserve">
    <value>External id date</value>
  </data>
  <data name="DataSource" xml:space="preserve">
    <value>Data source</value>
  </data>
  <data name="RefNo" xml:space="preserve">
    <value>Reference№</value>
  </data>
  <data name="ShortName" xml:space="preserve">
    <value>Short name</value>
  </data>
  <data name="Address" xml:space="preserve">
    <value>Address</value>
  </data>
  <data name="PostalAddressId" xml:space="preserve">
    <value>Postal address id</value>
  </data>
  <data name="TelephoneNo" xml:space="preserve">
    <value>Telephone№</value>
  </data>
  <data name="WebAddress" xml:space="preserve">
    <value>Web address</value>
  </data>
  <data name="RegMainActivity" xml:space="preserve">
    <value>Registration main activity</value>
  </data>
  <data name="RegistrationDate" xml:space="preserve">
    <value>Registration date</value>
  </data>
  <data name="RegistrationReason" xml:space="preserve">
    <value>Registration reason</value>
  </data>
  <data name="LiqDate" xml:space="preserve">
    <value>Liquidation date</value>
  </data>
  <data name="LiqReason" xml:space="preserve">
    <value>Liquidation  reason</value>
  </data>
  <data name="SuspensionStart" xml:space="preserve">
    <value>Suspension start</value>
  </data>
  <data name="SuspensionEnd" xml:space="preserve">
    <value>Suspension end</value>
  </data>
  <data name="ReorgTypeCode" xml:space="preserve">
    <value>Reorganization type code</value>
  </data>
  <data name="ReorgDate" xml:space="preserve">
    <value>Reorganization date</value>
  </data>
  <data name="ReorgReferences" xml:space="preserve">
    <value>Reorganization references</value>
  </data>
  <data name="ActualAddress" xml:space="preserve">
    <value>Actual address</value>
  </data>
  <data name="ContactPerson" xml:space="preserve">
    <value>Contact person</value>
  </data>
  <data name="Employees" xml:space="preserve">
    <value>Employees</value>
  </data>
  <data name="NumOfPeopleEmp" xml:space="preserve">
    <value>Number of people</value>
  </data>
  <data name="EmployeesYear" xml:space="preserve">
    <value>Employees year</value>
  </data>
  <data name="EmployeesDate" xml:space="preserve">
    <value>Employees date</value>
  </data>
  <data name="Turnover" xml:space="preserve">
    <value>Turnover</value>
  </data>
  <data name="TurnoverYear" xml:space="preserve">
    <value>Turnover year</value>
  </data>
  <data name="TurnoverDate" xml:space="preserve">
    <value>Turnover date</value>
  </data>
  <data name="Status" xml:space="preserve">
    <value>Status</value>
  </data>
  <data name="StatusDate" xml:space="preserve">
    <value>Status date</value>
  </data>
  <data name="Notes" xml:space="preserve">
    <value>Notes</value>
  </data>
  <data name="FreeEconZone" xml:space="preserve">
    <value>Free economic zone</value>
  </data>
  <data name="ForeignParticipation" xml:space="preserve">
    <value>Foreign participation</value>
  </data>
  <data name="Classified" xml:space="preserve">
    <value>Classified</value>
  </data>
  <data name="IsDeleted" xml:space="preserve">
    <value>Is deleted</value>
  </data>
  <data name="EntGroupId" xml:space="preserve">
    <value>Enterprise group id</value>
  </data>
  <data name="EntGroupIdDate" xml:space="preserve">
    <value>Enterprise group id date</value>
  </data>
  <data name="Commercial" xml:space="preserve">
    <value>Commercial</value>
  </data>
  <data name="InstSectorCode" xml:space="preserve">
    <value>Institutional sector code</value>
  </data>
  <data name="TotalCapital" xml:space="preserve">
    <value>Total capital</value>
  </data>
  <data name="MunCapitalShare" xml:space="preserve">
    <value>Mun Capital Share</value>
  </data>
  <data name="StateCapitalShare" xml:space="preserve">
    <value>State capital share</value>
  </data>
  <data name="PrivCapitalShare" xml:space="preserve">
    <value>Private capital share</value>
  </data>
  <data name="ForeignCapitalShare" xml:space="preserve">
    <value>Foreign capital share</value>
  </data>
  <data name="ForeignCapitalCurrency" xml:space="preserve">
    <value>Foreign capital currency</value>
  </data>
  <data name="ActualMainActivity1" xml:space="preserve">
    <value>Actual main activity1</value>
  </data>
  <data name="ActualMainActivity2" xml:space="preserve">
    <value>Actual main activity 2</value>
  </data>
  <data name="ActualMainActivityDate" xml:space="preserve">
    <value>Actual main activity date</value>
  </data>
  <data name="EntGroupRole" xml:space="preserve">
    <value>Enterprise  group role</value>
  </data>
  <data name="LegalUnitId" xml:space="preserve">
    <value>Legal unit id</value>
  </data>
  <data name="LegalUnitIdDate" xml:space="preserve">
    <value>Legal unit id date</value>
  </data>
  <data name="EnterpriseRegId" xml:space="preserve">
    <value>Enterprise registration id</value>
  </data>
  <data name="EntRegIdDate" xml:space="preserve">
    <value>Enterprise registration id date</value>
  </data>
  <data name="Founders" xml:space="preserve">
    <value>Founders</value>
  </data>
  <data name="Owner" xml:space="preserve">
    <value>Owner</value>
  </data>
  <data name="Market" xml:space="preserve">
    <value>Market</value>
  </data>
  <data name="LegalForm" xml:space="preserve">
    <value>Legal form</value>
  </data>
  <data name="LocalUnit" xml:space="preserve">
    <value>Local unit</value>
  </data>
  <data name="LegalUnit" xml:space="preserve">
    <value>Legal unit</value>
  </data>
  <data name="EnterpriseUnit" xml:space="preserve">
    <value>Enterprise unit</value>
  </data>
  <data name="EnterpriseGroup" xml:space="preserve">
    <value>Enterprise group</value>
  </data>
  <data name="ViewLegalUnit" xml:space="preserve">
    <value>ViewLegalUnit</value>
  </data>
  <data name="ViewLocalUnit" xml:space="preserve">
    <value>ViewLocalUnit</value>
  </data>
  <data name="ViewEnterpriseUnit" xml:space="preserve">
    <value>ViewEnterpriseUnit</value>
  </data>
  <data name="ViewEnterpriseGroup" xml:space="preserve">
    <value>ViewEnterpriseGroup</value>
  </data>
  <data name="Type" xml:space="preserve">
    <value>Type</value>
  </data>
  <data name="CreateStatUnit" xml:space="preserve">
    <value>CreateStatUnit</value>
    <comment>CreateStatUnit</comment>
  </data>
  <data name="EditButton" xml:space="preserve">
    <value>Edit</value>
  </data>
  <data name="EnterpriseUnitRegId" xml:space="preserve">
    <value>EnterpriseUnitRegId</value>
  </data>
  <data name="AddressId" xml:space="preserve">
    <value>AddressId</value>
    <comment>AddressId</comment>
  </data>
  <data name="EmailAddress" xml:space="preserve">
    <value>EmailAddress</value>
    <comment>EmailAddress</comment>
  </data>
  <data name="ActualAddressId" xml:space="preserve">
    <value>ActualAddressId</value>
  </data>
  <data name="LegalUnits" xml:space="preserve">
    <value>LegalUnits</value>
  </data>
  <data name="LocalUnits" xml:space="preserve">
    <value>LocalUnits</value>
  </data>
  <data name="EntGroupType" xml:space="preserve">
    <value>EntGroupType</value>
    <comment>EntGroupType</comment>
  </data>
  <data name="EmployeesFte" xml:space="preserve">
    <value>EmployeesFte</value>
  </data>
  <data name="EnterpriseUnits" xml:space="preserve">
    <value>EnterpriseUnits</value>
  </data>
  <data name="LiqDateStart" xml:space="preserve">
    <value>LiqDateStart</value>
    <comment>LiqDateStart</comment>
  </data>
  <data name="LiqDateEnd" xml:space="preserve">
    <value>LiqDateEnd</value>
    <comment>LiqDateEnd</comment>
  </data>
  <data name="EndPeriod" xml:space="preserve">
    <value>EndPeriod</value>
    <comment>EndPeriod</comment>
  </data>
  <data name="RegMainActivityId" xml:space="preserve">
    <value>RegMainActivityId</value>
    <comment>RegMainActivityId</comment>
  </data>
  <data name="StartPeriod" xml:space="preserve">
    <value>StartPeriod</value>
    <comment>StartPeriod</comment>
  </data>
  <data name="LogicalChecksNoAddress" xml:space="preserve">
    <value>Address is not linked with this record</value>
  </data>
  <data name="LogicalChecksLocalNoLegal" xml:space="preserve">
    <value>This local unit doesn't have link to legal unit</value>
  </data>
  <data name="AnyType" xml:space="preserve">
    <value>Any type</value>
  </data>
  <data name="Suspended" xml:space="preserve">
    <value>Suspended</value>
  </data>
  <data name="Active" xml:space="preserve">
    <value>Active</value>
  </data>
  <data name="UnitType" xml:space="preserve">
    <value>Unit type</value>
  </data>
  <data name="AccountView" xml:space="preserve">
    <value>View account</value>
  </data>
  <data name="AccountEdit" xml:space="preserve">
    <value>AccountEdit</value>
  </data>
  <data name="RoleView" xml:space="preserve">
    <value>RoleView</value>
  </data>
  <data name="RoleListView" xml:space="preserve">
    <value>RoleListView</value>
  </data>
  <data name="RoleCreate" xml:space="preserve">
    <value>RoleCreate</value>
  </data>
  <data name="RoleEdit" xml:space="preserve">
    <value>RoleEdit</value>
  </data>
  <data name="RoleDelete" xml:space="preserve">
    <value>RoleDelete</value>
  </data>
  <data name="UserView" xml:space="preserve">
    <value>UserView</value>
  </data>
  <data name="UserListView" xml:space="preserve">
    <value>UserListView</value>
  </data>
  <data name="UserCreate" xml:space="preserve">
    <value>UserCreate</value>
  </data>
  <data name="UserEdit" xml:space="preserve">
    <value>UserEdit</value>
  </data>
  <data name="UserDelete" xml:space="preserve">
    <value>UserDelete</value>
  </data>
  <data name="StatUnitView" xml:space="preserve">
    <value>Statistical Unit View</value>
  </data>
  <data name="StatUnitListView" xml:space="preserve">
    <value>Statistical Unit List View</value>
  </data>
  <data name="StatUnitCreate" xml:space="preserve">
    <value>Statistical Unit Create</value>
  </data>
  <data name="StatUnitEdit" xml:space="preserve">
    <value>Statistical Unit Edit</value>
  </data>
  <data name="StatUnitDelete" xml:space="preserve">
    <value>Statistical Unit Delete</value>
  </data>
  <data name="Parrent" xml:space="preserve">
    <value>Parrent</value>
  </data>
  <data name="ParrentId" xml:space="preserve">
    <value>ParrentId</value>
  </data>
  <data name="IncorrectIntegerValue" xml:space="preserve">
    <value>Value can't be less than 0</value>
  </data>
  <data name="ChooseAtLeastOne" xml:space="preserve">
    <value>Choose at least one item</value>
  </data>
  <data name="IncorrectIntegerValueExt" xml:space="preserve">
    <value>Value must be greater than 0 and less than {0}</value>
  </data>
  <data name="Region" xml:space="preserve">
    <value>Region</value>
  </data>
  <data name="IncorrectStringValue" xml:space="preserve">
    <value>Value can't be empty and greater than {0} symbols</value>
  </data>
  <data name="RegionNotSelected" xml:space="preserve">
    <value>None</value>
  </data>
  <data name="TryReloadRegions" xml:space="preserve">
    <value>Try reload regions</value>
  </data>
  <data name="Back" xml:space="preserve">
    <value>Back</value>
  </data>
  <data name="RegionAlreadyExistsError" xml:space="preserve">
    <value>This region name already exists in database</value>
  </data>
  <data name="RegionNotExistsError" xml:space="preserve">
    <value>Region Id doesn't exists in database</value>
  </data>
  <data name="RegionDeleteError" xml:space="preserve">
    <value>Can't delete Region, possible is it using by user</value>
  </data>
  <data name="AdministrativeTools" xml:space="preserve">
    <value>Administrative tools</value>
  </data>
  <data name="RegionName" xml:space="preserve">
    <value>Region name</value>
  </data>
  <data name="RegionAdd" xml:space="preserve">
    <value>Add new region</value>
  </data>
  <data name="RegionDeleteMessage" xml:space="preserve">
    <value>Delete region</value>
  </data>
  <data name="Regions" xml:space="preserve">
    <value>Regions</value>
  </data>
  <data name="RegionAll" xml:space="preserve">
    <value>All regions</value>
  </data>
  <data name="RolesAll" xml:space="preserve">
    <value>All roles</value>
  </data>
  <data name="UserStatusAny" xml:space="preserve">
    <value>Any user status</value>
  </data>
  <data name="RequestStarted" xml:space="preserve">
    <value>Request started</value>
  </data>
  <data name="RequestFailed" xml:space="preserve">
    <value>Request failed</value>
  </data>
  <data name="Print" xml:space="preserve">
    <value>Print</value>
  </data>
  <data name="RequestSucceeded" xml:space="preserve">
    <value>Request succeeded</value>
  </data>
  <data name="Create" xml:space="preserve">
    <value>Create</value>
  </data>
  <data name="Read" xml:space="preserve">
    <value>Read</value>
  </data>
  <data name="Update" xml:space="preserve">
    <value>Update</value>
  </data>
  <data name="Delete" xml:space="preserve">
    <value>Delete</value>
  </data>
  <data name="User" xml:space="preserve">
    <value>User</value>
  </data>
  <data name="StatUnit" xml:space="preserve">
    <value>Unit</value>
  </data>
  <data name="RegionNameIsRequiredError" xml:space="preserve">
    <value>Name region is mandatory field</value>
  </data>
  <data name="RoleNamePlaceholder" xml:space="preserve">
    <value>Role name</value>
  </data>
  <data name="RoleDescriptionPlaceholder" xml:space="preserve">
    <value>Role description</value>
  </data>
  <data name="FieldIsRequired" xml:space="preserve">
    <value>Field is required</value>
  </data>
  <data name="NameIsRequired" xml:space="preserve">
    <value>Field 'Name' is required</value>
  </data>
  <data name="CurrentPasswordIsRequired" xml:space="preserve">
    <value>Field 'Current password' is required</value>
  </data>
  <data name="EmailIsRequired" xml:space="preserve">
    <value>Field 'EmailIsRequired' is required</value>
  </data>
  <data name="EmailValueRequired" xml:space="preserve">
    <value>Email value required</value>
  </data>
  <data name="EnterpriseIsRequired" xml:space="preserve">
    <value>Field is required</value>
  </data>
  <data name="EnterpriseGroupIsRequired" xml:space="preserve">
    <value>Field is required</value>
  </data>
  <data name="EnterpriseGroupRegId" xml:space="preserve">
    <value>Enterprise Group</value>
  </data>
  <data name="Activity" xml:space="preserve">
    <value>Activity</value>
  </data>
  <data name="History" xml:space="preserve">
    <value>History</value>
  </data>
  <data name="Links" xml:space="preserve">
    <value>Links</value>
  </data>
  <data name="Main" xml:space="preserve">
    <value>Main</value>
  </data>
  <data name="route_home" xml:space="preserve">
    <value>Home</value>
  </data>
  <data name="UserNameIsRequired" xml:space="preserve">
    <value>Field 'Name' is required</value>
  </data>
  <data name="route_account" xml:space="preserve">
    <value>Account</value>
  </data>
  <data name="EnterpriseUnitIsRequired" xml:space="preserve">
    <value>At least one enterprise unit is required</value>
  </data>
  <data name="route_about" xml:space="preserve">
    <value>About</value>
  </data>
  <data name="route_statunits" xml:space="preserve">
    <value>StatUnits</value>
  </data>
  <data name="route_roles" xml:space="preserve">
    <value>Roles</value>
  </data>
  <data name="route_users" xml:space="preserve">
    <value>Users</value>
  </data>
  <data name="route_create" xml:space="preserve">
    <value>Create</value>
  </data>
  <data name="route_edit" xml:space="preserve">
    <value>Edit</value>
  </data>
  <data name="route_view" xml:space="preserve">
    <value>View</value>
  </data>
  <data name="route_regions" xml:space="preserve">
    <value>Regions</value>
  </data>
  <data name="LegalUnitIsRequired" xml:space="preserve">
    <value>At least one legal unit is required</value>
  </data>
  <data name="StatUnitActivityRevX" xml:space="preserve">
    <value>Activity code</value>
  </data>
  <data name="StatUnitActivityRevY" xml:space="preserve">
    <value>Activity code (Rev Y)</value>
  </data>
  <data name="StatUnitActivityType" xml:space="preserve">
    <value>Activity type</value>
  </data>
  <data name="StatUnitActivityEmployeesNumber" xml:space="preserve">
    <value>Employees number</value>
  </data>
  <data name="TableNoRecords" xml:space="preserve">
    <value>No records to display</value>
  </data>
  <data name="AddressList" xml:space="preserve">
    <value>Address List</value>
  </data>
  <data name="CreateNew" xml:space="preserve">
    <value>Create New</value>
  </data>
  <data name="route_addresses" xml:space="preserve">
    <value>Addresses</value>
  </data>
  <data name="AddressPart" xml:space="preserve">
    <value>Address part</value>
  </data>
  <data name="CreateNewAddress" xml:space="preserve">
    <value>Create new address</value>
  </data>
  <data name="GeographicalCodes" xml:space="preserve">
    <value>Geographical Codes</value>
  </data>
  <data name="GpsCoordinates" xml:space="preserve">
    <value>Gps Coordinates</value>
  </data>
  <data name="StatUnitActivityYear" xml:space="preserve">
    <value>Year</value>
  </data>
  <data name="RegionUndeleteMessage" xml:space="preserve">
    <value>Restore region</value>
  </data>
  <data name="Error403" xml:space="preserve">
    <value>You don't have enough rights for this. Please, sign out and try to sign in again.</value>
  </data>
  <data name="UndeleteUserMessage" xml:space="preserve">
    <value>Restore user</value>
  </data>
  <data name="SaveError" xml:space="preserve">
    <value>An error occurred while saving the data</value>
  </data>
  <data name="StatUnitActivityErrorMustContainsPrimary" xml:space="preserve">
    <value>List doesn't contains primary activity</value>
  </data>
  <data name="ButtonAdd" xml:space="preserve">
    <value>Add</value>
  </data>
  <data name="ButtonDelete" xml:space="preserve">
    <value>Delete</value>
  </data>
  <data name="ButtonCancel" xml:space="preserve">
    <value>Cancel</value>
  </data>
  <data name="StatUnitActivityRevXShort" xml:space="preserve">
    <value>Code</value>
  </data>
  <data name="Year" xml:space="preserve">
    <value>Year</value>
  </data>
  <data name="ActivityPrimary" xml:space="preserve">
    <value>Primary</value>
  </data>
  <data name="ActivitySecondary" xml:space="preserve">
    <value>Secondary</value>
  </data>
  <data name="ActivityAncilliary" xml:space="preserve">
    <value>Ancilliary</value>
  </data>
  <data name="StatUnitActivityDate" xml:space="preserve">
    <value>Activity registration date</value>
  </data>
  <data name="Yes" xml:space="preserve">
    <value>Yes</value>
  </data>
  <data name="No" xml:space="preserve">
    <value>No</value>
  </data>
  <data name="Activities" xml:space="preserve">
    <value>Activities</value>
  </data>
  <data name="DialogTitleDelete" xml:space="preserve">
    <value>Delete item</value>
  </data>
  <data name="DialogBodyDelete" xml:space="preserve">
    <value>Are you sure you want to delete this item?</value>
  </data>
  <data name="EditAddress" xml:space="preserve">
    <value>Editing address</value>
  </data>
  <data name="AllOf" xml:space="preserve">
    <value>all of</value>
  </data>
  <data name="OfCount" xml:space="preserve">
    <value>of</value>
  </data>
  <data name="Displaying" xml:space="preserve">
    <value>Displaying</value>
  </data>
  <data name="PageSize" xml:space="preserve">
    <value>page size</value>
  </data>
  <data name="PageNum" xml:space="preserve">
    <value>page number</value>
  </data>
  <data name="SearchDeletedStatisticalUnits" xml:space="preserve">
    <value>Deleted statistical units search</value>
  </data>
  <data name="Restore" xml:space="preserve">
    <value>restore</value>
  </data>
  <data name="StatUnitSearch" xml:space="preserve">
    <value>Stat units search</value>
  </data>
  <data name="StatUnitUndelete" xml:space="preserve">
    <value>Undelete stat units</value>
  </data>
  <data name="route_notfound" xml:space="preserve">
    <value>Not found</value>
  </data>
  <data name="ActiveUsers" xml:space="preserve">
    <value>Active Users</value>
  </data>
  <data name="AddressDetails" xml:space="preserve">
    <value>Address Details</value>
  </data>
  <data name="Addresses" xml:space="preserve">
    <value>Addresses</value>
  </data>
  <data name="UndeleteRoleMessage" xml:space="preserve">
    <value>Undelete role</value>
  </data>
  <data name="Other" xml:space="preserve">
    <value>Other</value>
  </data>
  <data name="CodeLookupFailed" xml:space="preserve">
    <value>Unable to lookup code {1} in {0}</value>
  </data>
  <data name="ActivityCategoryLookup" xml:space="preserve">
    <value>Activity types</value>
  </data>
  <data name="UndeleteStatUnitMessage" xml:space="preserve">
    <value>Undelete Statistic unit</value>
  </data>
  <data name="ChangeReason" xml:space="preserve">
    <value>Change reason</value>
  </data>
  <data name="ReasonCreate" xml:space="preserve">
    <value>Created</value>
  </data>
  <data name="ReasonEdit" xml:space="preserve">
    <value>Edited</value>
  </data>
  <data name="ReasonCorrect" xml:space="preserve">
    <value>Corrected</value>
  </data>
  <data name="ReasonDelete" xml:space="preserve">
    <value>Deleted</value>
  </data>
  <data name="ReasonUndelete" xml:space="preserve">
    <value>Restored</value>
  </data>
  <data name="ReasonUnknown" xml:space="preserve">
    <value>Reason Unknown</value>
  </data>
  <data name="EditCommentMandatory" xml:space="preserve">
    <value>Comment is mandatory</value>
  </data>
  <data name="ChangeReasonMandatory" xml:space="preserve">
    <value>Change reason is mandatory</value>
  </data>
  <data name="Editing" xml:space="preserve">
    <value>Editing</value>
  </data>
  <data name="Correcting" xml:space="preserve">
    <value>Correcting</value>
  </data>
  <data name="CommentIsMandatory" xml:space="preserve">
    <value>When editing, comment is mandatory</value>
  </data>
  <data name="CommentIsNotMandatory" xml:space="preserve">
    <value>When corrected, comment is optional</value>
  </data>
  <data name="DataAccessConflict" xml:space="preserve">
    <value>Data access settings were changed</value>
  </data>
  <data name="route_deleted" xml:space="preserve">
    <value>Restore</value>
  </data>
  <data name="LinkUnits" xml:space="preserve">
    <value>Link units</value>
  </data>
  <data name="LinkCreate" xml:space="preserve">
    <value>Create unit link</value>
  </data>
  <data name="Comment" xml:space="preserve">
    <value>Comment</value>
  </data>
  <data name="ButtonCreate" xml:space="preserve">
    <value>Create</value>
  </data>
  <data name="RowIndex" xml:space="preserve">
    <value>#</value>
  </data>
  <data name="LinkNotExists" xml:space="preserve">
    <value>No link between specified units found</value>
  </data>
  <data name="LinkTypeInvalid" xml:space="preserve">
    <value>The units cannot be linked. Make sure that your link is possible</value>
  </data>
  <data name="LinkAlreadyExists" xml:space="preserve">
    <value>Link already exists</value>
  </data>
  <data name="LinkUnitAlreadyLinked" xml:space="preserve">
    <value>Specified unit already linked to another. Do you want to replace the old link?</value>
  </data>
  <data name="LinkView" xml:space="preserve">
    <value>View links</value>
  </data>
  <data name="route_links" xml:space="preserve">
    <value>Links</value>
  </data>
  <data name="ValueBefore" xml:space="preserve">
    <value>Value before</value>
  </data>
  <data name="ValueAfter" xml:space="preserve">
    <value>Value after</value>
  </data>
  <data name="TotalChanges" xml:space="preserve">
    <value>Total changes</value>
  </data>
  <data name="DataSourceNameExists" xml:space="preserve">
    <value>Data source name is taken</value>
  </data>
  <data name="DataSourceNameIsRequired" xml:space="preserve">
    <value>Data source name is required</value>
  </data>
  <data name="DataSourceAttributesToCheckIsRequired" xml:space="preserve">
    <value>Attributes to check is required for data source</value>
  </data>
  <data name="LinkDeleteConfirm" xml:space="preserve">
    <value>Are you sure you want to remove this link?</value>
  </data>
  <data name="LinkDelete" xml:space="preserve">
    <value>Delete unit link</value>
  </data>
  <data name="LinksNameOrStatIdRequred" xml:space="preserve">
    <value>Statistical id or Name is required</value>
  </data>
  <data name="SearchExtended" xml:space="preserve">
    <value>Extended search</value>
  </data>
  <data name="SearchResults" xml:space="preserve">
    <value>Search results</value>
  </data>
  <data name="RecordCreatedBy" xml:space="preserve">
    <value>Record Created By</value>
  </data>
  <data name="At" xml:space="preserve">
    <value>At</value>
  </data>
  <data name="DueReason" xml:space="preserve">
    <value>Due reason</value>
  </data>
  <data name="WithСomment" xml:space="preserve">
    <value>With comment</value>
  </data>
  <data name="SearchDefault" xml:space="preserve">
    <value>Default search</value>
  </data>
  <data name="DataLoadCompleted" xml:space="preserve">
    <value>Data load completed</value>
  </data>
  <data name="DataLoadCompletedPartially" xml:space="preserve">
    <value>Data load completed partially</value>
  </data>
  <data name="DataSourceName" xml:space="preserve">
    <value>Data source file name</value>
  </data>
  <data name="DataSourceQueues" xml:space="preserve">
    <value>View data source queue</value>
  </data>
  <data name="DataSourceTemplateName" xml:space="preserve">
    <value>Template name</value>
  </data>
  <data name="DateFrom" xml:space="preserve">
    <value>Date from</value>
  </data>
  <data name="DateTo" xml:space="preserve">
    <value>Date to</value>
  </data>
  <data name="InQueue" xml:space="preserve">
    <value>In queue</value>
  </data>
  <data name="Loading" xml:space="preserve">
    <value>Loading</value>
  </data>
  <data name="UploadDateTime" xml:space="preserve">
    <value>Source uploading date</value>
  </data>
  <data name="DataSources" xml:space="preserve">
    <value>Data sources</value>
  </data>
  <data name="DataSourcesCreate" xml:space="preserve">
    <value>Create data source template</value>
  </data>
  <data name="BadDataSourceRestrictionSearch" xml:space="preserve">
    <value>Bad restriction value</value>
  </data>
  <data name="SoateNotExistsError" xml:space="preserve">
    <value>Soate Id doesn't exists in database</value>
  </data>
  <data name="BadDataSourcePrioritySearch" xml:space="preserve">
    <value>Bad priority value</value>
  </data>
  <data name="route_soates" xml:space="preserve">
    <value>СОАТЕ</value>
  </data>
  <data name="BadDataSourceAllowedOperationsSearch" xml:space="preserve">
    <value>Bad allowed operations value</value>
  </data>
  <data name="Soates" xml:space="preserve">
    <value>СОАТЕ</value>
  </data>
  <data name="RegionCode" xml:space="preserve">
    <value>Region code</value>
  </data>
  <data name="SoateName" xml:space="preserve">
    <value>СОАТЕ name</value>
  </data>
  <data name="AdminstrativeCenter" xml:space="preserve">
    <value>Administrative center</value>
  </data>
  <data name="SoateDeleteMessage" xml:space="preserve">
    <value>Delete СОАТЕ</value>
  </data>
  <data name="DropZoneLabel" xml:space="preserve">
    <value>Drag and drop your files here or pick them from your computer</value>
  </data>
  <data name="UpLoad" xml:space="preserve">
    <value>Upload</value>
  </data>
  <data name="SelectDataSource" xml:space="preserve">
    <value>Select data source</value>
  </data>
  <data name="EnterDescription" xml:space="preserve">
    <value>Enter description</value>
  </data>
  <data name="SoateAlreadyExistsError" xml:space="preserve">
    <value>This СОАТЕ name already exists in database</value>
  </data>
  <data name="SoateAdd" xml:space="preserve">
    <value>СОАТЕ Add</value>
  </data>
  <data name="route_delete" xml:space="preserve">
    <value>Delete</value>
  </data>
  <data name="route_datasources" xml:space="preserve">
    <value>Data sources</value>
  </data>
  <data name="route_datasourcequeues" xml:space="preserve">
    <value>Data import queue</value>
  </data>
  <data name="COATEUndeleteMessage" xml:space="preserve">
    <value>Restore COATE</value>
  </data>
  <data name="COATEDeleteMessage" xml:space="preserve">
    <value>Delete COATE</value>
  </data>
  <data name="Restriction" xml:space="preserve">
    <value>Restriction</value>
  </data>
  <data name="Priority" xml:space="preserve">
    <value>Priority</value>
  </data>
  <data name="AllowedOperations" xml:space="preserve">
    <value>Allowed operations</value>
  </data>
  <data name="CreateDataSource" xml:space="preserve">
    <value>Create data source template</value>
  </data>
  <data name="Id" xml:space="preserve">
    <value>Id</value>
  </data>
  <data name="ParseAttributesNotFound" xml:space="preserve">
    <value>No attributes successfully parsed</value>
  </data>
  <data name="ParseFileError" xml:space="preserve">
    <value>Error while parsing the file</value>
  </data>
  <data name="DropXmlOrCsvFileAmigo" xml:space="preserve">
    <value>Drop XML or CSV file here</value>
  </data>
  <data name="AttributesToCheck" xml:space="preserve">
    <value>Attributes to check</value>
  </data>
  <data name="VariablesMapping" xml:space="preserve">
    <value>Variables mapping</value>
  </data>
  <data name="MaxLength" xml:space="preserve">
    <value>maximum symbols must contain the field</value>
  </data>
  <data name="route_upload" xml:space="preserve">
    <value>Upload</value>
  </data>
  <data name="DataSourcesUpload" xml:space="preserve">
    <value>Upload data</value>
  </data>
  <data name="NextFilesReadyForUpload" xml:space="preserve">
    <value>Next files ready for upload</value>
  </data>
  <data name="OnlySupportedFormatsAllowed" xml:space="preserve">
    <value>Only supported formats allowed</value>
  </data>
  <data name="NextFilesWillNotBeUploaded" xml:space="preserve">
    <value>Next Files Will Not Be Uploaded</value>
  </data>
  <data name="Ok" xml:space="preserve">
    <value>Ok</value>
  </data>
  <data name="NoFilesAttached" xml:space="preserve">
    <value>No Files Attached</value>
  </data>
  <data name="CantStoreFile" xml:space="preserve">
    <value>Can't Store File</value>
  </data>
  <data name="LogicalChecksAddressTooFewInfo" xml:space="preserve">
    <value>Address contains a least than two fields</value>
  </data>
  <data name="LogicalChecksNoContactPerson" xml:space="preserve">
    <value>No contact person for this group</value>
  </data>
  <data name="LogicalChecksNoOwner" xml:space="preserve">
    <value>Owner is missing</value>
  </data>
  <data name="LogicalChecksNoMainActivity" xml:space="preserve">
    <value>No main activity selected</value>
  </data>
  <data name="LogicalChecksNoOneLegalUnit" xml:space="preserve">
    <value>No one legal unit linked</value>
  </data>
  <data name="LogicalChecksNoOneLocalUnit" xml:space="preserve">
    <value>No one local unit linked</value>
  </data>
  <data name="AnalyzeRegister" xml:space="preserve">
    <value>Analyze register</value>
  </data>
  <data name="route_analyzeregister" xml:space="preserve">
    <value>Analyze register</value>
  </data>
  <data name="Any" xml:space="preserve">
    <value>Any</value>
  </data>
  <data name="CreateAndUpdate" xml:space="preserve">
    <value>Create And Update</value>
  </data>
  <data name="NotTrusted" xml:space="preserve">
    <value>Not Trusted</value>
  </data>
  <data name="Trusted" xml:space="preserve">
    <value>Trusted</value>
  </data>
  <data name="Restrictions" xml:space="preserve">
    <value>Restrictions</value>
  </data>
  <data name="CountryId" xml:space="preserve">
    <value>Country</value>
  </data>
  <data name="SelectRegion" xml:space="preserve">
    <value>Select region</value>
  </data>
  <data name="DateOfLastChangeFrom" xml:space="preserve">
    <value>Date of last change from</value>
  </data>
  <data name="DateOfLastChangeTo" xml:space="preserve">
    <value>Date of last change to</value>
  </data>
  <data name="BirthDate" xml:space="preserve">
    <value>Birth Date</value>
  </data>
  <data name="Female" xml:space="preserve">
    <value>Female</value>
  </data>
  <data name="Founder" xml:space="preserve">
    <value>Founder</value>
  </data>
  <data name="Male" xml:space="preserve">
    <value>Male</value>
  </data>
  <data name="PersonalId" xml:space="preserve">
    <value>Personal Id</value>
  </data>
  <data name="PersonName" xml:space="preserve">
    <value>Name</value>
  </data>
  <data name="Persons" xml:space="preserve">
    <value>Persons</value>
  </data>
  <data name="PersonsSearch" xml:space="preserve">
    <value>Persons Search</value>
  </data>
  <data name="PersonType" xml:space="preserve">
    <value> Person Type</value>
  </data>
  <data name="PhoneNumber" xml:space="preserve">
    <value>Phone Number</value>
  </data>
  <data name="PhoneNumber1" xml:space="preserve">
    <value>Additional phone number</value>
  </data>
  <data name="Sex" xml:space="preserve">
    <value>Sex</value>
  </data>
  <data name="Surname" xml:space="preserve">
    <value>Surname</value>
  </data>
  <data name="RegionPart" xml:space="preserve">
    <value>Region Part</value>
  </data>
  <data name="AllActivities" xml:space="preserve">
    <value>All activities</value>
  </data>
  <data name="CantBeLessThan" xml:space="preserve">
    <value>can't be less than</value>
  </data>
  <data name="StatUnitFormPersonName" xml:space="preserve">
    <value>Name</value>
  </data>
  <data name="PersonAlreadyExists" xml:space="preserve">
    <value>Person with same requisites already exists in Statistical Unit</value>
  </data>
  <data name="LinksViewAddLinkBtn" xml:space="preserve">
    <value>Add link</value>
  </data>
  <data name="ParentOrgLink" xml:space="preserve">
    <value>Organozation Link</value>
  </data>
  <data name="ForeignParticipationCountryId" xml:space="preserve">
    <value>Foreign participation country</value>
  </data>
  <data name="SelectFile" xml:space="preserve">
    <value>Select file</value>
  </data>
<<<<<<< HEAD
  <data name="DataSourceNotFound" xml:space="preserve">
    <value>Data source template not found</value>
=======
  <data name="NotSelected" xml:space="preserve">
    <value>Not selected...</value>
>>>>>>> 50ae8900
  </data>
  <data name="DataSourceHasQueuedItems" xml:space="preserve">
    <value>Data source template has queued items</value>
  </data>
<<<<<<< HEAD
=======
  <data name="DataSourceNotFound" xml:space="preserve">
    <value>Data source template not found</value>
  </data>
>>>>>>> 50ae8900
</root><|MERGE_RESOLUTION|>--- conflicted
+++ resolved
@@ -1551,21 +1551,16 @@
   <data name="SelectFile" xml:space="preserve">
     <value>Select file</value>
   </data>
-<<<<<<< HEAD
   <data name="DataSourceNotFound" xml:space="preserve">
     <value>Data source template not found</value>
-=======
+  </data>
   <data name="NotSelected" xml:space="preserve">
     <value>Not selected...</value>
->>>>>>> 50ae8900
   </data>
   <data name="DataSourceHasQueuedItems" xml:space="preserve">
     <value>Data source template has queued items</value>
   </data>
-<<<<<<< HEAD
-=======
   <data name="DataSourceNotFound" xml:space="preserve">
     <value>Data source template not found</value>
   </data>
->>>>>>> 50ae8900
 </root>