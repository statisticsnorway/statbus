--- conflicted
+++ resolved
@@ -885,7 +885,6 @@
   <data name="UserStatusAny" xml:space="preserve">
     <value>Any user status</value>
   </data>
-<<<<<<< HEAD
   <data name="Create" xml:space="preserve">
     <value>Create</value>
   </data>
@@ -903,9 +902,8 @@
   </data>
   <data name="StatUnit" xml:space="preserve">
     <value>StatUnit</value>
-=======
+  </data>
   <data name="RegionNameIsRequiredError" xml:space="preserve">
     <value>Name region is mandatory field</value>
->>>>>>> 09c16563
   </data>
 </root>