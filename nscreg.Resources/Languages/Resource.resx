--- conflicted
+++ resolved
@@ -885,7 +885,6 @@
   <data name="UserStatusAny" xml:space="preserve">
     <value>Any user status</value>
   </data>
-<<<<<<< HEAD
   <data name="RequestStarted" xml:space="preserve">
     <value>Request started</value>
   </data>
@@ -894,7 +893,7 @@
   </data>
   <data name="RequestSucceeded" xml:space="preserve">
     <value>Request succeeded</value>
-=======
+  </data>
   <data name="Create" xml:space="preserve">
     <value>Create</value>
   </data>
@@ -912,7 +911,6 @@
   </data>
   <data name="StatUnit" xml:space="preserve">
     <value>StatUnit</value>
->>>>>>> 0485303b
   </data>
   <data name="RegionNameIsRequiredError" xml:space="preserve">
     <value>Name region is mandatory field</value>
