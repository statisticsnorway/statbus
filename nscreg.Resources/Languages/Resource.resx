﻿<?xml version="1.0" encoding="utf-8"?>
<root>
  <!-- 
    Microsoft ResX Schema 
    
    Version 2.0
    
    The primary goals of this format is to allow a simple XML format 
    that is mostly human readable. The generation and parsing of the 
    various data types are done through the TypeConverter classes 
    associated with the data types.
    
    Example:
    
    ... ado.net/XML headers & schema ...
    <resheader name="resmimetype">text/microsoft-resx</resheader>
    <resheader name="version">2.0</resheader>
    <resheader name="reader">System.Resources.ResXResourceReader, System.Windows.Forms, ...</resheader>
    <resheader name="writer">System.Resources.ResXResourceWriter, System.Windows.Forms, ...</resheader>
    <data name="Name1"><value>this is my long string</value><comment>this is a comment</comment></data>
    <data name="Color1" type="System.Drawing.Color, System.Drawing">Blue</data>
    <data name="Bitmap1" mimetype="application/x-microsoft.net.object.binary.base64">
        <value>[base64 mime encoded serialized .NET Framework object]</value>
    </data>
    <data name="Icon1" type="System.Drawing.Icon, System.Drawing" mimetype="application/x-microsoft.net.object.bytearray.base64">
        <value>[base64 mime encoded string representing a byte array form of the .NET Framework object]</value>
        <comment>This is a comment</comment>
    </data>
                
    There are any number of "resheader" rows that contain simple 
    name/value pairs.
    
    Each data row contains a name, and value. The row also contains a 
    type or mimetype. Type corresponds to a .NET class that support 
    text/value conversion through the TypeConverter architecture. 
    Classes that don't support this are serialized and stored with the 
    mimetype set.
    
    The mimetype is used for serialized objects, and tells the 
    ResXResourceReader how to depersist the object. This is currently not 
    extensible. For a given mimetype the value must be set accordingly:
    
    Note - application/x-microsoft.net.object.binary.base64 is the format 
    that the ResXResourceWriter will generate, however the reader can 
    read any of the formats listed below.
    
    mimetype: application/x-microsoft.net.object.binary.base64
    value   : The object must be serialized with 
            : System.Runtime.Serialization.Formatters.Binary.BinaryFormatter
            : and then encoded with base64 encoding.
    
    mimetype: application/x-microsoft.net.object.soap.base64
    value   : The object must be serialized with 
            : System.Runtime.Serialization.Formatters.Soap.SoapFormatter
            : and then encoded with base64 encoding.

    mimetype: application/x-microsoft.net.object.bytearray.base64
    value   : The object must be serialized into a byte array 
            : using a System.ComponentModel.TypeConverter
            : and then encoded with base64 encoding.
    -->
  <xsd:schema id="root" xmlns="" xmlns:xsd="http://www.w3.org/2001/XMLSchema" xmlns:msdata="urn:schemas-microsoft-com:xml-msdata">
    <xsd:import namespace="http://www.w3.org/XML/1998/namespace" />
    <xsd:element name="root" msdata:IsDataSet="true">
      <xsd:complexType>
        <xsd:choice maxOccurs="unbounded">
          <xsd:element name="metadata">
            <xsd:complexType>
              <xsd:sequence>
                <xsd:element name="value" type="xsd:string" minOccurs="0" />
              </xsd:sequence>
              <xsd:attribute name="name" use="required" type="xsd:string" />
              <xsd:attribute name="type" type="xsd:string" />
              <xsd:attribute name="mimetype" type="xsd:string" />
              <xsd:attribute ref="xml:space" />
            </xsd:complexType>
          </xsd:element>
          <xsd:element name="assembly">
            <xsd:complexType>
              <xsd:attribute name="alias" type="xsd:string" />
              <xsd:attribute name="name" type="xsd:string" />
            </xsd:complexType>
          </xsd:element>
          <xsd:element name="data">
            <xsd:complexType>
              <xsd:sequence>
                <xsd:element name="value" type="xsd:string" minOccurs="0" msdata:Ordinal="1" />
                <xsd:element name="comment" type="xsd:string" minOccurs="0" msdata:Ordinal="2" />
              </xsd:sequence>
              <xsd:attribute name="name" type="xsd:string" use="required" msdata:Ordinal="1" />
              <xsd:attribute name="type" type="xsd:string" msdata:Ordinal="3" />
              <xsd:attribute name="mimetype" type="xsd:string" msdata:Ordinal="4" />
              <xsd:attribute ref="xml:space" />
            </xsd:complexType>
          </xsd:element>
          <xsd:element name="resheader">
            <xsd:complexType>
              <xsd:sequence>
                <xsd:element name="value" type="xsd:string" minOccurs="0" msdata:Ordinal="1" />
              </xsd:sequence>
              <xsd:attribute name="name" type="xsd:string" use="required" />
            </xsd:complexType>
          </xsd:element>
        </xsd:choice>
      </xsd:complexType>
    </xsd:element>
  </xsd:schema>
  <resheader name="resmimetype">
    <value>text/microsoft-resx</value>
  </resheader>
  <resheader name="version">
    <value>2.0</value>
  </resheader>
  <resheader name="reader">
    <value>System.Resources.ResXResourceReader, System.Windows.Forms, Version=4.0.0.0, Culture=neutral, PublicKeyToken=b77a5c561934e089</value>
  </resheader>
  <resheader name="writer">
    <value>System.Resources.ResXResourceWriter, System.Windows.Forms, Version=4.0.0.0, Culture=neutral, PublicKeyToken=b77a5c561934e089</value>
  </resheader>
  <data name="Login" xml:space="preserve">
    <value>Login</value>
  </data>
  <data name="Password" xml:space="preserve">
    <value>Password</value>
  </data>
  <data name="RememberMe" xml:space="preserve">
    <value>Remember me</value>
  </data>
  <data name="Language" xml:space="preserve">
    <value>Language</value>
  </data>
  <data name="LanguageEnglish" xml:space="preserve">
    <value>English</value>
  </data>
  <data name="LanguageRussian" xml:space="preserve">
    <value>Russian</value>
  </data>
  <data name="LanguageKyrgyz" xml:space="preserve">
    <value>Kyrgyz</value>
  </data>
  <data name="Account" xml:space="preserve">
    <value>Account</value>
  </data>
  <data name="Logout" xml:space="preserve">
    <value>Logout</value>
  </data>
  <data name="About" xml:space="preserve">
    <value>About</value>
  </data>
  <data name="Users" xml:space="preserve">
    <value>Users</value>
  </data>
  <data name="Roles" xml:space="preserve">
    <value>Roles</value>
  </data>
  <data name="StatUnits" xml:space="preserve">
    <value>Stat units</value>
  </data>
  <data name="UsersList" xml:space="preserve">
    <value>Users list</value>
  </data>
  <data name="RolesList" xml:space="preserve">
    <value>Roles list</value>
  </data>
  <data name="StatUnitsList" xml:space="preserve">
    <value>Stat units list</value>
  </data>
  <data name="LoginError" xml:space="preserve">
    <value>Login is already taken</value>
  </data>
  <data name="NameError" xml:space="preserve">
    <value>Name is already taken</value>
  </data>
  <data name="PasswordUpdateError" xml:space="preserve">
    <value>Error while updating password</value>
  </data>
  <data name="RoleUpdateError" xml:space="preserve">
    <value>Error while updating roles</value>
  </data>
  <data name="UserUpdateError" xml:space="preserve">
    <value>Error while updating user</value>
  </data>
  <data name="LoginFailed" xml:space="preserve">
    <value>Log in failed</value>
  </data>
  <data name="CurrentPasswordisWrong" xml:space="preserve">
    <value>Current password is wrong</value>
  </data>
  <data name="PageError" xml:space="preserve">
    <value>Page num can not  be negative</value>
  </data>
  <data name="PageSizeError" xml:space="preserve">
    <value>Page size must be greater than 0</value>
  </data>
  <data name="LastChangeFromError" xml:space="preserve">
    <value>Last change from value is later than 'last change to'</value>
  </data>
  <data name="LastChangeToError" xml:space="preserve">
    <value>Last change to value is earlier than 'last change from'</value>
  </data>
  <data name="EmployeesNumberFromErrorNegative" xml:space="preserve">
    <value>Number of employees from shouldn't be negative</value>
  </data>
  <data name="EmployeesNumberFromErrorLarge" xml:space="preserve">
    <value>Number of employees from is larger than 'number of employees to'</value>
  </data>
  <data name="EmployeesNumberToErrorNegative" xml:space="preserve">
    <value>Number of employees to shouldn't be negative</value>
  </data>
  <data name="EmployeesNumberToErrorLess" xml:space="preserve">
    <value>Number of employees to is less than 'number of employees from'</value>
  </data>
  <data name="TurnoverFromErrorNegative" xml:space="preserve">
    <value>Turnover from shouldn't be negative</value>
  </data>
  <data name="TurnoverFromErrorLarger" xml:space="preserve">
    <value>Turnover from is larger than 'turnover to'</value>
  </data>
  <data name="TurnoverToErrorNegative" xml:space="preserve">
    <value>Turnover to shouldn't be negative</value>
  </data>
  <data name="TurnoverToErrorLess" xml:space="preserve">
    <value>Turnover to is less than 'turnover from'</value>
  </data>
  <data name="RoleNotFound" xml:space="preserve">
    <value>Role not found</value>
  </data>
  <data name="FetchingUsersError" xml:space="preserve">
    <value>Error fetching users</value>
  </data>
  <data name="DeleteRoleError" xml:space="preserve">
    <value>Can't delete role with existing users</value>
  </data>
  <data name="DeleteSysAdminRoleError" xml:space="preserve">
    <value>Can't delete system administrator role</value>
  </data>
  <data name="EnterpriseGroupNotSupportError" xml:space="preserve">
    <value>Enterprise group is not supported yet</value>
  </data>
  <data name="UnknownStatUnitTypeError" xml:space="preserve">
    <value>Unknown statistic unit type</value>
  </data>
  <data name="StatisticalUnitNotExistError" xml:space="preserve">
    <value>Statistical unit doesn't exist</value>
  </data>
  <data name="AddressExcistsInDataBaseForError" xml:space="preserve">
    <value>Error: Address already exists in data base for</value>
  </data>
  <data name="CreateLegalUnitError" xml:space="preserve">
    <value>Error while create Legal Unit</value>
  </data>
  <data name="CreateLocalUnitError" xml:space="preserve">
    <value>Error while create Local Unit</value>
  </data>
  <data name="CreateEnterpriseUnitError" xml:space="preserve">
    <value>Error while create Enterprise Unit</value>
  </data>
  <data name="CreateEnterpriseGroupError" xml:space="preserve">
    <value>Error while create Enterprise Group</value>
  </data>
  <data name="UpdateLegalUnitError" xml:space="preserve">
    <value>Error while update Legal Unit</value>
  </data>
  <data name="UpdateLocalUnitError" xml:space="preserve">
    <value>Error while update Local Unit</value>
  </data>
  <data name="UpdateEnterpriseUnitError" xml:space="preserve">
    <value>Error while update Enterprise Unit</value>
  </data>
  <data name="UpdateEnterpriseGroupError" xml:space="preserve">
    <value>Error while update Enterprise Group</value>
  </data>
  <data name="UserNotFoundError" xml:space="preserve">
    <value>User not found</value>
  </data>
  <data name="SysAdminRoleMissingError" xml:space="preserve">
    <value>System administrator role is missing</value>
  </data>
  <data name="DeleteLastSysAdminError" xml:space="preserve">
    <value>Can't delete very last system administrator</value>
  </data>
  <data name="Name" xml:space="preserve">
    <value>Name</value>
  </data>
  <data name="EditAccount" xml:space="preserve">
    <value>Edit account</value>
  </data>
  <data name="NameValueRequired" xml:space="preserve">
    <value>Name value required</value>
  </data>
  <data name="CurrentPassword" xml:space="preserve">
    <value>Current password</value>
  </data>
  <data name="NewPassword" xml:space="preserve">
    <value>New password</value>
  </data>
  <data name="NewPassword_LeaveItEmptyIfYouWillNotChangePassword" xml:space="preserve">
    <value>New password (leave it empty if you won't change password)</value>
  </data>
  <data name="ConfirmPassword" xml:space="preserve">
    <value>Confirm password</value>
  </data>
  <data name="PhoneValueRequired" xml:space="preserve">
    <value>Phone value required</value>
  </data>
  <data name="Email" xml:space="preserve">
    <value>Email</value>
  </data>
  <data name="Phone" xml:space="preserve">
    <value>Phone</value>
  </data>
  <data name="AboutText" xml:space="preserve">
    <value>nsreg</value>
  </data>
  <data name="HomeText" xml:space="preserve">
    <value>Welcome</value>
  </data>
  <data name="NotFoundMessage" xml:space="preserve">
    <value>Requested page is forbidden or does not exist</value>
  </data>
  <data name="NotFoundBackToHome" xml:space="preserve">
    <value>Back to home page</value>
  </data>
  <data name="CreateNewRole" xml:space="preserve">
    <value>Creation new role</value>
  </data>
  <data name="RoleName" xml:space="preserve">
    <value>Role name</value>
  </data>
  <data name="Description" xml:space="preserve">
    <value>Description</value>
  </data>
  <data name="OrdinaryWebsiteUser" xml:space="preserve">
    <value>e.g. Ordinary website user</value>
  </data>
  <data name="StandardDataAccess" xml:space="preserve">
    <value>Standard data access</value>
  </data>
  <data name="SelectOrSearchStandardDataAccess" xml:space="preserve">
    <value>Select or search standard data access</value>
  </data>
  <data name="AccessToSystemFunctions" xml:space="preserve">
    <value>Access to system functions</value>
  </data>
  <data name="SelectOrSearchSystemFunctions" xml:space="preserve">
    <value>Select or search system functions</value>
  </data>
  <data name="Submit" xml:space="preserve">
    <value>Submit</value>
  </data>
  <data name="EditRole" xml:space="preserve">
    <value>Editing role</value>
  </data>
  <data name="DeleteRoleMessage" xml:space="preserve">
    <value>Delete role</value>
  </data>
  <data name="AreYouSure" xml:space="preserve">
    <value>Are you sure</value>
  </data>
  <data name="RoleList_EditRole" xml:space="preserve">
    <value>Edit role</value>
  </data>
  <data name="RoleList_DeleteRole" xml:space="preserve">
    <value>Delete role</value>
  </data>
  <data name="Role" xml:space="preserve">
    <value>role</value>
  </data>
  <data name="UsersIn" xml:space="preserve">
    <value>Users in</value>
  </data>
  <data name="CreateRoleButton" xml:space="preserve">
    <value>Create role</value>
  </data>
  <data name="TotalRoles" xml:space="preserve">
    <value>Total roles</value>
  </data>
  <data name="TotalPages" xml:space="preserve">
    <value>Total pages</value>
  </data>
  <data name="DeleteStatUnitMessage" xml:space="preserve">
    <value>Delete Statistic unit</value>
  </data>
  <data name="Total" xml:space="preserve">
    <value>Total</value>
  </data>
  <data name="SearchStatisticalUnits" xml:space="preserve">
    <value>Search statistical units</value>
  </data>
  <data name="SearchWildcard" xml:space="preserve">
    <value>Search wildcard (Name, Statistical Id, Tax registration Id, External Id, Street, Address)</value>
  </data>
  <data name="Search" xml:space="preserve">
    <value>Search</value>
  </data>
  <data name="StatisticalUnitType" xml:space="preserve">
    <value>Statistical unit type</value>
  </data>
  <data name="Includeliquidated" xml:space="preserve">
    <value>Include liquidated</value>
  </data>
  <data name="TurnoverFrom" xml:space="preserve">
    <value>Turnover from</value>
  </data>
  <data name="TurnoverTo" xml:space="preserve">
    <value>Turnover to</value>
  </data>
  <data name="NumberOfEmployeesFrom" xml:space="preserve">
    <value>Number of employees from</value>
  </data>
  <data name="NumberOfEmployeesTo" xml:space="preserve">
    <value>Number of employees to</value>
  </data>
  <data name="CreateNewUser" xml:space="preserve">
    <value>Create new user</value>
  </data>
  <data name="UserName" xml:space="preserve">
    <value>User name</value>
  </data>
  <data name="UserLogin" xml:space="preserve">
    <value>User login</value>
  </data>
  <data name="UserPassword" xml:space="preserve">
    <value>User password</value>
  </data>
  <data name="TypeStrongPasswordHere" xml:space="preserve">
    <value>Type strong password here</value>
  </data>
  <data name="TypePasswordAgain" xml:space="preserve">
    <value>Type password again</value>
  </data>
  <data name="UserEmail" xml:space="preserve">
    <value>User email</value>
  </data>
  <data name="UserPhone" xml:space="preserve">
    <value>User phone</value>
  </data>
  <data name="AssignedRoles" xml:space="preserve">
    <value>Assigned roles</value>
  </data>
  <data name="SelectOrSearchRoles" xml:space="preserve">
    <value>Select or search roles...</value>
  </data>
  <data name="UserStatus" xml:space="preserve">
    <value>User status</value>
  </data>
  <data name="DataAccess" xml:space="preserve">
    <value>Data access</value>
  </data>
  <data name="NSO_Employee" xml:space="preserve">
    <value>e.g. NSO employee</value>
  </data>
  <data name="TryReloadRoles" xml:space="preserve">
    <value>Try reload roles</value>
  </data>
  <data name="EditUser" xml:space="preserve">
    <value>Editing user</value>
  </data>
  <data name="UsersNewPassword" xml:space="preserve">
    <value>User's new password</value>
  </data>
  <data name="TypeNewPasswordAgain" xml:space="preserve">
    <value>Type new password again</value>
  </data>
  <data name="FetchingStandardDataAccess" xml:space="preserve">
    <value>Fetching standard data access</value>
  </data>
  <data name="DeleteUserMessage" xml:space="preserve">
    <value>Delete user</value>
  </data>
  <data name="CreateUserButton" xml:space="preserve">
    <value>Create user</value>
  </data>
  <data name="TotalUsers" xml:space="preserve">
    <value>Total users</value>
  </data>
  <data name="NSCRegistry" xml:space="preserve">
    <value>Statistical Business Register</value>
  </data>
  <data name="RegId" xml:space="preserve">
    <value>Registration id</value>
  </data>
  <data name="RegIdDate" xml:space="preserve">
    <value>Registration id date</value>
  </data>
  <data name="StatId" xml:space="preserve">
    <value>Statistical id</value>
  </data>
  <data name="StatIdDate" xml:space="preserve">
    <value>Statistical id date</value>
  </data>
  <data name="TaxRegId" xml:space="preserve">
    <value>Tax registration id</value>
  </data>
  <data name="TaxRegDate" xml:space="preserve">
    <value>Tax registration date</value>
  </data>
  <data name="ExternalId" xml:space="preserve">
    <value>External id</value>
  </data>
  <data name="ExternalIdType" xml:space="preserve">
    <value>External id type</value>
  </data>
  <data name="ExternalIdDate" xml:space="preserve">
    <value>External id date</value>
  </data>
  <data name="DataSource" xml:space="preserve">
    <value>Data source</value>
  </data>
  <data name="RefNo" xml:space="preserve">
    <value>Reference№</value>
  </data>
  <data name="ShortName" xml:space="preserve">
    <value>Short name</value>
  </data>
  <data name="Address" xml:space="preserve">
    <value>Address</value>
  </data>
  <data name="PostalAddressId" xml:space="preserve">
    <value>Postal address id</value>
  </data>
  <data name="TelephoneNo" xml:space="preserve">
    <value>Telephone№</value>
  </data>
  <data name="WebAddress" xml:space="preserve">
    <value>Web address</value>
  </data>
  <data name="RegMainActivity" xml:space="preserve">
    <value>Registration main activity</value>
  </data>
  <data name="RegistrationDate" xml:space="preserve">
    <value>Registration date</value>
  </data>
  <data name="RegistrationReason" xml:space="preserve">
    <value>Registration reason</value>
  </data>
  <data name="LiqDate" xml:space="preserve">
    <value>Liquidation date</value>
  </data>
  <data name="LiqReason" xml:space="preserve">
    <value>Liquidation  reason</value>
  </data>
  <data name="SuspensionStart" xml:space="preserve">
    <value>Suspension start</value>
  </data>
  <data name="SuspensionEnd" xml:space="preserve">
    <value>Suspension end</value>
  </data>
  <data name="ReorgTypeCode" xml:space="preserve">
    <value>Reorganization type code</value>
  </data>
  <data name="ReorgDate" xml:space="preserve">
    <value>Reorganization date</value>
  </data>
  <data name="ReorgReferences" xml:space="preserve">
    <value>Reorganization references</value>
  </data>
  <data name="ActualAddress" xml:space="preserve">
    <value>Actual address</value>
  </data>
  <data name="ContactPerson" xml:space="preserve">
    <value>Contact person</value>
  </data>
  <data name="Employees" xml:space="preserve">
    <value>Employees</value>
  </data>
  <data name="NumOfPeopleEmp" xml:space="preserve">
    <value>Number of people</value>
  </data>
  <data name="EmployeesYear" xml:space="preserve">
    <value>Employees year</value>
  </data>
  <data name="EmployeesDate" xml:space="preserve">
    <value>Employees date</value>
  </data>
  <data name="Turnover" xml:space="preserve">
    <value>Turnover</value>
  </data>
  <data name="TurnoverYear" xml:space="preserve">
    <value>Turnover year</value>
  </data>
  <data name="TurnoverDate" xml:space="preserve">
    <value>Turnover date</value>
  </data>
  <data name="Status" xml:space="preserve">
    <value>Status</value>
  </data>
  <data name="StatusDate" xml:space="preserve">
    <value>Status date</value>
  </data>
  <data name="Notes" xml:space="preserve">
    <value>Notes</value>
  </data>
  <data name="FreeEconZone" xml:space="preserve">
    <value>Free economic zone</value>
  </data>
  <data name="ForeignParticipation" xml:space="preserve">
    <value>Foreign participation</value>
  </data>
  <data name="Classified" xml:space="preserve">
    <value>Classified</value>
  </data>
  <data name="IsDeleted" xml:space="preserve">
    <value>Is deleted</value>
  </data>
  <data name="EntGroupId" xml:space="preserve">
    <value>Enterprise group id</value>
  </data>
  <data name="EntGroupIdDate" xml:space="preserve">
    <value>Enterprise group id date</value>
  </data>
  <data name="Commercial" xml:space="preserve">
    <value>Commercial</value>
  </data>
  <data name="InstSectorCode" xml:space="preserve">
    <value>Institutional sector code</value>
  </data>
  <data name="TotalCapital" xml:space="preserve">
    <value>Total capital</value>
  </data>
  <data name="MunCapitalShare" xml:space="preserve">
    <value>Mun Capital Share</value>
  </data>
  <data name="StateCapitalShare" xml:space="preserve">
    <value>State capital share</value>
  </data>
  <data name="PrivCapitalShare" xml:space="preserve">
    <value>Private capital share</value>
  </data>
  <data name="ForeignCapitalShare" xml:space="preserve">
    <value>Foreign capital share</value>
  </data>
  <data name="ForeignCapitalCurrency" xml:space="preserve">
    <value>Foreign capital currency</value>
  </data>
  <data name="ActualMainActivity1" xml:space="preserve">
    <value>Actual main activity1</value>
  </data>
  <data name="ActualMainActivity2" xml:space="preserve">
    <value>Actual main activity 2</value>
  </data>
  <data name="ActualMainActivityDate" xml:space="preserve">
    <value>Actual main activity date</value>
  </data>
  <data name="EntGroupRole" xml:space="preserve">
    <value>Enterprise  group role</value>
  </data>
  <data name="LegalUnitId" xml:space="preserve">
    <value>Legal unit id</value>
  </data>
  <data name="LegalUnitIdDate" xml:space="preserve">
    <value>Legal unit id date</value>
  </data>
  <data name="EnterpriseRegId" xml:space="preserve">
    <value>Enterprise registration id</value>
  </data>
  <data name="EntRegIdDate" xml:space="preserve">
    <value>Enterprise registration id date</value>
  </data>
  <data name="Founders" xml:space="preserve">
    <value>Founders</value>
  </data>
  <data name="Owner" xml:space="preserve">
    <value>Owner</value>
  </data>
  <data name="Market" xml:space="preserve">
    <value>Market</value>
  </data>
  <data name="LegalForm" xml:space="preserve">
    <value>Legal form</value>
  </data>
  <data name="LocalUnit" xml:space="preserve">
    <value>Local unit</value>
  </data>
  <data name="LegalUnit" xml:space="preserve">
    <value>Legal unit</value>
  </data>
  <data name="EnterpriseUnit" xml:space="preserve">
    <value>Enterprise unit</value>
  </data>
  <data name="EnterpriseGroup" xml:space="preserve">
    <value>Enterprise group</value>
  </data>
  <data name="ViewLegalUnit" xml:space="preserve">
    <value>ViewLegalUnit</value>
  </data>
  <data name="ViewLocalUnit" xml:space="preserve">
    <value>ViewLocalUnit</value>
  </data>
  <data name="ViewEnterpriseUnit" xml:space="preserve">
    <value>ViewEnterpriseUnit</value>
  </data>
  <data name="ViewEnterpriseGroup" xml:space="preserve">
    <value>ViewEnterpriseGroup</value>
  </data>
  <data name="Type" xml:space="preserve">
    <value>Type</value>
  </data>
  <data name="CreateStatUnit" xml:space="preserve">
    <value>CreateStatUnit</value>
    <comment>CreateStatUnit</comment>
  </data>
  <data name="EditButton" xml:space="preserve">
    <value>Edit</value>
  </data>
  <data name="EnterpriseUnitRegId" xml:space="preserve">
    <value>EnterpriseUnitRegId</value>
  </data>
  <data name="AddressId" xml:space="preserve">
    <value>AddressId</value>
    <comment>AddressId</comment>
  </data>
  <data name="EmailAddress" xml:space="preserve">
    <value>EmailAddress</value>
    <comment>EmailAddress</comment>
  </data>
  <data name="ActualAddressId" xml:space="preserve">
    <value>ActualAddressId</value>
  </data>
  <data name="LegalUnits" xml:space="preserve">
    <value>LegalUnits</value>
  </data>
  <data name="LocalUnits" xml:space="preserve">
    <value>LocalUnits</value>
  </data>
  <data name="EntGroupType" xml:space="preserve">
    <value>EntGroupType</value>
    <comment>EntGroupType</comment>
  </data>
  <data name="EmployeesFte" xml:space="preserve">
    <value>EmployeesFte</value>
  </data>
  <data name="EnterpriseUnits" xml:space="preserve">
    <value>EnterpriseUnits</value>
  </data>
  <data name="LiqDateStart" xml:space="preserve">
    <value>LiqDateStart</value>
    <comment>LiqDateStart</comment>
  </data>
  <data name="LiqDateEnd" xml:space="preserve">
    <value>LiqDateEnd</value>
    <comment>LiqDateEnd</comment>
  </data>
  <data name="EndPeriod" xml:space="preserve">
    <value>EndPeriod</value>
    <comment>EndPeriod</comment>
  </data>
  <data name="RegMainActivityId" xml:space="preserve">
    <value>RegMainActivityId</value>
    <comment>RegMainActivityId</comment>
  </data>
  <data name="StartPeriod" xml:space="preserve">
    <value>StartPeriod</value>
    <comment>StartPeriod</comment>
  </data>
  <data name="LogicalChecksNoAddress" xml:space="preserve">
    <value>Address is not linked with this record</value>
  </data>
  <data name="LogicalChecksLocalNoLegal" xml:space="preserve">
    <value>This local unit doesn't have link to legal unit</value>
  </data>
  <data name="AnyType" xml:space="preserve">
    <value>Any type</value>
  </data>
  <data name="Suspended" xml:space="preserve">
    <value>Suspended</value>
  </data>
  <data name="Active" xml:space="preserve">
    <value>Active</value>
  </data>
  <data name="UnitType" xml:space="preserve">
    <value>Unit type</value>
  </data>
  <data name="AccountView" xml:space="preserve">
    <value>View account</value>
  </data>
  <data name="AccountEdit" xml:space="preserve">
    <value>AccountEdit</value>
  </data>
  <data name="RoleView" xml:space="preserve">
    <value>RoleView</value>
  </data>
  <data name="RoleListView" xml:space="preserve">
    <value>RoleListView</value>
  </data>
  <data name="RoleCreate" xml:space="preserve">
    <value>RoleCreate</value>
  </data>
  <data name="RoleEdit" xml:space="preserve">
    <value>RoleEdit</value>
  </data>
  <data name="RoleDelete" xml:space="preserve">
    <value>RoleDelete</value>
  </data>
  <data name="UserView" xml:space="preserve">
    <value>UserView</value>
  </data>
  <data name="UserListView" xml:space="preserve">
    <value>UserListView</value>
  </data>
  <data name="UserCreate" xml:space="preserve">
    <value>UserCreate</value>
  </data>
  <data name="UserEdit" xml:space="preserve">
    <value>UserEdit</value>
  </data>
  <data name="UserDelete" xml:space="preserve">
    <value>UserDelete</value>
  </data>
  <data name="StatUnitView" xml:space="preserve">
    <value>Statistical Unit View</value>
  </data>
  <data name="StatUnitListView" xml:space="preserve">
    <value>Statistical Unit List View</value>
  </data>
  <data name="StatUnitCreate" xml:space="preserve">
    <value>Statistical Unit Create</value>
  </data>
  <data name="StatUnitEdit" xml:space="preserve">
    <value>Statistical Unit Edit</value>
  </data>
  <data name="StatUnitDelete" xml:space="preserve">
    <value>Statistical Unit Delete</value>
  </data>
  <data name="Parrent" xml:space="preserve">
    <value>Parrent</value>
  </data>
  <data name="ParrentId" xml:space="preserve">
    <value>ParrentId</value>
  </data>
  <data name="IncorrectIntegerValue" xml:space="preserve">
    <value>Value can't be less than 0</value>
  </data>
  <data name="ChooseAtLeastOne" xml:space="preserve">
    <value>Choose at least one item</value>
  </data>
  <data name="IncorrectIntegerValueExt" xml:space="preserve">
    <value>Value must be greater than 0 and less than {0}</value>
  </data>
  <data name="Region" xml:space="preserve">
    <value>Region</value>
  </data>
  <data name="IncorrectStringValue" xml:space="preserve">
    <value>Value can't be empty and greater than {0} symbols</value>
  </data>
  <data name="RegionNotSelected" xml:space="preserve">
    <value>None</value>
  </data>
  <data name="TryReloadRegions" xml:space="preserve">
    <value>Try reload regions</value>
  </data>
  <data name="Back" xml:space="preserve">
    <value>Back</value>
  </data>
  <data name="RegionAlreadyExistsError" xml:space="preserve">
    <value>This region name already exists in database</value>
  </data>
  <data name="RegionNotExistsError" xml:space="preserve">
    <value>Region Id doesn't exists in database</value>
  </data>
  <data name="RegionDeleteError" xml:space="preserve">
    <value>Can't delete Region, possible is it using by user</value>
  </data>
  <data name="AdministrativeTools" xml:space="preserve">
    <value>Administrative tools</value>
  </data>
  <data name="RegionName" xml:space="preserve">
    <value>Region name</value>
  </data>
  <data name="RegionAdd" xml:space="preserve">
    <value>Add new region</value>
  </data>
  <data name="RegionDeleteMessage" xml:space="preserve">
    <value>Delete region</value>
  </data>
  <data name="Regions" xml:space="preserve">
    <value>Regions</value>
  </data>
  <data name="RegionAll" xml:space="preserve">
    <value>All regions</value>
  </data>
  <data name="RolesAll" xml:space="preserve">
    <value>All roles</value>
  </data>
  <data name="UserStatusAny" xml:space="preserve">
    <value>Any user status</value>
  </data>
  <data name="RequestStarted" xml:space="preserve">
    <value>Request started</value>
  </data>
  <data name="RequestFailed" xml:space="preserve">
    <value>Request failed</value>
  </data>
  <data name="Print" xml:space="preserve">
    <value>Print</value>
  </data>
  <data name="RequestSucceeded" xml:space="preserve">
    <value>Request succeeded</value>
  </data>
  <data name="Create" xml:space="preserve">
    <value>Create</value>
  </data>
  <data name="Read" xml:space="preserve">
    <value>Read</value>
  </data>
  <data name="Update" xml:space="preserve">
    <value>Update</value>
  </data>
  <data name="Delete" xml:space="preserve">
    <value>Delete</value>
  </data>
  <data name="User" xml:space="preserve">
    <value>User</value>
  </data>
  <data name="StatUnit" xml:space="preserve">
    <value>Unit</value>
  </data>
  <data name="RegionNameIsRequiredError" xml:space="preserve">
    <value>Name region is mandatory field</value>
  </data>
  <data name="RoleNamePlaceholder" xml:space="preserve">
    <value>Role name</value>
  </data>
  <data name="RoleDescriptionPlaceholder" xml:space="preserve">
    <value>Role description</value>
  </data>
  <data name="FieldIsRequired" xml:space="preserve">
    <value>Field is required</value>
  </data>
  <data name="NameIsRequired" xml:space="preserve">
    <value>Field 'Name' is required</value>
  </data>
  <data name="CurrentPasswordIsRequired" xml:space="preserve">
    <value>Field 'Current password' is required</value>
  </data>
  <data name="EmailIsRequired" xml:space="preserve">
    <value>Field 'EmailIsRequired' is required</value>
  </data>
  <data name="EmailValueRequired" xml:space="preserve">
    <value>Email value required</value>
  </data>
  <data name="EnterpriseIsRequired" xml:space="preserve">
    <value>Field is required</value>
  </data>
  <data name="EnterpriseGroupIsRequired" xml:space="preserve">
    <value>Field is required</value>
  </data>
  <data name="EnterpriseGroupRegId" xml:space="preserve">
    <value>Enterprise Group</value>
  </data>
  <data name="Activity" xml:space="preserve">
    <value>Activity</value>
  </data>
  <data name="History" xml:space="preserve">
    <value>History</value>
  </data>
  <data name="Links" xml:space="preserve">
    <value>Links</value>
  </data>
  <data name="Main" xml:space="preserve">
    <value>Main</value>
  </data>
  <data name="route_home" xml:space="preserve">
    <value>Home</value>
  </data>
  <data name="UserNameIsRequired" xml:space="preserve">
    <value>Field 'Name' is required</value>
  </data>
  <data name="route_account" xml:space="preserve">
    <value>Account</value>
  </data>
  <data name="EnterpriseUnitIsRequired" xml:space="preserve">
    <value>At least one enterprise unit is required</value>
  </data>
  <data name="route_about" xml:space="preserve">
    <value>About</value>
  </data>
  <data name="route_statunits" xml:space="preserve">
    <value>StatUnits</value>
  </data>
  <data name="route_roles" xml:space="preserve">
    <value>Roles</value>
  </data>
  <data name="route_users" xml:space="preserve">
    <value>Users</value>
  </data>
  <data name="route_create" xml:space="preserve">
    <value>Create</value>
  </data>
  <data name="route_edit" xml:space="preserve">
    <value>Edit</value>
  </data>
  <data name="route_view" xml:space="preserve">
    <value>View</value>
  </data>
  <data name="route_regions" xml:space="preserve">
    <value>Regions</value>
  </data>
  <data name="LegalUnitIsRequired" xml:space="preserve">
    <value>At least one legal unit is required</value>
  </data>
  <data name="StatUnitActivityRevX" xml:space="preserve">
    <value>Activity code</value>
  </data>
  <data name="StatUnitActivityRevY" xml:space="preserve">
    <value>Activity code (Rev Y)</value>
  </data>
  <data name="StatUnitActivityType" xml:space="preserve">
    <value>Activity type</value>
  </data>
  <data name="StatUnitActivityEmployeesNumber" xml:space="preserve">
    <value>Employees number</value>
  </data>
  <data name="TableNoRecords" xml:space="preserve">
    <value>No records to display</value>
  </data>
  <data name="AddressList" xml:space="preserve">
    <value>Address List</value>
  </data>
  <data name="CreateNew" xml:space="preserve">
    <value>Create New</value>
  </data>
  <data name="route_addresses" xml:space="preserve">
    <value>Addresses</value>
  </data>
  <data name="AddressPart" xml:space="preserve">
    <value>Address part</value>
  </data>
  <data name="CreateNewAddress" xml:space="preserve">
    <value>Create new address</value>
  </data>
  <data name="GeographicalCodes" xml:space="preserve">
    <value>Geographical Codes</value>
  </data>
  <data name="GpsCoordinates" xml:space="preserve">
    <value>Gps Coordinates</value>
  </data>
  <data name="StatUnitActivityYear" xml:space="preserve">
    <value>Year</value>
  </data>
  <data name="RegionUndeleteMessage" xml:space="preserve">
    <value>Restore region</value>
  </data>
  <data name="Error403" xml:space="preserve">
    <value>You don't have enough rights for this. Please, sign out and try to sign in again.</value>
  </data>
  <data name="UndeleteUserMessage" xml:space="preserve">
    <value>Restore user</value>
  </data>
  <data name="SaveError" xml:space="preserve">
    <value>An error occurred while saving the data</value>
  </data>
  <data name="StatUnitActivityErrorMustContainsPrimary" xml:space="preserve">
    <value>List doesn't contains primary activity</value>
  </data>
  <data name="ButtonAdd" xml:space="preserve">
    <value>Add</value>
  </data>
  <data name="ButtonDelete" xml:space="preserve">
    <value>Delete</value>
  </data>
  <data name="ButtonCancel" xml:space="preserve">
    <value>Cancel</value>
  </data>
  <data name="StatUnitActivityRevXShort" xml:space="preserve">
    <value>Code</value>
  </data>
  <data name="Year" xml:space="preserve">
    <value>Year</value>
  </data>
  <data name="ActivityPrimary" xml:space="preserve">
    <value>Primary</value>
  </data>
  <data name="ActivitySecondary" xml:space="preserve">
    <value>Secondary</value>
  </data>
  <data name="ActivityAncilliary" xml:space="preserve">
    <value>Ancilliary</value>
  </data>
  <data name="StatUnitActivityDate" xml:space="preserve">
    <value>Activity registration date</value>
  </data>
  <data name="Yes" xml:space="preserve">
    <value>Yes</value>
  </data>
  <data name="No" xml:space="preserve">
    <value>No</value>
  </data>
  <data name="Activities" xml:space="preserve">
    <value>Activities</value>
  </data>
  <data name="DialogTitleDelete" xml:space="preserve">
    <value>Delete item</value>
  </data>
  <data name="DialogBodyDelete" xml:space="preserve">
    <value>Are you sure you want to delete this item?</value>
  </data>
  <data name="EditAddress" xml:space="preserve">
    <value>Editing address</value>
  </data>
  <data name="AllOf" xml:space="preserve">
    <value>all of</value>
  </data>
  <data name="OfCount" xml:space="preserve">
    <value>of</value>
  </data>
  <data name="Displaying" xml:space="preserve">
    <value>Displaying</value>
  </data>
  <data name="PageSize" xml:space="preserve">
    <value>page size</value>
  </data>
  <data name="PageNum" xml:space="preserve">
    <value>page number</value>
  </data>
  <data name="SearchDeletedStatisticalUnits" xml:space="preserve">
    <value>Deleted statistical units search</value>
  </data>
  <data name="Restore" xml:space="preserve">
    <value>restore</value>
  </data>
  <data name="StatUnitSearch" xml:space="preserve">
    <value>Stat units search</value>
  </data>
  <data name="StatUnitUndelete" xml:space="preserve">
    <value>Undelete stat units</value>
  </data>
  <data name="route_notfound" xml:space="preserve">
    <value>Not found</value>
  </data>
  <data name="ActiveUsers" xml:space="preserve">
    <value>Active Users</value>
  </data>
  <data name="AddressDetails" xml:space="preserve">
    <value>Address Details</value>
  </data>
  <data name="Addresses" xml:space="preserve">
    <value>Addresses</value>
  </data>
  <data name="UndeleteRoleMessage" xml:space="preserve">
    <value>Undelete role</value>
  </data>
  <data name="Other" xml:space="preserve">
    <value>Other</value>
  </data>
  <data name="CodeLookupFailed" xml:space="preserve">
    <value>Unable to lookup code {1} in {0}</value>
  </data>
  <data name="ActivityCategoryLookup" xml:space="preserve">
    <value>Activity types</value>
  </data>
  <data name="UndeleteStatUnitMessage" xml:space="preserve">
    <value>Undelete Statistic unit</value>
  </data>
  <data name="ChangeReason" xml:space="preserve">
    <value>Change reason</value>
  </data>
  <data name="ReasonCreate" xml:space="preserve">
    <value>Created</value>
  </data>
  <data name="ReasonEdit" xml:space="preserve">
    <value>Edited</value>
  </data>
  <data name="ReasonCorrect" xml:space="preserve">
    <value>Corrected</value>
  </data>
  <data name="ReasonDelete" xml:space="preserve">
    <value>Deleted</value>
  </data>
  <data name="ReasonUndelete" xml:space="preserve">
    <value>Restored</value>
  </data>
  <data name="ReasonUnknown" xml:space="preserve">
    <value>Reason Unknown</value>
  </data>
  <data name="EditCommentMandatory" xml:space="preserve">
    <value>Comment is mandatory</value>
  </data>
  <data name="ChangeReasonMandatory" xml:space="preserve">
    <value>Change reason is mandatory</value>
  </data>
  <data name="Editing" xml:space="preserve">
    <value>Editing</value>
  </data>
  <data name="Correcting" xml:space="preserve">
    <value>Correcting</value>
  </data>
  <data name="CommentIsMandatory" xml:space="preserve">
    <value>When editing, comment is mandatory</value>
  </data>
  <data name="CommentIsNotMandatory" xml:space="preserve">
    <value>When corrected, comment is optional</value>
  </data>
  <data name="DataAccessConflict" xml:space="preserve">
    <value>Data access settings were changed</value>
  </data>
  <data name="route_deleted" xml:space="preserve">
    <value>Restore</value>
  </data>
  <data name="LinkUnits" xml:space="preserve">
    <value>Link units</value>
  </data>
  <data name="LinkCreate" xml:space="preserve">
    <value>Create unit link</value>
  </data>
  <data name="Comment" xml:space="preserve">
    <value>Comment</value>
  </data>
  <data name="ButtonCreate" xml:space="preserve">
    <value>Create</value>
  </data>
  <data name="RowIndex" xml:space="preserve">
    <value>#</value>
  </data>
  <data name="LinkNotExists" xml:space="preserve">
    <value>No link between specified units found</value>
  </data>
  <data name="LinkTypeInvalid" xml:space="preserve">
    <value>The units cannot be linked. Make sure that your link is possible</value>
  </data>
  <data name="LinkAlreadyExists" xml:space="preserve">
    <value>Link already exists</value>
  </data>
  <data name="LinkUnitAlreadyLinked" xml:space="preserve">
    <value>Specified unit already linked to another. Do you want to replace the old link?</value>
  </data>
  <data name="LinkView" xml:space="preserve">
    <value>View links</value>
  </data>
  <data name="route_links" xml:space="preserve">
    <value>Links</value>
  </data>
  <data name="ValueBefore" xml:space="preserve">
    <value>Value before</value>
  </data>
  <data name="ValueAfter" xml:space="preserve">
    <value>Value after</value>
  </data>
  <data name="TotalChanges" xml:space="preserve">
    <value>Total changes</value>
  </data>
  <data name="DataSourceNameExists" xml:space="preserve">
    <value>Data source name is taken</value>
  </data>
  <data name="DataSourceNameIsRequired" xml:space="preserve">
    <value>Data source name is required</value>
  </data>
  <data name="DataSourceAttributesToCheckIsRequired" xml:space="preserve">
    <value>Attributes to check is required for data source</value>
  </data>
  <data name="LinkDeleteConfirm" xml:space="preserve">
    <value>Are you sure you want to remove this link?</value>
  </data>
  <data name="LinkDelete" xml:space="preserve">
    <value>Delete unit link</value>
  </data>
  <data name="LinksNameOrStatIdRequred" xml:space="preserve">
    <value>Statistical id or Name is required</value>
  </data>
  <data name="SearchExtended" xml:space="preserve">
    <value>Extended search</value>
  </data>
  <data name="SearchResults" xml:space="preserve">
    <value>Search results</value>
  </data>
  <data name="RecordCreatedBy" xml:space="preserve">
    <value>Record Created By</value>
  </data>
  <data name="At" xml:space="preserve">
    <value>At</value>
  </data>
  <data name="DueReason" xml:space="preserve">
    <value>Due reason</value>
  </data>
  <data name="WithСomment" xml:space="preserve">
    <value>With comment</value>
  </data>
  <data name="SearchDefault" xml:space="preserve">
    <value>Default search</value>
  </data>
  <data name="DataLoadCompleted" xml:space="preserve">
    <value>Data load completed</value>
  </data>
  <data name="DataLoadCompletedPartially" xml:space="preserve">
    <value>Data load completed partially</value>
  </data>
  <data name="DataSourceName" xml:space="preserve">
    <value>Data source file name</value>
  </data>
  <data name="DataSourceQueues" xml:space="preserve">
    <value>View data source queue</value>
  </data>
  <data name="DataSourceTemplateName" xml:space="preserve">
    <value>Template name</value>
  </data>
  <data name="DateFrom" xml:space="preserve">
    <value>Date from</value>
  </data>
  <data name="DateTo" xml:space="preserve">
    <value>Date to</value>
  </data>
  <data name="InQueue" xml:space="preserve">
    <value>In queue</value>
  </data>
  <data name="Loading" xml:space="preserve">
    <value>Loading</value>
  </data>
  <data name="UploadDateTime" xml:space="preserve">
    <value>Source uploading date</value>
  </data>
  <data name="DataSources" xml:space="preserve">
    <value>Data sources</value>
  </data>
  <data name="DataSourcesCreate" xml:space="preserve">
    <value>Create data source template</value>
  </data>
  <data name="BadDataSourceRestrictionSearch" xml:space="preserve">
    <value>Bad restriction value</value>
  </data>
  <data name="SoateNotExistsError" xml:space="preserve">
    <value>Soate Id doesn't exists in database</value>
  </data>
  <data name="BadDataSourcePrioritySearch" xml:space="preserve">
    <value>Bad priority value</value>
  </data>
  <data name="route_soates" xml:space="preserve">
    <value>СОАТЕ</value>
  </data>
  <data name="BadDataSourceAllowedOperationsSearch" xml:space="preserve">
    <value>Bad allowed operations value</value>
  </data>
  <data name="Soates" xml:space="preserve">
    <value>СОАТЕ</value>
  </data>
  <data name="RegionCode" xml:space="preserve">
    <value>Region code</value>
  </data>
  <data name="SoateName" xml:space="preserve">
    <value>СОАТЕ name</value>
  </data>
  <data name="AdminstrativeCenter" xml:space="preserve">
    <value>Administrative center</value>
  </data>
  <data name="SoateDeleteMessage" xml:space="preserve">
    <value>Delete СОАТЕ</value>
  </data>
  <data name="DropZoneLabel" xml:space="preserve">
    <value>Drag and drop your files here or pick them from your computer</value>
  </data>
  <data name="UpLoad" xml:space="preserve">
    <value>Upload</value>
  </data>
  <data name="SelectDataSource" xml:space="preserve">
    <value>Select data source</value>
  </data>
  <data name="EnterDescription" xml:space="preserve">
    <value>Enter description</value>
  </data>
  <data name="SoateAlreadyExistsError" xml:space="preserve">
    <value>This СОАТЕ name already exists in database</value>
  </data>
  <data name="SoateAdd" xml:space="preserve">
    <value>СОАТЕ Add</value>
  </data>
  <data name="route_delete" xml:space="preserve">
    <value>Delete</value>
  </data>
  <data name="route_datasources" xml:space="preserve">
    <value>Data sources</value>
  </data>
  <data name="route_datasourcequeues" xml:space="preserve">
    <value>Data import queue</value>
  </data>
  <data name="COATEUndeleteMessage" xml:space="preserve">
    <value>Restore COATE</value>
  </data>
  <data name="COATEDeleteMessage" xml:space="preserve">
    <value>Delete COATE</value>
  </data>
  <data name="Restriction" xml:space="preserve">
    <value>Restriction</value>
  </data>
  <data name="Priority" xml:space="preserve">
    <value>Priority</value>
  </data>
  <data name="AllowedOperations" xml:space="preserve">
    <value>Allowed operations</value>
  </data>
  <data name="CreateDataSource" xml:space="preserve">
    <value>Create data source template</value>
  </data>
  <data name="Id" xml:space="preserve">
    <value>Id</value>
  </data>
  <data name="ParseAttributesNotFound" xml:space="preserve">
    <value>No attributes successfully parsed</value>
  </data>
  <data name="ParseFileError" xml:space="preserve">
    <value>Error while parsing the file</value>
  </data>
  <data name="DropXmlOrCsvFileAmigo" xml:space="preserve">
    <value>Drop XML or CSV file here</value>
  </data>
  <data name="AttributesToCheck" xml:space="preserve">
    <value>Attributes to check</value>
  </data>
  <data name="VariablesMapping" xml:space="preserve">
    <value>Variables mapping</value>
  </data>
  <data name="MaxLength" xml:space="preserve">
    <value>maximum symbols must contain the field</value>
  </data>
  <data name="route_upload" xml:space="preserve">
    <value>Upload</value>
  </data>
  <data name="DataSourcesUpload" xml:space="preserve">
    <value>Upload data</value>
  </data>
  <data name="NextFilesReadyForUpload" xml:space="preserve">
    <value>Next files ready for upload</value>
  </data>
  <data name="OnlySupportedFormatsAllowed" xml:space="preserve">
    <value>Only supported formats allowed</value>
  </data>
  <data name="NextFilesWillNotBeUploaded" xml:space="preserve">
    <value>Next Files Will Not Be Uploaded</value>
  </data>
  <data name="Ok" xml:space="preserve">
    <value>Ok</value>
  </data>
  <data name="NoFilesAttached" xml:space="preserve">
    <value>No Files Attached</value>
  </data>
  <data name="CantStoreFile" xml:space="preserve">
    <value>Can't Store File</value>
  </data>
  <data name="LogicalChecksAddressTooFewInfo" xml:space="preserve">
    <value>Address contains a least than two fields</value>
  </data>
  <data name="LogicalChecksNoContactPerson" xml:space="preserve">
    <value>No contact person for this group</value>
  </data>
  <data name="LogicalChecksNoOwner" xml:space="preserve">
    <value>Owner is missing</value>
  </data>
  <data name="LogicalChecksNoMainActivity" xml:space="preserve">
    <value>No main activity selected</value>
  </data>
  <data name="LogicalChecksNoOneLegalUnit" xml:space="preserve">
    <value>No one legal unit linked</value>
  </data>
  <data name="LogicalChecksNoOneLocalUnit" xml:space="preserve">
    <value>No one local unit linked</value>
  </data>
  <data name="AnalyzeRegister" xml:space="preserve">
    <value>Analyze register</value>
  </data>
  <data name="route_analyzeregister" xml:space="preserve">
    <value>Analyze register</value>
  </data>
  <data name="Any" xml:space="preserve">
    <value>Any</value>
  </data>
  <data name="CreateAndUpdate" xml:space="preserve">
    <value>Create And Update</value>
  </data>
  <data name="NotTrusted" xml:space="preserve">
    <value>Not Trusted</value>
  </data>
  <data name="Trusted" xml:space="preserve">
    <value>Trusted</value>
  </data>
  <data name="Restrictions" xml:space="preserve">
    <value>Restrictions</value>
  </data>
  <data name="CountryId" xml:space="preserve">
    <value>Country</value>
  </data>
  <data name="SelectRegion" xml:space="preserve">
    <value>Select region</value>
  </data>
  <data name="DateOfLastChangeFrom" xml:space="preserve">
    <value>Date of last change from</value>
  </data>
  <data name="DateOfLastChangeTo" xml:space="preserve">
    <value>Date of last change to</value>
  </data>
  <data name="BirthDate" xml:space="preserve">
    <value>Birth Date</value>
  </data>
  <data name="Female" xml:space="preserve">
    <value>Female</value>
  </data>
  <data name="Founder" xml:space="preserve">
    <value>Founder</value>
  </data>
  <data name="Male" xml:space="preserve">
    <value>Male</value>
  </data>
  <data name="PersonalId" xml:space="preserve">
    <value>Personal Id</value>
  </data>
  <data name="PersonName" xml:space="preserve">
    <value>Name</value>
  </data>
  <data name="Persons" xml:space="preserve">
    <value>Persons</value>
  </data>
  <data name="PersonsSearch" xml:space="preserve">
    <value>Persons Search</value>
  </data>
  <data name="PersonType" xml:space="preserve">
    <value> Person Type</value>
  </data>
  <data name="PhoneNumber" xml:space="preserve">
    <value>Phone Number</value>
  </data>
  <data name="PhoneNumber1" xml:space="preserve">
    <value>Additional phone number</value>
  </data>
  <data name="Sex" xml:space="preserve">
    <value>Sex</value>
  </data>
  <data name="Surname" xml:space="preserve">
    <value>Surname</value>
  </data>
  <data name="RegionPart" xml:space="preserve">
    <value>Region Part</value>
  </data>
  <data name="AllActivities" xml:space="preserve">
    <value>All activities</value>
  </data>
  <data name="CantBeLessThan" xml:space="preserve">
    <value>can't be less than</value>
  </data>
  <data name="StatUnitFormPersonName" xml:space="preserve">
    <value>Name</value>
  </data>
  <data name="PersonAlreadyExists" xml:space="preserve">
    <value>Person with same requisites already exists in Statistical Unit</value>
  </data>
  <data name="LinksViewAddLinkBtn" xml:space="preserve">
    <value>Add link</value>
  </data>
  <data name="ParentOrgLink" xml:space="preserve">
    <value>Organozation Link</value>
  </data>
<<<<<<< HEAD
  <data name="SelectFile" xml:space="preserve">
    <value>Select file</value>
=======
  <data name="ForeignParticipationCountryId" xml:space="preserve">
    <value>Foreign participation country</value>
>>>>>>> 18cb669b
  </data>
</root><|MERGE_RESOLUTION|>--- conflicted
+++ resolved
@@ -1545,12 +1545,10 @@
   <data name="ParentOrgLink" xml:space="preserve">
     <value>Organozation Link</value>
   </data>
-<<<<<<< HEAD
+  <data name="ForeignParticipationCountryId" xml:space="preserve">
+    <value>Foreign participation country</value>
+  </data>
   <data name="SelectFile" xml:space="preserve">
     <value>Select file</value>
-=======
-  <data name="ForeignParticipationCountryId" xml:space="preserve">
-    <value>Foreign participation country</value>
->>>>>>> 18cb669b
   </data>
 </root>