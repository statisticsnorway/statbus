--- conflicted
+++ resolved
@@ -1476,18 +1476,16 @@
   <data name="Restrictions" xml:space="preserve">
     <value>Restrictions</value>
   </data>
-<<<<<<< HEAD
+  <data name="CountryId" xml:space="preserve">
+    <value>Country code</value>
+  </data>
+  <data name="SelectRegion" xml:space="preserve">
+    <value>Select region</value>
+  </data>
   <data name="DateOfLastChangeFrom" xml:space="preserve">
     <value>Date of last change from</value>
   </data>
   <data name="DateOfLastChangeTo" xml:space="preserve">
     <value>Date of last change to</value>
-=======
-  <data name="CountryId" xml:space="preserve">
-    <value>Country code</value>
-  </data>
-  <data name="SelectRegion" xml:space="preserve">
-    <value>Select region</value>
->>>>>>> 95aea3e8
   </data>
 </root>