<?xml version="1.0" encoding="utf-8"?>
<root>
  <!-- 
    Microsoft ResX Schema 
    
    Version 2.0
    
    The primary goals of this format is to allow a simple XML format 
    that is mostly human readable. The generation and parsing of the 
    various data types are done through the TypeConverter classes 
    associated with the data types.
    
    Example:
    
    ... ado.net/XML headers & schema ...
    <resheader name="resmimetype">text/microsoft-resx</resheader>
    <resheader name="version">2.0</resheader>
    <resheader name="reader">System.Resources.ResXResourceReader, System.Windows.Forms, ...</resheader>
    <resheader name="writer">System.Resources.ResXResourceWriter, System.Windows.Forms, ...</resheader>
    <data name="Name1"><value>this is my long string</value><comment>this is a comment</comment></data>
    <data name="Color1" type="System.Drawing.Color, System.Drawing">Blue</data>
    <data name="Bitmap1" mimetype="application/x-microsoft.net.object.binary.base64">
        <value>[base64 mime encoded serialized .NET Framework object]</value>
    </data>
    <data name="Icon1" type="System.Drawing.Icon, System.Drawing" mimetype="application/x-microsoft.net.object.bytearray.base64">
        <value>[base64 mime encoded string representing a byte array form of the .NET Framework object]</value>
        <comment>This is a comment</comment>
    </data>
                
    There are any number of "resheader" rows that contain simple 
    name/value pairs.
    
    Each data row contains a name, and value. The row also contains a 
    type or mimetype. Type corresponds to a .NET class that support 
    text/value conversion through the TypeConverter architecture. 
    Classes that don't support this are serialized and stored with the 
    mimetype set.
    
    The mimetype is used for serialized objects, and tells the 
    ResXResourceReader how to depersist the object. This is currently not 
    extensible. For a given mimetype the value must be set accordingly:
    
    Note - application/x-microsoft.net.object.binary.base64 is the format 
    that the ResXResourceWriter will generate, however the reader can 
    read any of the formats listed below.
    
    mimetype: application/x-microsoft.net.object.binary.base64
    value   : The object must be serialized with 
            : System.Runtime.Serialization.Formatters.Binary.BinaryFormatter
            : and then encoded with base64 encoding.
    
    mimetype: application/x-microsoft.net.object.soap.base64
    value   : The object must be serialized with 
            : System.Runtime.Serialization.Formatters.Soap.SoapFormatter
            : and then encoded with base64 encoding.

    mimetype: application/x-microsoft.net.object.bytearray.base64
    value   : The object must be serialized into a byte array 
            : using a System.ComponentModel.TypeConverter
            : and then encoded with base64 encoding.
    -->
  <xsd:schema id="root" xmlns="" xmlns:xsd="http://www.w3.org/2001/XMLSchema" xmlns:msdata="urn:schemas-microsoft-com:xml-msdata">
    <xsd:import namespace="http://www.w3.org/XML/1998/namespace" />
    <xsd:element name="root" msdata:IsDataSet="true">
      <xsd:complexType>
        <xsd:choice maxOccurs="unbounded">
          <xsd:element name="metadata">
            <xsd:complexType>
              <xsd:sequence>
                <xsd:element name="value" type="xsd:string" minOccurs="0" />
              </xsd:sequence>
              <xsd:attribute name="name" use="required" type="xsd:string" />
              <xsd:attribute name="type" type="xsd:string" />
              <xsd:attribute name="mimetype" type="xsd:string" />
              <xsd:attribute ref="xml:space" />
            </xsd:complexType>
          </xsd:element>
          <xsd:element name="assembly">
            <xsd:complexType>
              <xsd:attribute name="alias" type="xsd:string" />
              <xsd:attribute name="name" type="xsd:string" />
            </xsd:complexType>
          </xsd:element>
          <xsd:element name="data">
            <xsd:complexType>
              <xsd:sequence>
                <xsd:element name="value" type="xsd:string" minOccurs="0" msdata:Ordinal="1" />
                <xsd:element name="comment" type="xsd:string" minOccurs="0" msdata:Ordinal="2" />
              </xsd:sequence>
              <xsd:attribute name="name" type="xsd:string" use="required" msdata:Ordinal="1" />
              <xsd:attribute name="type" type="xsd:string" msdata:Ordinal="3" />
              <xsd:attribute name="mimetype" type="xsd:string" msdata:Ordinal="4" />
              <xsd:attribute ref="xml:space" />
            </xsd:complexType>
          </xsd:element>
          <xsd:element name="resheader">
            <xsd:complexType>
              <xsd:sequence>
                <xsd:element name="value" type="xsd:string" minOccurs="0" msdata:Ordinal="1" />
              </xsd:sequence>
              <xsd:attribute name="name" type="xsd:string" use="required" />
            </xsd:complexType>
          </xsd:element>
        </xsd:choice>
      </xsd:complexType>
    </xsd:element>
  </xsd:schema>
  <resheader name="resmimetype">
    <value>text/microsoft-resx</value>
  </resheader>
  <resheader name="version">
    <value>2.0</value>
  </resheader>
  <resheader name="reader">
    <value>System.Resources.ResXResourceReader, System.Windows.Forms, Version=4.0.0.0, Culture=neutral, PublicKeyToken=b77a5c561934e089</value>
  </resheader>
  <resheader name="writer">
    <value>System.Resources.ResXResourceWriter, System.Windows.Forms, Version=4.0.0.0, Culture=neutral, PublicKeyToken=b77a5c561934e089</value>
  </resheader>
  <data name="Login" xml:space="preserve">
    <value>Login</value>
  </data>
  <data name="Password" xml:space="preserve">
    <value>Password</value>
  </data>
  <data name="RememberMe" xml:space="preserve">
    <value>Remember me</value>
  </data>
  <data name="Language" xml:space="preserve">
    <value>Language</value>
  </data>
  <data name="LanguageEnglish" xml:space="preserve">
    <value>English</value>
  </data>
  <data name="LanguageRussian" xml:space="preserve">
    <value>Russian</value>
  </data>
  <data name="LanguageKyrgyz" xml:space="preserve">
    <value>Kyrgyz</value>
  </data>
  <data name="Account" xml:space="preserve">
    <value>Account</value>
  </data>
  <data name="Logout" xml:space="preserve">
    <value>Logout</value>
  </data>
  <data name="About" xml:space="preserve">
    <value>About</value>
  </data>
  <data name="Users" xml:space="preserve">
    <value>Users</value>
  </data>
  <data name="Roles" xml:space="preserve">
    <value>Roles</value>
  </data>
  <data name="StatUnits" xml:space="preserve">
    <value>Stat units</value>
  </data>
  <data name="UsersList" xml:space="preserve">
    <value>Users list</value>
  </data>
  <data name="RolesList" xml:space="preserve">
    <value>Roles list</value>
  </data>
  <data name="StatUnitsList" xml:space="preserve">
    <value>Stat units list</value>
  </data>
  <data name="LoginError" xml:space="preserve">
    <value>Login is already taken</value>
  </data>
  <data name="NameError" xml:space="preserve">
    <value>Name is already taken</value>
  </data>
  <data name="PasswordUpdateError" xml:space="preserve">
    <value>Error while updating password</value>
  </data>
  <data name="RoleUpdateError" xml:space="preserve">
    <value>Error while updating roles</value>
  </data>
  <data name="UserUpdateError" xml:space="preserve">
    <value>Error while updating user</value>
  </data>
  <data name="LoginFailed" xml:space="preserve">
    <value>Log in failed</value>
  </data>
  <data name="CurrentPasswordisWrong" xml:space="preserve">
    <value>Current password is wrong</value>
  </data>
  <data name="PageError" xml:space="preserve">
    <value>Page num can not  be negative</value>
  </data>
  <data name="PageSizeError" xml:space="preserve">
    <value>Page size must be greater than 0</value>
  </data>
  <data name="LastChangeFromError" xml:space="preserve">
    <value>Last change from value is later than 'last change to'</value>
  </data>
  <data name="LastChangeToError" xml:space="preserve">
    <value>Last change to value is earlier than 'last change from'</value>
  </data>
  <data name="EmployeesNumberFromErrorNegative" xml:space="preserve">
    <value>Number of employees from shouldn't be negative</value>
  </data>
  <data name="EmployeesNumberFromErrorLarge" xml:space="preserve">
    <value>Number of employees from is larger than 'number of employees to'</value>
  </data>
  <data name="EmployeesNumberToErrorNegative" xml:space="preserve">
    <value>Number of employees to shouldn't be negative</value>
  </data>
  <data name="EmployeesNumberToErrorLess" xml:space="preserve">
    <value>Number of employees to is less than 'number of employees from'</value>
  </data>
  <data name="TurnoverFromErrorNegative" xml:space="preserve">
    <value>Turnover from shouldn't be negative</value>
  </data>
  <data name="TurnoverFromErrorLarger" xml:space="preserve">
    <value>Turnover from is larger than 'turnover to'</value>
  </data>
  <data name="TurnoverToErrorNegative" xml:space="preserve">
    <value>Turnover to shouldn't be negative</value>
  </data>
  <data name="TurnoverToErrorLess" xml:space="preserve">
    <value>Turnover to is less than 'turnover from'</value>
  </data>
  <data name="RoleNotFound" xml:space="preserve">
    <value>Role not found</value>
  </data>
  <data name="FetchingUsersError" xml:space="preserve">
    <value>Error fetching users</value>
  </data>
  <data name="DeleteRoleError" xml:space="preserve">
    <value>Can't delete role with existing users</value>
  </data>
  <data name="DeleteSysAdminRoleError" xml:space="preserve">
    <value>Can't delete system administrator role</value>
  </data>
  <data name="EnterpriseGroupNotSupportError" xml:space="preserve">
    <value>Enterprise group is not supported yet</value>
  </data>
  <data name="UnknownStatUnitTypeError" xml:space="preserve">
    <value>Unknown statistic unit type</value>
  </data>
  <data name="StatisticalUnitNotExistError" xml:space="preserve">
    <value>Statistical unit doesn't exist</value>
  </data>
  <data name="AddressExcistsInDataBaseForError" xml:space="preserve">
    <value>Error: Address already exists in data base for</value>
  </data>
  <data name="CreateLegalUnitError" xml:space="preserve">
    <value>Error while create Legal Unit</value>
  </data>
  <data name="CreateLocalUnitError" xml:space="preserve">
    <value>Error while create Local Unit</value>
  </data>
  <data name="CreateEnterpriseUnitError" xml:space="preserve">
    <value>Error while create Enterprise Unit</value>
  </data>
  <data name="CreateEnterpriseGroupError" xml:space="preserve">
    <value>Error while create Enterprise Group</value>
  </data>
  <data name="UpdateLegalUnitError" xml:space="preserve">
    <value>Error while update Legal Unit</value>
  </data>
  <data name="UpdateLocalUnitError" xml:space="preserve">
    <value>Error while update Local Unit</value>
  </data>
  <data name="UpdateEnterpriseUnitError" xml:space="preserve">
    <value>Error while update Enterprise Unit</value>
  </data>
  <data name="UpdateEnterpriseGroupError" xml:space="preserve">
    <value>Error while update Enterprise Group</value>
  </data>
  <data name="UserNotFoundError" xml:space="preserve">
    <value>User not found</value>
  </data>
  <data name="SysAdminRoleMissingError" xml:space="preserve">
    <value>System administrator role is missing</value>
  </data>
  <data name="DeleteLastSysAdminError" xml:space="preserve">
    <value>Can't delete very last system administrator</value>
  </data>
  <data name="Name" xml:space="preserve">
    <value>Name</value>
  </data>
  <data name="EditAccount" xml:space="preserve">
    <value>Edit account</value>
  </data>
  <data name="NameValueRequired" xml:space="preserve">
    <value>Name value required</value>
  </data>
  <data name="CurrentPassword" xml:space="preserve">
    <value>Current password</value>
  </data>
  <data name="NewPassword" xml:space="preserve">
    <value>New password</value>
  </data>
  <data name="NewPassword_LeaveItEmptyIfYouWillNotChangePassword" xml:space="preserve">
    <value>New password (leave it empty if you won't change password)</value>
  </data>
  <data name="ConfirmPassword" xml:space="preserve">
    <value>Confirm password</value>
  </data>
  <data name="PhoneValueRequired" xml:space="preserve">
    <value>Phone value required</value>
  </data>
  <data name="Email" xml:space="preserve">
    <value>Email</value>
  </data>
  <data name="Phone" xml:space="preserve">
    <value>Phone</value>
  </data>
  <data name="AboutText" xml:space="preserve">
    <value>nsreg</value>
  </data>
  <data name="HomeText" xml:space="preserve">
    <value>Welcome</value>
  </data>
  <data name="PageNotFound" xml:space="preserve">
    <value>Page not found</value>
  </data>
  <data name="BackToHome" xml:space="preserve">
    <value>Back to home</value>
  </data>
  <data name="CreateNewRole" xml:space="preserve">
    <value>Creation new role</value>
  </data>
  <data name="RoleName" xml:space="preserve">
    <value>Role name</value>
  </data>
  <data name="Description" xml:space="preserve">
    <value>Description</value>
  </data>
  <data name="OrdinaryWebsiteUser" xml:space="preserve">
    <value>e.g. Ordinary website user</value>
  </data>
  <data name="StandardDataAccess" xml:space="preserve">
    <value>Standard data access</value>
  </data>
  <data name="SelectOrSearchStandardDataAccess" xml:space="preserve">
    <value>Select or search standard data access</value>
  </data>
  <data name="AccessToSystemFunctions" xml:space="preserve">
    <value>Access to system functions</value>
  </data>
  <data name="SelectOrSearchSystemFunctions" xml:space="preserve">
    <value>Select or search system functions</value>
  </data>
  <data name="Submit" xml:space="preserve">
    <value>Submit</value>
  </data>
  <data name="EditRole" xml:space="preserve">
    <value>Editing role</value>
  </data>
  <data name="DeleteRoleMessage" xml:space="preserve">
    <value>Delete role</value>
  </data>
  <data name="AreYouSure" xml:space="preserve">
    <value>Are you sure</value>
  </data>
  <data name="RoleList_EditRole" xml:space="preserve">
    <value>Edit role</value>
  </data>
  <data name="RoleList_DeleteRole" xml:space="preserve">
    <value>Delete role</value>
  </data>
  <data name="Role" xml:space="preserve">
    <value>role</value>
  </data>
  <data name="UsersIn" xml:space="preserve">
    <value>Users in</value>
  </data>
  <data name="CreateRoleButton" xml:space="preserve">
    <value>Create role</value>
  </data>
  <data name="TotalRoles" xml:space="preserve">
    <value>Total roles</value>
  </data>
  <data name="TotalPages" xml:space="preserve">
    <value>Total pages</value>
  </data>
  <data name="DeleteStatUnitMessage" xml:space="preserve">
    <value>Delete Statistic unit</value>
  </data>
  <data name="Total" xml:space="preserve">
    <value>Total</value>
  </data>
  <data name="SearchStatisticalUnits" xml:space="preserve">
    <value>Search statistical units</value>
  </data>
  <data name="SearchWildcard" xml:space="preserve">
    <value>Search wildcard</value>
  </data>
  <data name="Search" xml:space="preserve">
    <value>Search</value>
  </data>
  <data name="StatisticalUnitType" xml:space="preserve">
    <value>Statistical unit type</value>
  </data>
  <data name="Includeliquidated" xml:space="preserve">
    <value>Include liquidated</value>
  </data>
  <data name="TurnoverFrom" xml:space="preserve">
    <value>Turnover from</value>
  </data>
  <data name="TurnoverTo" xml:space="preserve">
    <value>Turnover to</value>
  </data>
  <data name="NumberOfEmployeesFrom" xml:space="preserve">
    <value>Number of employees from</value>
  </data>
  <data name="NumberOfEmployeesTo" xml:space="preserve">
    <value>Number of employees to</value>
  </data>
  <data name="CreateNewUser" xml:space="preserve">
    <value>Create new user</value>
  </data>
  <data name="UserName" xml:space="preserve">
    <value>User name</value>
  </data>
  <data name="UserLogin" xml:space="preserve">
    <value>User login</value>
  </data>
  <data name="UserPassword" xml:space="preserve">
    <value>User password</value>
  </data>
  <data name="TypeStrongPasswordHere" xml:space="preserve">
    <value>Type strong password here</value>
  </data>
  <data name="TypePasswordAgain" xml:space="preserve">
    <value>Type password again</value>
  </data>
  <data name="UserEmail" xml:space="preserve">
    <value>User email</value>
  </data>
  <data name="UserPhone" xml:space="preserve">
    <value>User phone</value>
  </data>
  <data name="AssignedRoles" xml:space="preserve">
    <value>Assigned roles</value>
  </data>
  <data name="SelectOrSearchRoles" xml:space="preserve">
    <value>Select or search roles...</value>
  </data>
  <data name="UserStatus" xml:space="preserve">
    <value>User status</value>
  </data>
  <data name="DataAccess" xml:space="preserve">
    <value>Data access</value>
  </data>
  <data name="NSO_Employee" xml:space="preserve">
    <value>e.g. NSO employee</value>
  </data>
  <data name="TryReloadRoles" xml:space="preserve">
    <value>Try reload roles</value>
  </data>
  <data name="EditUser" xml:space="preserve">
    <value>Editing user</value>
  </data>
  <data name="UsersNewPassword" xml:space="preserve">
    <value>User's new password</value>
  </data>
  <data name="TypeNewPasswordAgain" xml:space="preserve">
    <value>Type new password again</value>
  </data>
  <data name="FetchingStandardDataAccess" xml:space="preserve">
    <value>Fetching standard data access</value>
  </data>
  <data name="DeleteUserMessage" xml:space="preserve">
    <value>Delete user</value>
  </data>
  <data name="CreateUserButton" xml:space="preserve">
    <value>Create user</value>
  </data>
  <data name="TotalUsers" xml:space="preserve">
    <value>Total users</value>
  </data>
  <data name="NSCRegistry" xml:space="preserve">
    <value>Statistical Business Register</value>
  </data>
  <data name="RegId" xml:space="preserve">
    <value>Registration id</value>
  </data>
  <data name="RegIdDate" xml:space="preserve">
    <value>Registration id date</value>
  </data>
  <data name="StatId" xml:space="preserve">
    <value>Statistical id</value>
  </data>
  <data name="StatIdDate" xml:space="preserve">
    <value>Statistical id date</value>
  </data>
  <data name="TaxRegId" xml:space="preserve">
    <value>Tax registration id</value>
  </data>
  <data name="TaxRegDate" xml:space="preserve">
    <value>Tax registration date</value>
  </data>
  <data name="ExternalId" xml:space="preserve">
    <value>External id</value>
  </data>
  <data name="ExternalIdType" xml:space="preserve">
    <value>External id type</value>
  </data>
  <data name="ExternalIdDate" xml:space="preserve">
    <value>External id date</value>
  </data>
  <data name="DataSource" xml:space="preserve">
    <value>Data source</value>
  </data>
  <data name="RefNo" xml:space="preserve">
    <value>Reference№</value>
  </data>
  <data name="ShortName" xml:space="preserve">
    <value>Short name</value>
  </data>
  <data name="Address" xml:space="preserve">
    <value>Address</value>
  </data>
  <data name="PostalAddressId" xml:space="preserve">
    <value>Postal address id</value>
  </data>
  <data name="TelephoneNo" xml:space="preserve">
    <value>Telephone№</value>
  </data>
  <data name="WebAddress" xml:space="preserve">
    <value>Web address</value>
  </data>
  <data name="RegMainActivity" xml:space="preserve">
    <value>Registration main activity</value>
  </data>
  <data name="RegistrationDate" xml:space="preserve">
    <value>Registration date</value>
  </data>
  <data name="RegistrationReason" xml:space="preserve">
    <value>Registration reason</value>
  </data>
  <data name="LiqDate" xml:space="preserve">
    <value>Liquidation date</value>
  </data>
  <data name="LiqReason" xml:space="preserve">
    <value>Liquidation  reason</value>
  </data>
  <data name="SuspensionStart" xml:space="preserve">
    <value>Suspension start</value>
  </data>
  <data name="SuspensionEnd" xml:space="preserve">
    <value>Suspension end</value>
  </data>
  <data name="ReorgTypeCode" xml:space="preserve">
    <value>Reorganization type code</value>
  </data>
  <data name="ReorgDate" xml:space="preserve">
    <value>Reorganization date</value>
  </data>
  <data name="ReorgReferences" xml:space="preserve">
    <value>Reorganization references</value>
  </data>
  <data name="ActualAddress" xml:space="preserve">
    <value>Actual address</value>
  </data>
  <data name="ContactPerson" xml:space="preserve">
    <value>Contact person</value>
  </data>
  <data name="Employees" xml:space="preserve">
    <value>Employees</value>
  </data>
  <data name="NumOfPeople" xml:space="preserve">
    <value>Number of people</value>
  </data>
  <data name="EmployeesYear" xml:space="preserve">
    <value>Employees year</value>
  </data>
  <data name="EmployeesDate" xml:space="preserve">
    <value>Employees date</value>
  </data>
  <data name="Turnover" xml:space="preserve">
    <value>Turnover</value>
  </data>
  <data name="TurnoverYear" xml:space="preserve">
    <value>Turnover year</value>
  </data>
  <data name="TurnoveDate" xml:space="preserve">
    <value>Turnover date</value>
  </data>
  <data name="Status" xml:space="preserve">
    <value>Status</value>
  </data>
  <data name="StatusDate" xml:space="preserve">
    <value>Status date</value>
  </data>
  <data name="Notes" xml:space="preserve">
    <value>Notes</value>
  </data>
  <data name="FreeEconZone" xml:space="preserve">
    <value>Free economic zone</value>
  </data>
  <data name="ForeignParticipation" xml:space="preserve">
    <value>Foreign participation</value>
  </data>
  <data name="Classified" xml:space="preserve">
    <value>Classified</value>
  </data>
  <data name="IsDeleted" xml:space="preserve">
    <value>Is deleted</value>
  </data>
  <data name="EntGroupId" xml:space="preserve">
    <value>Enterprise group id</value>
  </data>
  <data name="EntGroupIdDate" xml:space="preserve">
    <value>Enterprise group id date</value>
  </data>
  <data name="Commercial" xml:space="preserve">
    <value>Commercial</value>
  </data>
  <data name="InstSectorCode" xml:space="preserve">
    <value>Institutional sector code</value>
  </data>
  <data name="TotalCapital" xml:space="preserve">
    <value>Total capital</value>
  </data>
  <data name="MunCapitalShare" xml:space="preserve">
    <value>Mun Capital Share</value>
  </data>
  <data name="StateCapitalShare" xml:space="preserve">
    <value>State capital share</value>
  </data>
  <data name="PrivCapitalShare" xml:space="preserve">
    <value>Private capital share</value>
  </data>
  <data name="ForeignCapitalShare" xml:space="preserve">
    <value>Foreign capital share</value>
  </data>
  <data name="ForeignCapitalCurrency" xml:space="preserve">
    <value>Foreign capital currency</value>
  </data>
  <data name="ActualMainActivity1" xml:space="preserve">
    <value>Actual main activity1</value>
  </data>
  <data name="ActualMainActivity2" xml:space="preserve">
    <value>Actual main activity 2</value>
  </data>
  <data name="ActualMainActivityDate" xml:space="preserve">
    <value>Actual main activity date</value>
  </data>
  <data name="EntGroupRole" xml:space="preserve">
    <value>Enterprise  group role</value>
  </data>
  <data name="LegalUnitId" xml:space="preserve">
    <value>Legal unit id</value>
  </data>
  <data name="LegalUnitIdDate" xml:space="preserve">
    <value>Legal unit id date</value>
  </data>
  <data name="EnterpriseRegId" xml:space="preserve">
    <value>Enterprise registration id</value>
  </data>
  <data name="EntRegIdDate" xml:space="preserve">
    <value>Enterprise registration id date</value>
  </data>
  <data name="Founders" xml:space="preserve">
    <value>Founders</value>
  </data>
  <data name="Owner" xml:space="preserve">
    <value>Owner</value>
  </data>
  <data name="Market" xml:space="preserve">
    <value>Market</value>
  </data>
  <data name="LegalForm" xml:space="preserve">
    <value>Legal form</value>
  </data>
  <data name="LocalUnit" xml:space="preserve">
    <value>Local unit</value>
  </data>
  <data name="LegalUnit" xml:space="preserve">
    <value>Legal unit</value>
  </data>
  <data name="EnterpriseUnit" xml:space="preserve">
    <value>Enterprise unit</value>
  </data>
  <data name="EnterpriseGroup" xml:space="preserve">
    <value>Enterprise group</value>
  </data>
  <data name="ViewLegalUnit" xml:space="preserve">
    <value>ViewLegalUnit</value>
  </data>
  <data name="ViewLocalUnit" xml:space="preserve">
    <value>ViewLocalUnit</value>
  </data>
  <data name="ViewEnterpriseUnit" xml:space="preserve">
    <value>ViewEnterpriseUnit</value>
  </data>
  <data name="ViewEnterpriseGroup" xml:space="preserve">
    <value>ViewEnterpriseGroup</value>
  </data>
  <data name="Type" xml:space="preserve">
    <value>Type</value>
  </data>
  <data name="CreateStatUnit" xml:space="preserve">
    <value>CreateStatUnit</value>
    <comment>CreateStatUnit</comment>
  </data>
  <data name="EditButton" xml:space="preserve">
    <value>Edit</value>
  </data>
  <data name="EnterpriseUnitRegId" xml:space="preserve">
    <value>EnterpriseUnitRegId</value>
  </data>
  <data name="AddressId" xml:space="preserve">
    <value>AddressId</value>
    <comment>AddressId</comment>
  </data>
  <data name="EmailAddress" xml:space="preserve">
    <value>EmailAddress</value>
    <comment>EmailAddress</comment>
  </data>
  <data name="ActualAddressId" xml:space="preserve">
    <value>ActualAddressId</value>
  </data>
  <data name="LegalUnits" xml:space="preserve">
    <value>LegalUnits</value>
  </data>
  <data name="LocalUnits" xml:space="preserve">
    <value>LocalUnits</value>
  </data>
  <data name="EntGroupType" xml:space="preserve">
    <value>EntGroupType</value>
    <comment>EntGroupType</comment>
  </data>
  <data name="EmployeesFte" xml:space="preserve">
    <value>EmployeesFte</value>
  </data>
  <data name="EnterpriseUnits" xml:space="preserve">
    <value>EnterpriseUnits</value>
  </data>
  <data name="LiqDateStart" xml:space="preserve">
    <value>LiqDateStart</value>
    <comment>LiqDateStart</comment>
  </data>
  <data name="LiqDateEnd" xml:space="preserve">
    <value>LiqDateEnd</value>
    <comment>LiqDateEnd</comment>
  </data>
  <data name="EndPeriod" xml:space="preserve">
    <value>EndPeriod</value>
    <comment>EndPeriod</comment>
  </data>
  <data name="RegMainActivityId" xml:space="preserve">
    <value>RegMainActivityId</value>
    <comment>RegMainActivityId</comment>
  </data>
  <data name="StartPeriod" xml:space="preserve">
    <value>StartPeriod</value>
    <comment>StartPeriod</comment>
  </data>
  <data name="LogicalChecksNoAddress" xml:space="preserve">
    <value>Address is not linked with this record</value>
  </data>
  <data name="LogicalChecksLocalNoLegal" xml:space="preserve">
    <value>This local unit doesn't have link to legal unit</value>
  </data>
  <data name="AnyType" xml:space="preserve">
    <value>Any type</value>
  </data>
  <data name="Suspended" xml:space="preserve">
    <value>Suspended</value>
  </data>
  <data name="Active" xml:space="preserve">
    <value>Active</value>
  </data>
  <data name="UnitType" xml:space="preserve">
    <value>UnitType</value>
  </data>
  <data name="AccountView" xml:space="preserve">
    <value>AccountView</value>
  </data>
  <data name="AccountEdit" xml:space="preserve">
    <value>AccountEdit</value>
  </data>
  <data name="RoleView" xml:space="preserve">
    <value>RoleView</value>
  </data>
  <data name="RoleListView" xml:space="preserve">
    <value>RoleListView</value>
  </data>
  <data name="RoleCreate" xml:space="preserve">
    <value>RoleCreate</value>
  </data>
  <data name="RoleEdit" xml:space="preserve">
    <value>RoleEdit</value>
  </data>
  <data name="RoleDelete" xml:space="preserve">
    <value>RoleDelete</value>
  </data>
  <data name="UserView" xml:space="preserve">
    <value>UserView</value>
  </data>
  <data name="UserListView" xml:space="preserve">
    <value>UserListView</value>
  </data>
  <data name="UserCreate" xml:space="preserve">
    <value>UserCreate</value>
  </data>
  <data name="UserEdit" xml:space="preserve">
    <value>UserEdit</value>
  </data>
  <data name="UserDelete" xml:space="preserve">
    <value>UserDelete</value>
  </data>
  <data name="StatUnitView" xml:space="preserve">
    <value>Statistical Unit View</value>
  </data>
  <data name="StatUnitListView" xml:space="preserve">
    <value>Statistical Unit List View</value>
  </data>
  <data name="StatUnitCreate" xml:space="preserve">
    <value>Statistical Unit Create</value>
  </data>
  <data name="StatUnitEdit" xml:space="preserve">
    <value>Statistical Unit Edit</value>
  </data>
  <data name="StatUnitDelete" xml:space="preserve">
    <value>Statistical Unit Delete</value>
  </data>
  <data name="Parrent" xml:space="preserve">
    <value>Parrent</value>
  </data>
  <data name="ParrentId" xml:space="preserve">
    <value>ParrentId</value>
  </data>
  <data name="IncorrectIntegerValue" xml:space="preserve">
    <value>Value can't be less than 0</value>
  </data>
  <data name="ChooseAtLeastOne" xml:space="preserve">
    <value>Choose at least one item</value>
  </data>
  <data name="IncorrectIntegerValueExt" xml:space="preserve">
    <value>Value must be greater than 0 and less than {0}</value>
  </data>
  <data name="Region" xml:space="preserve">
    <value>Region</value>
  </data>
  <data name="IncorrectStringValue" xml:space="preserve">
    <value>Value can't be empty and greater than {0} symbols</value>
  </data>
  <data name="RegionNotSelected" xml:space="preserve">
    <value>None</value>
  </data>
  <data name="TryReloadRegions" xml:space="preserve">
    <value>Try reload regions</value>
  </data>
  <data name="Back" xml:space="preserve">
    <value>Back</value>
  </data>
  <data name="RegionAlreadyExistsError" xml:space="preserve">
    <value>This region name already exists in database</value>
  </data>
  <data name="RegionNotExistsError" xml:space="preserve">
    <value>Region Id doesn't exists in database</value>
  </data>
  <data name="RegionDeleteError" xml:space="preserve">
    <value>Can't delete Region, possible is it using by user</value>
  </data>
  <data name="AdministrativeTools" xml:space="preserve">
    <value>Administrative tools</value>
  </data>
  <data name="RegionName" xml:space="preserve">
    <value>Region name</value>
  </data>
  <data name="RegionAdd" xml:space="preserve">
    <value>Add new region</value>
  </data>
  <data name="RegionDeleteMessage" xml:space="preserve">
    <value>Delete region</value>
  </data>
  <data name="Regions" xml:space="preserve">
    <value>Regions</value>
  </data>
  <data name="RegionAll" xml:space="preserve">
    <value>All regions</value>
  </data>
  <data name="RolesAll" xml:space="preserve">
    <value>All roles</value>
  </data>
  <data name="UserStatusAny" xml:space="preserve">
    <value>Any user status</value>
  </data>
<<<<<<< HEAD
  <data name="route_home" xml:space="preserve">
    <value>Home</value>
  </data>
  <data name="route_account" xml:space="preserve">
    <value>Account</value>
  </data>
  <data name="route_about" xml:space="preserve">
    <value>About</value>
  </data>
  <data name="route_statunits" xml:space="preserve">
    <value>StatUnits</value>
  </data>
  <data name="route_roles" xml:space="preserve">
    <value>Roles</value>
  </data>
  <data name="route_users" xml:space="preserve">
    <value>Users</value>
  </data>
  <data name="route_create" xml:space="preserve">
    <value>Create</value>
  </data>
  <data name="route_edit" xml:space="preserve">
    <value>Edit</value>
  </data>
  <data name="route_view" xml:space="preserve">
    <value>View</value>
=======
  <data name="Create" xml:space="preserve">
    <value>Create</value>
  </data>
  <data name="Read" xml:space="preserve">
    <value>Read</value>
  </data>
  <data name="Update" xml:space="preserve">
    <value>Update</value>
  </data>
  <data name="Delete" xml:space="preserve">
    <value>Delete</value>
  </data>
  <data name="User" xml:space="preserve">
    <value>User</value>
  </data>
  <data name="StatUnit" xml:space="preserve">
    <value>StatUnit</value>
  </data>
  <data name="RegionNameIsRequiredError" xml:space="preserve">
    <value>Name region is mandatory field</value>
  </data>
  <data name="RoleNamePlaceholder" xml:space="preserve">
    <value>Role name</value>
  </data>
  <data name="RoleDescriptionPlaceholder" xml:space="preserve">
    <value>Role description</value>
  </data>
  <data name="FieldIsRequired" xml:space="preserve">
    <value>Field is required</value>
  </data>
  <data name="NameIsRequired" xml:space="preserve">
    <value>Field 'Name' is required</value>
  </data>
  <data name="CurrentPasswordIsRequired" xml:space="preserve">
    <value>Field 'Current password' is required</value>
  </data>
  <data name="EmailIsRequired" xml:space="preserve">
    <value>Field 'EmailIsRequired' is required</value>
  </data>
  <data name="EmailValueRequired" xml:space="preserve">
    <value>Email value required</value>
  </data>
  <data name="EnterpriseIsRequired" xml:space="preserve">
    <value>Field is required</value>
  </data>
  <data name="EnterpriseGroupIsRequired" xml:space="preserve">
    <value>Field is required</value>
  </data>
  <data name="EnterpriseGroupRegId" xml:space="preserve">
    <value>Enterprise Group</value>
>>>>>>> 0485303b
  </data>
</root><|MERGE_RESOLUTION|>--- conflicted
+++ resolved
@@ -885,7 +885,57 @@
   <data name="UserStatusAny" xml:space="preserve">
     <value>Any user status</value>
   </data>
-<<<<<<< HEAD
+  <data name="Create" xml:space="preserve">
+    <value>Create</value>
+  </data>
+  <data name="Read" xml:space="preserve">
+    <value>Read</value>
+  </data>
+  <data name="Update" xml:space="preserve">
+    <value>Update</value>
+  </data>
+  <data name="Delete" xml:space="preserve">
+    <value>Delete</value>
+  </data>
+  <data name="User" xml:space="preserve">
+    <value>User</value>
+  </data>
+  <data name="StatUnit" xml:space="preserve">
+    <value>StatUnit</value>
+  </data>
+  <data name="RegionNameIsRequiredError" xml:space="preserve">
+    <value>Name region is mandatory field</value>
+  </data>
+  <data name="RoleNamePlaceholder" xml:space="preserve">
+    <value>Role name</value>
+  </data>
+  <data name="RoleDescriptionPlaceholder" xml:space="preserve">
+    <value>Role description</value>
+  </data>
+  <data name="FieldIsRequired" xml:space="preserve">
+    <value>Field is required</value>
+  </data>
+  <data name="NameIsRequired" xml:space="preserve">
+    <value>Field 'Name' is required</value>
+  </data>
+  <data name="CurrentPasswordIsRequired" xml:space="preserve">
+    <value>Field 'Current password' is required</value>
+  </data>
+  <data name="EmailIsRequired" xml:space="preserve">
+    <value>Field 'EmailIsRequired' is required</value>
+  </data>
+  <data name="EmailValueRequired" xml:space="preserve">
+    <value>Email value required</value>
+  </data>
+  <data name="EnterpriseIsRequired" xml:space="preserve">
+    <value>Field is required</value>
+  </data>
+  <data name="EnterpriseGroupIsRequired" xml:space="preserve">
+    <value>Field is required</value>
+  </data>
+  <data name="EnterpriseGroupRegId" xml:space="preserve">
+    <value>Enterprise Group</value>
+  </data>
   <data name="route_home" xml:space="preserve">
     <value>Home</value>
   </data>
@@ -912,57 +962,5 @@
   </data>
   <data name="route_view" xml:space="preserve">
     <value>View</value>
-=======
-  <data name="Create" xml:space="preserve">
-    <value>Create</value>
-  </data>
-  <data name="Read" xml:space="preserve">
-    <value>Read</value>
-  </data>
-  <data name="Update" xml:space="preserve">
-    <value>Update</value>
-  </data>
-  <data name="Delete" xml:space="preserve">
-    <value>Delete</value>
-  </data>
-  <data name="User" xml:space="preserve">
-    <value>User</value>
-  </data>
-  <data name="StatUnit" xml:space="preserve">
-    <value>StatUnit</value>
-  </data>
-  <data name="RegionNameIsRequiredError" xml:space="preserve">
-    <value>Name region is mandatory field</value>
-  </data>
-  <data name="RoleNamePlaceholder" xml:space="preserve">
-    <value>Role name</value>
-  </data>
-  <data name="RoleDescriptionPlaceholder" xml:space="preserve">
-    <value>Role description</value>
-  </data>
-  <data name="FieldIsRequired" xml:space="preserve">
-    <value>Field is required</value>
-  </data>
-  <data name="NameIsRequired" xml:space="preserve">
-    <value>Field 'Name' is required</value>
-  </data>
-  <data name="CurrentPasswordIsRequired" xml:space="preserve">
-    <value>Field 'Current password' is required</value>
-  </data>
-  <data name="EmailIsRequired" xml:space="preserve">
-    <value>Field 'EmailIsRequired' is required</value>
-  </data>
-  <data name="EmailValueRequired" xml:space="preserve">
-    <value>Email value required</value>
-  </data>
-  <data name="EnterpriseIsRequired" xml:space="preserve">
-    <value>Field is required</value>
-  </data>
-  <data name="EnterpriseGroupIsRequired" xml:space="preserve">
-    <value>Field is required</value>
-  </data>
-  <data name="EnterpriseGroupRegId" xml:space="preserve">
-    <value>Enterprise Group</value>
->>>>>>> 0485303b
   </data>
 </root>