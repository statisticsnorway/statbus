--- conflicted
+++ resolved
@@ -1476,15 +1476,10 @@
   <data name="Restrictions" xml:space="preserve">
     <value>Restrictions</value>
   </data>
-<<<<<<< HEAD
   <data name="CountryId" xml:space="preserve">
     <value>Country code</value>
-=======
-  <data name="RegionPart" xml:space="preserve">
-    <value>Region part</value>
   </data>
   <data name="SelectRegion" xml:space="preserve">
     <value>Select region</value>
->>>>>>> a3f6e4a3
   </data>
 </root>