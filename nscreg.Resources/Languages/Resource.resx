<?xml version="1.0" encoding="utf-8"?>
<root>
  <!-- 
    Microsoft ResX Schema 
    
    Version 2.0
    
    The primary goals of this format is to allow a simple XML format 
    that is mostly human readable. The generation and parsing of the 
    various data types are done through the TypeConverter classes 
    associated with the data types.
    
    Example:
    
    ... ado.net/XML headers & schema ...
    <resheader name="resmimetype">text/microsoft-resx</resheader>
    <resheader name="version">2.0</resheader>
    <resheader name="reader">System.Resources.ResXResourceReader, System.Windows.Forms, ...</resheader>
    <resheader name="writer">System.Resources.ResXResourceWriter, System.Windows.Forms, ...</resheader>
    <data name="Name1"><value>this is my long string</value><comment>this is a comment</comment></data>
    <data name="Color1" type="System.Drawing.Color, System.Drawing">Blue</data>
    <data name="Bitmap1" mimetype="application/x-microsoft.net.object.binary.base64">
        <value>[base64 mime encoded serialized .NET Framework object]</value>
    </data>
    <data name="Icon1" type="System.Drawing.Icon, System.Drawing" mimetype="application/x-microsoft.net.object.bytearray.base64">
        <value>[base64 mime encoded string representing a byte array form of the .NET Framework object]</value>
        <comment>This is a comment</comment>
    </data>
                
    There are any number of "resheader" rows that contain simple 
    name/value pairs.
    
    Each data row contains a name, and value. The row also contains a 
    type or mimetype. Type corresponds to a .NET class that support 
    text/value conversion through the TypeConverter architecture. 
    Classes that don't support this are serialized and stored with the 
    mimetype set.
    
    The mimetype is used for serialized objects, and tells the 
    ResXResourceReader how to depersist the object. This is currently not 
    extensible. For a given mimetype the value must be set accordingly:
    
    Note - application/x-microsoft.net.object.binary.base64 is the format 
    that the ResXResourceWriter will generate, however the reader can 
    read any of the formats listed below.
    
    mimetype: application/x-microsoft.net.object.binary.base64
    value   : The object must be serialized with 
            : System.Runtime.Serialization.Formatters.Binary.BinaryFormatter
            : and then encoded with base64 encoding.
    
    mimetype: application/x-microsoft.net.object.soap.base64
    value   : The object must be serialized with 
            : System.Runtime.Serialization.Formatters.Soap.SoapFormatter
            : and then encoded with base64 encoding.

    mimetype: application/x-microsoft.net.object.bytearray.base64
    value   : The object must be serialized into a byte array 
            : using a System.ComponentModel.TypeConverter
            : and then encoded with base64 encoding.
    -->
  <xsd:schema id="root" xmlns="" xmlns:xsd="http://www.w3.org/2001/XMLSchema" xmlns:msdata="urn:schemas-microsoft-com:xml-msdata">
    <xsd:import namespace="http://www.w3.org/XML/1998/namespace" />
    <xsd:element name="root" msdata:IsDataSet="true">
      <xsd:complexType>
        <xsd:choice maxOccurs="unbounded">
          <xsd:element name="metadata">
            <xsd:complexType>
              <xsd:sequence>
                <xsd:element name="value" type="xsd:string" minOccurs="0" />
              </xsd:sequence>
              <xsd:attribute name="name" use="required" type="xsd:string" />
              <xsd:attribute name="type" type="xsd:string" />
              <xsd:attribute name="mimetype" type="xsd:string" />
              <xsd:attribute ref="xml:space" />
            </xsd:complexType>
          </xsd:element>
          <xsd:element name="assembly">
            <xsd:complexType>
              <xsd:attribute name="alias" type="xsd:string" />
              <xsd:attribute name="name" type="xsd:string" />
            </xsd:complexType>
          </xsd:element>
          <xsd:element name="data">
            <xsd:complexType>
              <xsd:sequence>
                <xsd:element name="value" type="xsd:string" minOccurs="0" msdata:Ordinal="1" />
                <xsd:element name="comment" type="xsd:string" minOccurs="0" msdata:Ordinal="2" />
              </xsd:sequence>
              <xsd:attribute name="name" type="xsd:string" use="required" msdata:Ordinal="1" />
              <xsd:attribute name="type" type="xsd:string" msdata:Ordinal="3" />
              <xsd:attribute name="mimetype" type="xsd:string" msdata:Ordinal="4" />
              <xsd:attribute ref="xml:space" />
            </xsd:complexType>
          </xsd:element>
          <xsd:element name="resheader">
            <xsd:complexType>
              <xsd:sequence>
                <xsd:element name="value" type="xsd:string" minOccurs="0" msdata:Ordinal="1" />
              </xsd:sequence>
              <xsd:attribute name="name" type="xsd:string" use="required" />
            </xsd:complexType>
          </xsd:element>
        </xsd:choice>
      </xsd:complexType>
    </xsd:element>
  </xsd:schema>
  <resheader name="resmimetype">
    <value>text/microsoft-resx</value>
  </resheader>
  <resheader name="version">
    <value>2.0</value>
  </resheader>
  <resheader name="reader">
    <value>System.Resources.ResXResourceReader, System.Windows.Forms, Version=4.0.0.0, Culture=neutral, PublicKeyToken=b77a5c561934e089</value>
  </resheader>
  <resheader name="writer">
    <value>System.Resources.ResXResourceWriter, System.Windows.Forms, Version=4.0.0.0, Culture=neutral, PublicKeyToken=b77a5c561934e089</value>
  </resheader>
  <data name="Login" xml:space="preserve">
    <value>Login</value>
  </data>
  <data name="Password" xml:space="preserve">
    <value>Password</value>
  </data>
  <data name="RememberMe" xml:space="preserve">
    <value>Remember me</value>
  </data>
  <data name="Language" xml:space="preserve">
    <value>Language</value>
  </data>
  <data name="LanguageEnglish" xml:space="preserve">
    <value>English</value>
  </data>
  <data name="LanguageRussian" xml:space="preserve">
    <value>Russian</value>
  </data>
  <data name="LanguageKyrgyz" xml:space="preserve">
    <value>Kyrgyz</value>
  </data>
  <data name="Account" xml:space="preserve">
    <value>Account</value>
  </data>
  <data name="Logout" xml:space="preserve">
    <value>Logout</value>
  </data>
  <data name="About" xml:space="preserve">
    <value>About</value>
  </data>
  <data name="Users" xml:space="preserve">
    <value>Users</value>
  </data>
  <data name="Roles" xml:space="preserve">
    <value>Roles</value>
  </data>
  <data name="StatUnits" xml:space="preserve">
    <value>Stat units</value>
  </data>
  <data name="UsersList" xml:space="preserve">
    <value>Users list</value>
  </data>
  <data name="RolesList" xml:space="preserve">
    <value>Roles list</value>
  </data>
  <data name="StatUnitsList" xml:space="preserve">
    <value>Stat units list</value>
  </data>
  <data name="LoginError" xml:space="preserve">
    <value>Login is already taken</value>
  </data>
  <data name="NameError" xml:space="preserve">
    <value>Name is already taken</value>
  </data>
  <data name="PasswordUpdateError" xml:space="preserve">
    <value>Error while updating password</value>
  </data>
  <data name="RoleUpdateError" xml:space="preserve">
    <value>Error while updating roles</value>
  </data>
  <data name="UserUpdateError" xml:space="preserve">
    <value>Error while updating user</value>
  </data>
  <data name="LoginFailed" xml:space="preserve">
    <value>Log in failed</value>
  </data>
  <data name="CurrentPasswordisWrong" xml:space="preserve">
    <value>Current password is wrong</value>
  </data>
  <data name="PageError" xml:space="preserve">
    <value>Page num can not  be negative</value>
  </data>
  <data name="PageSizeError" xml:space="preserve">
    <value>Page size must be greater than 0</value>
  </data>
  <data name="LastChangeFromError" xml:space="preserve">
    <value>Last change from value is later than 'last change to'</value>
  </data>
  <data name="LastChangeToError" xml:space="preserve">
    <value>Last change to value is earlier than 'last change from'</value>
  </data>
  <data name="EmployeesNumberFromErrorNegative" xml:space="preserve">
    <value>Number of employees from shouldn't be negative</value>
  </data>
  <data name="EmployeesNumberFromErrorLarge" xml:space="preserve">
    <value>Number of employees from is larger than 'number of employees to'</value>
  </data>
  <data name="EmployeesNumberToErrorNegative" xml:space="preserve">
    <value>Number of employees to shouldn't be negative</value>
  </data>
  <data name="EmployeesNumberToErrorLess" xml:space="preserve">
    <value>Number of employees to is less than 'number of employees from'</value>
  </data>
  <data name="TurnoverFromErrorNegative" xml:space="preserve">
    <value>Turnover from shouldn't be negative</value>
  </data>
  <data name="TurnoverFromErrorLarger" xml:space="preserve">
    <value>Turnover from is larger than 'turnover to'</value>
  </data>
  <data name="TurnoverToErrorNegative" xml:space="preserve">
    <value>Turnover to shouldn't be negative</value>
  </data>
  <data name="TurnoverToErrorLess" xml:space="preserve">
    <value>Turnover to is less than 'turnover from'</value>
  </data>
  <data name="RoleNotFound" xml:space="preserve">
    <value>Role not found</value>
  </data>
  <data name="FetchingUsersError" xml:space="preserve">
    <value>Error fetching users</value>
  </data>
  <data name="DeleteRoleError" xml:space="preserve">
    <value>Can't delete role with existing users</value>
  </data>
  <data name="DeleteSysAdminRoleError" xml:space="preserve">
    <value>Can't delete system administrator role</value>
  </data>
  <data name="EnterpriseGroupNotSupportError" xml:space="preserve">
    <value>Enterprise group is not supported yet</value>
  </data>
  <data name="UnknownStatUnitTypeError" xml:space="preserve">
    <value>Unknown statistic unit type</value>
  </data>
  <data name="StatisticalUnitNotExistError" xml:space="preserve">
    <value>Statistical unit doesn't exist</value>
  </data>
  <data name="AddressExcistsInDataBaseForError" xml:space="preserve">
    <value>Error: Address already exists in data base for</value>
  </data>
  <data name="CreateLegalUnitError" xml:space="preserve">
    <value>Error while create Legal Unit</value>
  </data>
  <data name="CreateLocalUnitError" xml:space="preserve">
    <value>Error while create Local Unit</value>
  </data>
  <data name="CreateEnterpriseUnitError" xml:space="preserve">
    <value>Error while create Enterprise Unit</value>
  </data>
  <data name="CreateEnterpriseGroupError" xml:space="preserve">
    <value>Error while create Enterprise Group</value>
  </data>
  <data name="UpdateLegalUnitError" xml:space="preserve">
    <value>Error while update Legal Unit</value>
  </data>
  <data name="UpdateLocalUnitError" xml:space="preserve">
    <value>Error while update Local Unit</value>
  </data>
  <data name="UpdateEnterpriseUnitError" xml:space="preserve">
    <value>Error while update Enterprise Unit</value>
  </data>
  <data name="UpdateEnterpriseGroupError" xml:space="preserve">
    <value>Error while update Enterprise Group</value>
  </data>
  <data name="UserNotFoundError" xml:space="preserve">
    <value>User not found</value>
  </data>
  <data name="SysAdminRoleMissingError" xml:space="preserve">
    <value>System administrator role is missing</value>
  </data>
  <data name="DeleteLastSysAdminError" xml:space="preserve">
    <value>Can't delete very last system administrator</value>
  </data>
  <data name="Name" xml:space="preserve">
    <value>Name</value>
  </data>
  <data name="EditAccount" xml:space="preserve">
    <value>Edit account</value>
  </data>
  <data name="NameValueRequired" xml:space="preserve">
    <value>Name value required</value>
  </data>
  <data name="CurrentPassword" xml:space="preserve">
    <value>Current password</value>
  </data>
  <data name="NewPassword" xml:space="preserve">
    <value>New password</value>
  </data>
  <data name="NewPassword_LeaveItEmptyIfYouWillNotChangePassword" xml:space="preserve">
    <value>New password (leave it empty if you won't change password)</value>
  </data>
  <data name="ConfirmPassword" xml:space="preserve">
    <value>Confirm password</value>
  </data>
  <data name="PhoneValueRequired" xml:space="preserve">
    <value>Phone value required</value>
  </data>
  <data name="Email" xml:space="preserve">
    <value>Email</value>
  </data>
  <data name="Phone" xml:space="preserve">
    <value>Phone</value>
  </data>
  <data name="AboutText" xml:space="preserve">
    <value>nsreg</value>
  </data>
  <data name="HomeText" xml:space="preserve">
    <value>Welcome</value>
  </data>
  <data name="PageNotFound" xml:space="preserve">
    <value>Page not found</value>
  </data>
  <data name="BackToHome" xml:space="preserve">
    <value>Back to home</value>
  </data>
  <data name="CreateNewRole" xml:space="preserve">
    <value>Creation new role</value>
  </data>
  <data name="RoleName" xml:space="preserve">
    <value>Role name</value>
  </data>
  <data name="Description" xml:space="preserve">
    <value>Description</value>
  </data>
  <data name="OrdinaryWebsiteUser" xml:space="preserve">
    <value>e.g. Ordinary website user</value>
  </data>
  <data name="StandardDataAccess" xml:space="preserve">
    <value>Standard data access</value>
  </data>
  <data name="SelectOrSearchStandardDataAccess" xml:space="preserve">
    <value>Select or search standard data access</value>
  </data>
  <data name="AccessToSystemFunctions" xml:space="preserve">
    <value>Access to system functions</value>
  </data>
  <data name="SelectOrSearchSystemFunctions" xml:space="preserve">
    <value>Select or search system functions</value>
  </data>
  <data name="Submit" xml:space="preserve">
    <value>Submit</value>
  </data>
  <data name="EditRole" xml:space="preserve">
    <value>Editing role</value>
  </data>
  <data name="DeleteRoleMessage" xml:space="preserve">
    <value>Delete role</value>
  </data>
  <data name="AreYouSure" xml:space="preserve">
    <value>Are you sure</value>
  </data>
  <data name="RoleList_EditRole" xml:space="preserve">
    <value>Edit role</value>
  </data>
  <data name="RoleList_DeleteRole" xml:space="preserve">
    <value>Delete role</value>
  </data>
  <data name="Role" xml:space="preserve">
    <value>role</value>
  </data>
  <data name="UsersIn" xml:space="preserve">
    <value>Users in</value>
  </data>
  <data name="CreateRoleButton" xml:space="preserve">
    <value>Create role</value>
  </data>
  <data name="TotalRoles" xml:space="preserve">
    <value>Total roles</value>
  </data>
  <data name="TotalPages" xml:space="preserve">
    <value>Total pages</value>
  </data>
  <data name="DeleteStatUnitMessage" xml:space="preserve">
    <value>Delete Statistic unit</value>
  </data>
  <data name="Total" xml:space="preserve">
    <value>Total</value>
  </data>
  <data name="SearchStatisticalUnits" xml:space="preserve">
    <value>Search statistical units</value>
  </data>
  <data name="SearchWildcard" xml:space="preserve">
    <value>Search wildcard</value>
  </data>
  <data name="Search" xml:space="preserve">
    <value>Search</value>
  </data>
  <data name="StatisticalUnitType" xml:space="preserve">
    <value>Statistical unit type</value>
  </data>
  <data name="Includeliquidated" xml:space="preserve">
    <value>Include liquidated</value>
  </data>
  <data name="TurnoverFrom" xml:space="preserve">
    <value>Turnover from</value>
  </data>
  <data name="TurnoverTo" xml:space="preserve">
    <value>Turnover to</value>
  </data>
  <data name="NumberOfEmployeesFrom" xml:space="preserve">
    <value>Number of employees from</value>
  </data>
  <data name="NumberOfEmployeesTo" xml:space="preserve">
    <value>Number of employees to</value>
  </data>
  <data name="CreateNewUser" xml:space="preserve">
    <value>Create new user</value>
  </data>
  <data name="UserName" xml:space="preserve">
    <value>User name</value>
  </data>
  <data name="UserLogin" xml:space="preserve">
    <value>User login</value>
  </data>
  <data name="UserPassword" xml:space="preserve">
    <value>User password</value>
  </data>
  <data name="TypeStrongPasswordHere" xml:space="preserve">
    <value>Type strong password here</value>
  </data>
  <data name="TypePasswordAgain" xml:space="preserve">
    <value>Type password again</value>
  </data>
  <data name="UserEmail" xml:space="preserve">
    <value>User email</value>
  </data>
  <data name="UserPhone" xml:space="preserve">
    <value>User phone</value>
  </data>
  <data name="AssignedRoles" xml:space="preserve">
    <value>Assigned roles</value>
  </data>
  <data name="SelectOrSearchRoles" xml:space="preserve">
    <value>Select or search roles...</value>
  </data>
  <data name="UserStatus" xml:space="preserve">
    <value>User status</value>
  </data>
  <data name="DataAccess" xml:space="preserve">
    <value>Data access</value>
  </data>
  <data name="NSO_Employee" xml:space="preserve">
    <value>e.g. NSO employee</value>
  </data>
  <data name="TryReloadRoles" xml:space="preserve">
    <value>Try reload roles</value>
  </data>
  <data name="EditUser" xml:space="preserve">
    <value>Editing user</value>
  </data>
  <data name="UsersNewPassword" xml:space="preserve">
    <value>User's new password</value>
  </data>
  <data name="TypeNewPasswordAgain" xml:space="preserve">
    <value>Type new password again</value>
  </data>
  <data name="FetchingStandardDataAccess" xml:space="preserve">
    <value>Fetching standard data access</value>
  </data>
  <data name="DeleteUserMessage" xml:space="preserve">
    <value>Delete user</value>
  </data>
  <data name="CreateUserButton" xml:space="preserve">
    <value>Create user</value>
  </data>
  <data name="TotalUsers" xml:space="preserve">
    <value>Total users</value>
  </data>
  <data name="NSCRegistry" xml:space="preserve">
    <value>Statistical Business Register</value>
  </data>
  <data name="RegId" xml:space="preserve">
    <value>Registration id</value>
  </data>
  <data name="RegIdDate" xml:space="preserve">
    <value>Registration id date</value>
  </data>
  <data name="StatId" xml:space="preserve">
    <value>Statistical id</value>
  </data>
  <data name="StatIdDate" xml:space="preserve">
    <value>Statistical id date</value>
  </data>
  <data name="TaxRegId" xml:space="preserve">
    <value>Tax registration id</value>
  </data>
  <data name="TaxRegDate" xml:space="preserve">
    <value>Tax registration date</value>
  </data>
  <data name="ExternalId" xml:space="preserve">
    <value>External id</value>
  </data>
  <data name="ExternalIdType" xml:space="preserve">
    <value>External id type</value>
  </data>
  <data name="ExternalIdDate" xml:space="preserve">
    <value>External id date</value>
  </data>
  <data name="DataSource" xml:space="preserve">
    <value>Data source</value>
  </data>
  <data name="RefNo" xml:space="preserve">
    <value>Reference№</value>
  </data>
  <data name="ShortName" xml:space="preserve">
    <value>Short name</value>
  </data>
  <data name="Address" xml:space="preserve">
    <value>Address</value>
  </data>
  <data name="PostalAddressId" xml:space="preserve">
    <value>Postal address id</value>
  </data>
  <data name="TelephoneNo" xml:space="preserve">
    <value>Telephone№</value>
  </data>
  <data name="WebAddress" xml:space="preserve">
    <value>Web address</value>
  </data>
  <data name="RegMainActivity" xml:space="preserve">
    <value>Registration main activity</value>
  </data>
  <data name="RegistrationDate" xml:space="preserve">
    <value>Registration date</value>
  </data>
  <data name="RegistrationReason" xml:space="preserve">
    <value>Registration reason</value>
  </data>
  <data name="LiqDate" xml:space="preserve">
    <value>Liquidation date</value>
  </data>
  <data name="LiqReason" xml:space="preserve">
    <value>Liquidation  reason</value>
  </data>
  <data name="SuspensionStart" xml:space="preserve">
    <value>Suspension start</value>
  </data>
  <data name="SuspensionEnd" xml:space="preserve">
    <value>Suspension end</value>
  </data>
  <data name="ReorgTypeCode" xml:space="preserve">
    <value>Reorganization type code</value>
  </data>
  <data name="ReorgDate" xml:space="preserve">
    <value>Reorganization date</value>
  </data>
  <data name="ReorgReferences" xml:space="preserve">
    <value>Reorganization references</value>
  </data>
  <data name="ActualAddress" xml:space="preserve">
    <value>Actual address</value>
  </data>
  <data name="ContactPerson" xml:space="preserve">
    <value>Contact person</value>
  </data>
  <data name="Employees" xml:space="preserve">
    <value>Employees</value>
  </data>
  <data name="NumOfPeople" xml:space="preserve">
    <value>Number of people</value>
  </data>
  <data name="EmployeesYear" xml:space="preserve">
    <value>Employees year</value>
  </data>
  <data name="EmployeesDate" xml:space="preserve">
    <value>Employees date</value>
  </data>
  <data name="Turnover" xml:space="preserve">
    <value>Turnover</value>
  </data>
  <data name="TurnoverYear" xml:space="preserve">
    <value>Turnover year</value>
  </data>
  <data name="TurnoveDate" xml:space="preserve">
    <value>Turnover date</value>
  </data>
  <data name="Status" xml:space="preserve">
    <value>Status</value>
  </data>
  <data name="StatusDate" xml:space="preserve">
    <value>Status date</value>
  </data>
  <data name="Notes" xml:space="preserve">
    <value>Notes</value>
  </data>
  <data name="FreeEconZone" xml:space="preserve">
    <value>Free economic zone</value>
  </data>
  <data name="ForeignParticipation" xml:space="preserve">
    <value>Foreign participation</value>
  </data>
  <data name="Classified" xml:space="preserve">
    <value>Classified</value>
  </data>
  <data name="IsDeleted" xml:space="preserve">
    <value>Is deleted</value>
  </data>
  <data name="EntGroupId" xml:space="preserve">
    <value>Enterprise group id</value>
  </data>
  <data name="EntGroupIdDate" xml:space="preserve">
    <value>Enterprise group id date</value>
  </data>
  <data name="Commercial" xml:space="preserve">
    <value>Commercial</value>
  </data>
  <data name="InstSectorCode" xml:space="preserve">
    <value>Institutional sector code</value>
  </data>
  <data name="TotalCapital" xml:space="preserve">
    <value>Total capital</value>
  </data>
  <data name="MunCapitalShare" xml:space="preserve">
    <value>Mun Capital Share</value>
  </data>
  <data name="StateCapitalShare" xml:space="preserve">
    <value>State capital share</value>
  </data>
  <data name="PrivCapitalShare" xml:space="preserve">
    <value>Private capital share</value>
  </data>
  <data name="ForeignCapitalShare" xml:space="preserve">
    <value>Foreign capital share</value>
  </data>
  <data name="ForeignCapitalCurrency" xml:space="preserve">
    <value>Foreign capital currency</value>
  </data>
  <data name="ActualMainActivity1" xml:space="preserve">
    <value>Actual main activity1</value>
  </data>
  <data name="ActualMainActivity2" xml:space="preserve">
    <value>Actual main activity 2</value>
  </data>
  <data name="ActualMainActivityDate" xml:space="preserve">
    <value>Actual main activity date</value>
  </data>
  <data name="EntGroupRole" xml:space="preserve">
    <value>Enterprise  group role</value>
  </data>
  <data name="LegalUnitId" xml:space="preserve">
    <value>Legal unit id</value>
  </data>
  <data name="LegalUnitIdDate" xml:space="preserve">
    <value>Legal unit id date</value>
  </data>
  <data name="EnterpriseRegId" xml:space="preserve">
    <value>Enterprise registration id</value>
  </data>
  <data name="EntRegIdDate" xml:space="preserve">
    <value>Enterprise registration id date</value>
  </data>
  <data name="Founders" xml:space="preserve">
    <value>Founders</value>
  </data>
  <data name="Owner" xml:space="preserve">
    <value>Owner</value>
  </data>
  <data name="Market" xml:space="preserve">
    <value>Market</value>
  </data>
  <data name="LegalForm" xml:space="preserve">
    <value>Legal form</value>
  </data>
  <data name="LocalUnit" xml:space="preserve">
    <value>Local unit</value>
  </data>
  <data name="LegalUnit" xml:space="preserve">
    <value>Legal unit</value>
  </data>
  <data name="EnterpriseUnit" xml:space="preserve">
    <value>Enterprise unit</value>
  </data>
  <data name="EnterpriseGroup" xml:space="preserve">
    <value>Enterprise group</value>
  </data>
  <data name="ViewLegalUnit" xml:space="preserve">
    <value>ViewLegalUnit</value>
  </data>
  <data name="ViewLocalUnit" xml:space="preserve">
    <value>ViewLocalUnit</value>
  </data>
  <data name="ViewEnterpriseUnit" xml:space="preserve">
    <value>ViewEnterpriseUnit</value>
  </data>
  <data name="ViewEnterpriseGroup" xml:space="preserve">
    <value>ViewEnterpriseGroup</value>
  </data>
  <data name="Type" xml:space="preserve">
    <value>Type</value>
  </data>
  <data name="CreateStatUnit" xml:space="preserve">
    <value>CreateStatUnit</value>
    <comment>CreateStatUnit</comment>
  </data>
  <data name="EditButton" xml:space="preserve">
    <value>Edit</value>
  </data>
  <data name="EnterpriseUnitRegId" xml:space="preserve">
    <value>EnterpriseUnitRegId</value>
  </data>
  <data name="AddressId" xml:space="preserve">
    <value>AddressId</value>
    <comment>AddressId</comment>
  </data>
  <data name="EmailAddress" xml:space="preserve">
    <value>EmailAddress</value>
    <comment>EmailAddress</comment>
  </data>
  <data name="ActualAddressId" xml:space="preserve">
    <value>ActualAddressId</value>
  </data>
  <data name="LegalUnits" xml:space="preserve">
    <value>LegalUnits</value>
  </data>
  <data name="LocalUnits" xml:space="preserve">
    <value>LocalUnits</value>
  </data>
  <data name="EntGroupType" xml:space="preserve">
    <value>EntGroupType</value>
    <comment>EntGroupType</comment>
  </data>
  <data name="EmployeesFte" xml:space="preserve">
    <value>EmployeesFte</value>
  </data>
  <data name="EnterpriseUnits" xml:space="preserve">
    <value>EnterpriseUnits</value>
  </data>
  <data name="LiqDateStart" xml:space="preserve">
    <value>LiqDateStart</value>
    <comment>LiqDateStart</comment>
  </data>
  <data name="LiqDateEnd" xml:space="preserve">
    <value>LiqDateEnd</value>
    <comment>LiqDateEnd</comment>
  </data>
  <data name="EndPeriod" xml:space="preserve">
    <value>EndPeriod</value>
    <comment>EndPeriod</comment>
  </data>
  <data name="RegMainActivityId" xml:space="preserve">
    <value>RegMainActivityId</value>
    <comment>RegMainActivityId</comment>
  </data>
  <data name="StartPeriod" xml:space="preserve">
    <value>StartPeriod</value>
    <comment>StartPeriod</comment>
  </data>
  <data name="LogicalChecksNoAddress" xml:space="preserve">
    <value>Address is not linked with this record</value>
  </data>
  <data name="LogicalChecksLocalNoLegal" xml:space="preserve">
    <value>This local unit doesn't have link to legal unit</value>
  </data>
  <data name="AnyType" xml:space="preserve">
    <value>Any type</value>
  </data>
  <data name="Suspended" xml:space="preserve">
    <value>Suspended</value>
  </data>
  <data name="Active" xml:space="preserve">
    <value>Active</value>
  </data>
  <data name="UnitType" xml:space="preserve">
    <value>UnitType</value>
  </data>
  <data name="AccountView" xml:space="preserve">
    <value>AccountView</value>
  </data>
  <data name="AccountEdit" xml:space="preserve">
    <value>AccountEdit</value>
  </data>
  <data name="RoleView" xml:space="preserve">
    <value>RoleView</value>
  </data>
  <data name="RoleListView" xml:space="preserve">
    <value>RoleListView</value>
  </data>
  <data name="RoleCreate" xml:space="preserve">
    <value>RoleCreate</value>
  </data>
  <data name="RoleEdit" xml:space="preserve">
    <value>RoleEdit</value>
  </data>
  <data name="RoleDelete" xml:space="preserve">
    <value>RoleDelete</value>
  </data>
  <data name="UserView" xml:space="preserve">
    <value>UserView</value>
  </data>
  <data name="UserListView" xml:space="preserve">
    <value>UserListView</value>
  </data>
  <data name="UserCreate" xml:space="preserve">
    <value>UserCreate</value>
  </data>
  <data name="UserEdit" xml:space="preserve">
    <value>UserEdit</value>
  </data>
  <data name="UserDelete" xml:space="preserve">
    <value>UserDelete</value>
  </data>
  <data name="StatUnitView" xml:space="preserve">
    <value>Statistical Unit View</value>
  </data>
  <data name="StatUnitListView" xml:space="preserve">
    <value>Statistical Unit List View</value>
  </data>
  <data name="StatUnitCreate" xml:space="preserve">
    <value>Statistical Unit Create</value>
  </data>
  <data name="StatUnitEdit" xml:space="preserve">
    <value>Statistical Unit Edit</value>
  </data>
  <data name="StatUnitDelete" xml:space="preserve">
    <value>Statistical Unit Delete</value>
  </data>
  <data name="Parrent" xml:space="preserve">
    <value>Parrent</value>
  </data>
  <data name="ParrentId" xml:space="preserve">
    <value>ParrentId</value>
  </data>
  <data name="IncorrectIntegerValue" xml:space="preserve">
    <value>Value can't be less than 0</value>
  </data>
  <data name="ChooseAtLeastOne" xml:space="preserve">
    <value>Choose at least one item</value>
  </data>
  <data name="IncorrectIntegerValueExt" xml:space="preserve">
    <value>Value must be greater than 0 and less than {0}</value>
  </data>
  <data name="Region" xml:space="preserve">
    <value>Region</value>
  </data>
  <data name="IncorrectStringValue" xml:space="preserve">
    <value>Value can't be empty and greater than {0} symbols</value>
  </data>
  <data name="RegionNotSelected" xml:space="preserve">
    <value>None</value>
  </data>
  <data name="TryReloadRegions" xml:space="preserve">
    <value>Try reload regions</value>
  </data>
  <data name="Back" xml:space="preserve">
    <value>Back</value>
  </data>
  <data name="RegionAlreadyExistsError" xml:space="preserve">
    <value>This region name already exists in database</value>
  </data>
  <data name="RegionNotExistsError" xml:space="preserve">
    <value>Region Id doesn't exists in database</value>
  </data>
  <data name="RegionDeleteError" xml:space="preserve">
    <value>Can't delete Region, possible is it using by user</value>
  </data>
  <data name="AdministrativeTools" xml:space="preserve">
    <value>Administrative tools</value>
  </data>
  <data name="RegionName" xml:space="preserve">
    <value>Region name</value>
  </data>
  <data name="RegionAdd" xml:space="preserve">
    <value>Add new region</value>
  </data>
  <data name="RegionDeleteMessage" xml:space="preserve">
    <value>Delete region</value>
  </data>
  <data name="Regions" xml:space="preserve">
    <value>Regions</value>
  </data>
  <data name="RegionAll" xml:space="preserve">
    <value>All regions</value>
  </data>
  <data name="RolesAll" xml:space="preserve">
    <value>All roles</value>
  </data>
  <data name="UserStatusAny" xml:space="preserve">
    <value>Any user status</value>
  </data>
  <data name="Print" xml:space="preserve">
    <value>Print</value>
  </data>
  <data name="Create" xml:space="preserve">
    <value>Create</value>
  </data>
  <data name="Read" xml:space="preserve">
    <value>Read</value>
  </data>
  <data name="Update" xml:space="preserve">
    <value>Update</value>
  </data>
  <data name="Delete" xml:space="preserve">
    <value>Delete</value>
  </data>
  <data name="User" xml:space="preserve">
    <value>User</value>
  </data>
  <data name="StatUnit" xml:space="preserve">
    <value>StatUnit</value>
  </data>
  <data name="RegionNameIsRequiredError" xml:space="preserve">
    <value>Name region is mandatory field</value>
  </data>
  <data name="RoleNamePlaceholder" xml:space="preserve">
    <value>Role name</value>
  </data>
  <data name="RoleDescriptionPlaceholder" xml:space="preserve">
    <value>Role description</value>
  </data>
  <data name="FieldIsRequired" xml:space="preserve">
    <value>Field is required</value>
  </data>
  <data name="NameIsRequired" xml:space="preserve">
    <value>Field 'Name' is required</value>
  </data>
  <data name="CurrentPasswordIsRequired" xml:space="preserve">
    <value>Field 'Current password' is required</value>
  </data>
  <data name="EmailIsRequired" xml:space="preserve">
    <value>Field 'EmailIsRequired' is required</value>
  </data>
  <data name="EmailValueRequired" xml:space="preserve">
    <value>Email value required</value>
  </data>
  <data name="EnterpriseIsRequired" xml:space="preserve">
    <value>Field is required</value>
  </data>
  <data name="EnterpriseGroupIsRequired" xml:space="preserve">
    <value>Field is required</value>
  </data>
  <data name="EnterpriseGroupRegId" xml:space="preserve">
    <value>Enterprise Group</value>
  </data>
<<<<<<< HEAD
  <data name="Activity" xml:space="preserve">
    <value>Activity</value>
  </data>
  <data name="History" xml:space="preserve">
    <value>History</value>
  </data>
  <data name="Links" xml:space="preserve">
    <value>Links</value>
  </data>
  <data name="Main" xml:space="preserve">
    <value>Main</value>
=======
  <data name="UserNameIsRequired" xml:space="preserve">
    <value>Field 'Name' is required</value>
  </data>
  <data name="EnterpriseUnitIsRequired" xml:space="preserve">
    <value>At least one enterprise unit is required</value>
  </data>
  <data name="LegalUnitIsRequired" xml:space="preserve">
    <value>At least one legal unit is required</value>
>>>>>>> a8dcf0ea
  </data>
</root><|MERGE_RESOLUTION|>--- conflicted
+++ resolved
@@ -939,7 +939,6 @@
   <data name="EnterpriseGroupRegId" xml:space="preserve">
     <value>Enterprise Group</value>
   </data>
-<<<<<<< HEAD
   <data name="Activity" xml:space="preserve">
     <value>Activity</value>
   </data>
@@ -951,7 +950,7 @@
   </data>
   <data name="Main" xml:space="preserve">
     <value>Main</value>
-=======
+  </data>
   <data name="UserNameIsRequired" xml:space="preserve">
     <value>Field 'Name' is required</value>
   </data>
@@ -960,6 +959,5 @@
   </data>
   <data name="LegalUnitIsRequired" xml:space="preserve">
     <value>At least one legal unit is required</value>
->>>>>>> a8dcf0ea
   </data>
 </root>