--- conflicted
+++ resolved
@@ -1248,7 +1248,36 @@
   <data name="DataSourceAttributesToCheckIsRequired" xml:space="preserve">
     <value>Attributes to check is required for data source</value>
   </data>
-<<<<<<< HEAD
+  <data name="LinkDeleteConfirm" xml:space="preserve">
+    <value>Are you sure you want to remove this link?</value>
+  </data>
+  <data name="LinkDelete" xml:space="preserve">
+    <value>Delete unit link</value>
+  </data>
+  <data name="LinksNameOrStatIdRequred" xml:space="preserve">
+    <value>Statistical id or Name is required</value>
+  </data>
+  <data name="SearchExtended" xml:space="preserve">
+    <value>Extended search</value>
+  </data>
+  <data name="SearchResults" xml:space="preserve">
+    <value>Search results</value>
+  </data>
+  <data name="RecordCreatedBy" xml:space="preserve">
+    <value>Record Created By</value>
+  </data>
+  <data name="At" xml:space="preserve">
+    <value>At</value>
+  </data>
+  <data name="DueReason" xml:space="preserve">
+    <value>Due reason</value>
+  </data>
+  <data name="WithСomment" xml:space="preserve">
+    <value>With comment</value>
+  </data>
+  <data name="SearchDefault" xml:space="preserve">
+    <value>Default search</value>
+  </data>
   <data name="DataLoadCompleted" xml:space="preserve">
     <value>Data load completed</value>
   </data>
@@ -1278,36 +1307,5 @@
   </data>
   <data name="UploadDateTime" xml:space="preserve">
     <value>Source uploading date</value>
-=======
-  <data name="LinkDeleteConfirm" xml:space="preserve">
-    <value>Are you sure you want to remove this link?</value>
-  </data>
-  <data name="LinkDelete" xml:space="preserve">
-    <value>Delete unit link</value>
-  </data>
-  <data name="LinksNameOrStatIdRequred" xml:space="preserve">
-    <value>Statistical id or Name is required</value>
-  </data>
-  <data name="SearchExtended" xml:space="preserve">
-    <value>Extended search</value>
-  </data>
-  <data name="SearchResults" xml:space="preserve">
-    <value>Search results</value>
-  </data>
-  <data name="RecordCreatedBy" xml:space="preserve">
-    <value>Record Created By</value>
-  </data>
-  <data name="At" xml:space="preserve">
-    <value>At</value>
-  </data>
-  <data name="DueReason" xml:space="preserve">
-    <value>Due reason</value>
-  </data>
-  <data name="WithСomment" xml:space="preserve">
-    <value>With comment</value>
-  </data>
-  <data name="SearchDefault" xml:space="preserve">
-    <value>Default search</value>
->>>>>>> 93748a84
   </data>
 </root>