--- conflicted
+++ resolved
@@ -885,7 +885,6 @@
   <data name="UserStatusAny" xml:space="preserve">
     <value>Any user status</value>
   </data>
-<<<<<<< HEAD
   <data name="RequestStarted" xml:space="preserve">
     <value>Request started</value>
   </data>
@@ -894,9 +893,8 @@
   </data>
   <data name="RequestSucceeded" xml:space="preserve">
     <value>Request succeeded</value>
-=======
+  </data>
   <data name="RegionNameIsRequiredError" xml:space="preserve">
     <value>Name region is mandatory field</value>
->>>>>>> 09c16563
   </data>
 </root>