﻿<?xml version="1.0" encoding="utf-8"?>
<root>
  <!-- 
    Microsoft ResX Schema 
    
    Version 2.0
    
    The primary goals of this format is to allow a simple XML format 
    that is mostly human readable. The generation and parsing of the 
    various data types are done through the TypeConverter classes 
    associated with the data types.
    
    Example:
    
    ... ado.net/XML headers & schema ...
    <resheader name="resmimetype">text/microsoft-resx</resheader>
    <resheader name="version">2.0</resheader>
    <resheader name="reader">System.Resources.ResXResourceReader, System.Windows.Forms, ...</resheader>
    <resheader name="writer">System.Resources.ResXResourceWriter, System.Windows.Forms, ...</resheader>
    <data name="Name1"><value>this is my long string</value><comment>this is a comment</comment></data>
    <data name="Color1" type="System.Drawing.Color, System.Drawing">Blue</data>
    <data name="Bitmap1" mimetype="application/x-microsoft.net.object.binary.base64">
        <value>[base64 mime encoded serialized .NET Framework object]</value>
    </data>
    <data name="Icon1" type="System.Drawing.Icon, System.Drawing" mimetype="application/x-microsoft.net.object.bytearray.base64">
        <value>[base64 mime encoded string representing a byte array form of the .NET Framework object]</value>
        <comment>This is a comment</comment>
    </data>
                
    There are any number of "resheader" rows that contain simple 
    name/value pairs.
    
    Each data row contains a name, and value. The row also contains a 
    type or mimetype. Type corresponds to a .NET class that support 
    text/value conversion through the TypeConverter architecture. 
    Classes that don't support this are serialized and stored with the 
    mimetype set.
    
    The mimetype is used for serialized objects, and tells the 
    ResXResourceReader how to depersist the object. This is currently not 
    extensible. For a given mimetype the value must be set accordingly:
    
    Note - application/x-microsoft.net.object.binary.base64 is the format 
    that the ResXResourceWriter will generate, however the reader can 
    read any of the formats listed below.
    
    mimetype: application/x-microsoft.net.object.binary.base64
    value   : The object must be serialized with 
            : System.Runtime.Serialization.Formatters.Binary.BinaryFormatter
            : and then encoded with base64 encoding.
    
    mimetype: application/x-microsoft.net.object.soap.base64
    value   : The object must be serialized with 
            : System.Runtime.Serialization.Formatters.Soap.SoapFormatter
            : and then encoded with base64 encoding.

    mimetype: application/x-microsoft.net.object.bytearray.base64
    value   : The object must be serialized into a byte array 
            : using a System.ComponentModel.TypeConverter
            : and then encoded with base64 encoding.
    -->
  <xsd:schema id="root" xmlns="" xmlns:xsd="http://www.w3.org/2001/XMLSchema" xmlns:msdata="urn:schemas-microsoft-com:xml-msdata">
    <xsd:import namespace="http://www.w3.org/XML/1998/namespace" />
    <xsd:element name="root" msdata:IsDataSet="true">
      <xsd:complexType>
        <xsd:choice maxOccurs="unbounded">
          <xsd:element name="metadata">
            <xsd:complexType>
              <xsd:sequence>
                <xsd:element name="value" type="xsd:string" minOccurs="0" />
              </xsd:sequence>
              <xsd:attribute name="name" use="required" type="xsd:string" />
              <xsd:attribute name="type" type="xsd:string" />
              <xsd:attribute name="mimetype" type="xsd:string" />
              <xsd:attribute ref="xml:space" />
            </xsd:complexType>
          </xsd:element>
          <xsd:element name="assembly">
            <xsd:complexType>
              <xsd:attribute name="alias" type="xsd:string" />
              <xsd:attribute name="name" type="xsd:string" />
            </xsd:complexType>
          </xsd:element>
          <xsd:element name="data">
            <xsd:complexType>
              <xsd:sequence>
                <xsd:element name="value" type="xsd:string" minOccurs="0" msdata:Ordinal="1" />
                <xsd:element name="comment" type="xsd:string" minOccurs="0" msdata:Ordinal="2" />
              </xsd:sequence>
              <xsd:attribute name="name" type="xsd:string" use="required" msdata:Ordinal="1" />
              <xsd:attribute name="type" type="xsd:string" msdata:Ordinal="3" />
              <xsd:attribute name="mimetype" type="xsd:string" msdata:Ordinal="4" />
              <xsd:attribute ref="xml:space" />
            </xsd:complexType>
          </xsd:element>
          <xsd:element name="resheader">
            <xsd:complexType>
              <xsd:sequence>
                <xsd:element name="value" type="xsd:string" minOccurs="0" msdata:Ordinal="1" />
              </xsd:sequence>
              <xsd:attribute name="name" type="xsd:string" use="required" />
            </xsd:complexType>
          </xsd:element>
        </xsd:choice>
      </xsd:complexType>
    </xsd:element>
  </xsd:schema>
  <resheader name="resmimetype">
    <value>text/microsoft-resx</value>
  </resheader>
  <resheader name="version">
    <value>2.0</value>
  </resheader>
  <resheader name="reader">
    <value>System.Resources.ResXResourceReader, System.Windows.Forms, Version=4.0.0.0, Culture=neutral, PublicKeyToken=b77a5c561934e089</value>
  </resheader>
  <resheader name="writer">
    <value>System.Resources.ResXResourceWriter, System.Windows.Forms, Version=4.0.0.0, Culture=neutral, PublicKeyToken=b77a5c561934e089</value>
  </resheader>
  <data name="Login" xml:space="preserve">
    <value>Ысым</value>
  </data>
  <data name="Password" xml:space="preserve">
    <value>Пароль</value>
  </data>
  <data name="RememberMe" xml:space="preserve">
    <value>Эстөө</value>
  </data>
  <data name="Language" xml:space="preserve">
    <value>Тил</value>
  </data>
  <data name="LanguageRussian" xml:space="preserve">
    <value>Орус тили</value>
  </data>
  <data name="LanguageKyrgyz" xml:space="preserve">
    <value>Кыргыз тили</value>
  </data>
  <data name="LanguageEnglish" xml:space="preserve">
    <value>Англис тили</value>
  </data>
  <data name="Account" xml:space="preserve">
    <value>Колдонуучу аккаунту</value>
  </data>
  <data name="Logout" xml:space="preserve">
    <value>Чыгуу</value>
  </data>
  <data name="About" xml:space="preserve">
    <value>Биз жөнүндө</value>
  </data>
  <data name="Users" xml:space="preserve">
    <value>Пайдалануучулар</value>
  </data>
  <data name="Roles" xml:space="preserve">
    <value>Ролу</value>
  </data>
  <data name="StatUnits" xml:space="preserve">
    <value>Каттоо маалыматтары</value>
  </data>
  <data name="UsersList" xml:space="preserve">
    <value>Пайдалануучулар тизме</value>
  </data>
  <data name="RolesList" xml:space="preserve">
    <value>Ролдорунун тизмеси</value>
  </data>
  <data name="StatUnitsList" xml:space="preserve">
    <value>Каттоо маалыматтын тизмеси</value>
  </data>
  <data name="LoginError" xml:space="preserve">
    <value>Кирүү буга чейин кабыл алынат</value>
  </data>
  <data name="NameError" xml:space="preserve">
    <value>Аты буга чейин кабыл алынат</value>
  </data>
  <data name="PasswordUpdateError" xml:space="preserve">
    <value>Паролду тактоо учурунда ката</value>
  </data>
  <data name="RoleUpdateError" xml:space="preserve">
    <value>Ролун тактоо учурунда ката</value>
  </data>
  <data name="UserUpdateError" xml:space="preserve">
    <value>Колдонуучуну тактоо учурунда ката</value>
  </data>
  <data name="LoginFailed" xml:space="preserve">
    <value>Жок кирүү</value>
  </data>
  <data name="CurrentPasswordisWrong" xml:space="preserve">
    <value>Учурдагы Сырсөз туура эмес</value>
  </data>
  <data name="PageError" xml:space="preserve">
    <value>Барак саны терс болушу мүмкүн эмес</value>
  </data>
  <data name="PageSizeError" xml:space="preserve">
    <value>Барак өлчөмү 0 көбүрөөк болушу керек</value>
  </data>
  <data name="LastChangeFromError" xml:space="preserve">
    <value>Наркынан акыркы өзгөртүү кийин «акыркы өзгөрүшүнө» болуп саналат</value>
  </data>
  <data name="LastChangeToError" xml:space="preserve">
    <value>Наркына акыркы өзгөртүү «акыркы өзгөрүшүнө» мурда болуп саналат</value>
  </data>
  <data name="EmployeesNumberFromErrorNegative" xml:space="preserve">
    <value>Алынган кызматкерлердин саны терс болушу керек эмес</value>
  </data>
  <data name="EmployeesNumberFromErrorLarge" xml:space="preserve">
    <value>Кызматкерлерине «үчүн кызматкерлердин саны» көп эмес саны</value>
  </data>
  <data name="EmployeesNumberToErrorNegative" xml:space="preserve">
    <value>Кызматкерлердин саны терс болушу керек эмес</value>
  </data>
  <data name="EmployeesNumberToErrorLess" xml:space="preserve">
    <value>Кызматкерлеринин саны алынган кызматкерлердин саны "аз болот"</value>
  </data>
  <data name="TurnoverFromErrorNegative" xml:space="preserve">
    <value>Тартып жүгүртүү терс болушу керек эмес</value>
  </data>
  <data name="TurnoverFromErrorLarger" xml:space="preserve">
    <value>Тартып жүгүртүү «деген жүгүртүүнүн» чоъураак болот</value>
  </data>
  <data name="TurnoverToErrorNegative" xml:space="preserve">
    <value>Жүгүртүү үчүн терс болушу керек эмес</value>
  </data>
  <data name="TurnoverToErrorLess" xml:space="preserve">
    <value>Жүгүртүү үчүн «келген жүгүртүүнүн» караганда аз</value>
  </data>
  <data name="RoleNotFound" xml:space="preserve">
    <value>Ролу Табылган жок</value>
  </data>
  <data name="FetchingUsersError" xml:space="preserve">
    <value>Ката келүүдөгү колдонуучулар</value>
  </data>
  <data name="DeleteRoleError" xml:space="preserve">
    <value>Учурдагы колдонуучулар менен ролун жок мүмкүн эмес</value>
  </data>
  <data name="DeleteSysAdminRoleError" xml:space="preserve">
    <value>Системалык администратор ролун жок мүмкүн эмес</value>
  </data>
  <data name="EnterpriseGroupNotSupportError" xml:space="preserve">
    <value>Ишкана топ колдоого алынбайт</value>
  </data>
  <data name="UnknownStatUnitTypeError" xml:space="preserve">
    <value>Белгисиз statUnit түрү</value>
  </data>
  <data name="StatisticalUnitNotExistError" xml:space="preserve">
    <value>Statistical unit жок эмес</value>
  </data>
  <data name="AddressExcistsInDataBaseForError" xml:space="preserve">
    <value>Ката: Дареги буга үчүн маалыматтар базасы бар</value>
  </data>
  <data name="CreateLegalUnitError" xml:space="preserve">
    <value>Укуктук бирдиктерин түзүү Error!</value>
  </data>
  <data name="CreateLocalUnitError" xml:space="preserve">
    <value>Жергиликтүү аппаратты түзүү Error!</value>
  </data>
  <data name="CreateEnterpriseUnitError" xml:space="preserve">
    <value>Enterprise бөлүмүн түзүү Error!</value>
  </data>
  <data name="CreateEnterpriseGroupError" xml:space="preserve">
    <value>Enterprise топ түзүү Error!</value>
  </data>
  <data name="UpdateLegalUnitError" xml:space="preserve">
    <value>Укуктук бөлүгүн тактоо үчүн ишке ашкан жок!</value>
  </data>
  <data name="UpdateLocalUnitError" xml:space="preserve">
    <value>Update Error Жергиликтүү Unit!</value>
  </data>
  <data name="UpdateEnterpriseUnitError" xml:space="preserve">
    <value>Enterprise бөлүмүн тактоо Error!</value>
  </data>
  <data name="UpdateEnterpriseGroupError" xml:space="preserve">
    <value>Enterprise Group тактоо Error!</value>
  </data>
  <data name="UserNotFoundError" xml:space="preserve">
    <value>Колдонуучу табылган жок</value>
  </data>
  <data name="SysAdminRoleMissingError" xml:space="preserve">
    <value>Системалык администратор ролу жок болуп жатат</value>
  </data>
  <data name="DeleteLastSysAdminError" xml:space="preserve">
    <value>Акыркы системдик администратор жок мүмкүн эмес</value>
  </data>
  <data name="Name" xml:space="preserve">
    <value>Ысым</value>
  </data>
  <data name="EditAccount" xml:space="preserve">
    <value>Аккаунту түзөтүү</value>
  </data>
  <data name="NameValueRequired" xml:space="preserve">
    <value>Сураныч, атыңызды киргизип коюңуз</value>
  </data>
  <data name="CurrentPassword" xml:space="preserve">
    <value>Азыркы пароль</value>
  </data>
  <data name="NewPassword" xml:space="preserve">
    <value>Жаңы пароль</value>
  </data>
  <data name="NewPassword_LeaveItEmptyIfYouWillNotChangePassword" xml:space="preserve">
    <value>Жаңы пароль (сиздин паролду өзгөртө албайт, эгер бош кетип)</value>
  </data>
  <data name="ConfirmPassword" xml:space="preserve">
    <value>Сураныч, ырастоо пароль</value>
  </data>
  <data name="PhoneValueRequired" xml:space="preserve">
    <value>Сураныч, телефон номериңизди киргизип коюңуз</value>
  </data>
  <data name="Phone" xml:space="preserve">
    <value>Телефон</value>
  </data>
  <data name="Email" xml:space="preserve">
    <value>Электрондук дарек</value>
  </data>
  <data name="AboutText" xml:space="preserve">
    <value>nsreg</value>
  </data>
  <data name="HomeText" xml:space="preserve">
    <value>Кош келиңиз</value>
  </data>
  <data name="PageNotFound" xml:space="preserve">
    <value>Барак табылган жок</value>
  </data>
  <data name="BackToHome" xml:space="preserve">
    <value>Үйгө кайтуу</value>
  </data>
  <data name="CreateNewRole" xml:space="preserve">
    <value>Бир жаңы ролун түзүү</value>
  </data>
  <data name="RoleName" xml:space="preserve">
    <value>Ролун аты</value>
  </data>
  <data name="Description" xml:space="preserve">
    <value>Баяндоо</value>
  </data>
  <data name="OrdinaryWebsiteUser" xml:space="preserve">
    <value>Колдонуучунун веб сайт</value>
  </data>
  <data name="StandardDataAccess" xml:space="preserve">
    <value>Стандарттык берилиштерге жетүү</value>
  </data>
  <data name="SelectOrSearchStandardDataAccess" xml:space="preserve">
    <value>Тандоо тизме же стандарттуу берилиштерге жетүү</value>
  </data>
  <data name="AccessToSystemFunctions" xml:space="preserve">
    <value>Система иштеши үчүн мүмкүнчүлүк</value>
  </data>
  <data name="SelectOrSearchSystemFunctions" xml:space="preserve">
    <value>Тандоо же система иштеши үчүн издөө</value>
  </data>
  <data name="Submit" xml:space="preserve">
    <value>Жөнөтүү</value>
  </data>
  <data name="EditRole" xml:space="preserve">
    <value>Ролду түзөтүү</value>
  </data>
  <data name="DeleteRoleMessage" xml:space="preserve">
    <value>Жок кылуу роль</value>
  </data>
  <data name="RoleList_EditRole" xml:space="preserve">
    <value>Ролду түзөтүү</value>
  </data>
  <data name="RoleList_DeleteRole" xml:space="preserve">
    <value>Ролду жок кылуу</value>
  </data>
  <data name="Role" xml:space="preserve">
    <value>ролдор</value>
  </data>
  <data name="UsersIn" xml:space="preserve">
    <value>Пайдалануучулар</value>
  </data>
  <data name="CreateRoleButton" xml:space="preserve">
    <value>Жаңы роль</value>
  </data>
  <data name="AreYouSure" xml:space="preserve">
    <value>Ишеничиңиз жетиштүбү</value>
  </data>
  <data name="TotalRoles" xml:space="preserve">
    <value>Жалпы ролдор</value>
  </data>
  <data name="TotalPages" xml:space="preserve">
    <value>Жалпы барактар</value>
  </data>
  <data name="DeleteStatUnitMessage" xml:space="preserve">
    <value>Жок кылуу каттоо маалыматтарды</value>
  </data>
  <data name="Total" xml:space="preserve">
    <value>Жалпы</value>
  </data>
  <data name="SearchStatisticalUnits" xml:space="preserve">
    <value>Издөө каттоо маалыматты</value>
  </data>
  <data name="SearchWildcard" xml:space="preserve">
    <value>Издөө джокер</value>
  </data>
  <data name="Search" xml:space="preserve">
    <value>Издөө</value>
  </data>
  <data name="StatisticalUnitType" xml:space="preserve">
    <value>Типтеги статистикалык бирдиктер</value>
  </data>
  <data name="Includeliquidated" xml:space="preserve">
    <value>Мүмкүндүк жоюлат</value>
  </data>
  <data name="TurnoverFrom" xml:space="preserve">
    <value>Жүгүртүү чейин</value>
  </data>
  <data name="TurnoverTo" xml:space="preserve">
    <value>Үчүн жүгүртүүсү</value>
  </data>
  <data name="NumberOfEmployeesFrom" xml:space="preserve">
    <value>Кызматкерлердин саны</value>
  </data>
  <data name="NumberOfEmployeesTo" xml:space="preserve">
    <value>Кызматкерлердин саны</value>
  </data>
  <data name="CreateNewUser" xml:space="preserve">
    <value>Бир жаңы колдонуучуну түзүү</value>
  </data>
  <data name="UserName" xml:space="preserve">
    <value>Колдонуучунун аты</value>
  </data>
  <data name="UserLogin" xml:space="preserve">
    <value>Колдонуучунун логини</value>
  </data>
  <data name="UserPassword" xml:space="preserve">
    <value>Колдонуучунун пароль</value>
  </data>
  <data name="TypeStrongPasswordHere" xml:space="preserve">
    <value>Туруктуу пароль койгула</value>
  </data>
  <data name="TypePasswordAgain" xml:space="preserve">
    <value>Кайра пароль койгула</value>
  </data>
  <data name="UserEmail" xml:space="preserve">
    <value>Колдонуучунун электрондук дарек</value>
  </data>
  <data name="UserPhone" xml:space="preserve">
    <value>Колдонуучунун телефону</value>
  </data>
  <data name="AssignedRoles" xml:space="preserve">
    <value>Дайындалган ролу</value>
  </data>
  <data name="SelectOrSearchRoles" xml:space="preserve">
    <value>Тандоо же издөө ролдорду...</value>
  </data>
  <data name="UserStatus" xml:space="preserve">
    <value>Пайдалануучулардын абалы</value>
  </data>
  <data name="DataAccess" xml:space="preserve">
    <value>Доступ к данным</value>
  </data>
  <data name="NSO_Employee" xml:space="preserve">
    <value>Кызматкердин NSO</value>
  </data>
  <data name="TryReloadRoles" xml:space="preserve">
    <value>Ролун кайра аракет</value>
  </data>
  <data name="EditUser" xml:space="preserve">
    <value>Колдонуучуну түзөтүү</value>
  </data>
  <data name="UsersNewPassword" xml:space="preserve">
    <value>Колдонуучунун жаңы паролу</value>
  </data>
  <data name="TypeNewPasswordAgain" xml:space="preserve">
    <value>Кайра жаңы пароль койгула</value>
  </data>
  <data name="FetchingStandardDataAccess" xml:space="preserve">
    <value>Стандарттуу маалымат жетүү тандоо</value>
  </data>
  <data name="DeleteUserMessage" xml:space="preserve">
    <value>Жок кылуу колдонуучту</value>
  </data>
  <data name="CreateUserButton" xml:space="preserve">
    <value>Жаңы колдонуучу</value>
  </data>
  <data name="TotalUsers" xml:space="preserve">
    <value>Жалпы колдонуучулар</value>
  </data>
  <data name="NSCRegistry" xml:space="preserve">
    <value>Улуттук статком</value>
  </data>
  <data name="RegId" xml:space="preserve">
    <value>Рег.ID</value>
  </data>
  <data name="RegIdDate" xml:space="preserve">
    <value>RegIdDate-</value>
  </data>
  <data name="StatId" xml:space="preserve">
    <value>StatId-</value>
  </data>
  <data name="StatIdDate" xml:space="preserve">
    <value>StatIdDate-</value>
  </data>
  <data name="TaxRegId" xml:space="preserve">
    <value>TaxRegId-</value>
  </data>
  <data name="TaxRegDate" xml:space="preserve">
    <value>TaxRegDate-</value>
  </data>
  <data name="ExternalId" xml:space="preserve">
    <value>ExternalId-</value>
  </data>
  <data name="ExternalIdType" xml:space="preserve">
    <value>ExternalIdType-</value>
  </data>
  <data name="ExternalIdDate" xml:space="preserve">
    <value>ExternalIdDate-</value>
  </data>
  <data name="DataSource" xml:space="preserve">
    <value>DataSource-</value>
  </data>
  <data name="RefNo" xml:space="preserve">
    <value>RefNo-</value>
  </data>
  <data name="ShortName" xml:space="preserve">
    <value>Кыска аталышы</value>
  </data>
  <data name="Address" xml:space="preserve">
    <value>Address-</value>
  </data>
  <data name="PostalAddressId" xml:space="preserve">
    <value>PostalAddressId-</value>
  </data>
  <data name="TelephoneNo" xml:space="preserve">
    <value>TelephoneNo-</value>
  </data>
  <data name="WebAddress" xml:space="preserve">
    <value>WebAddress-</value>
  </data>
  <data name="RegMainActivity" xml:space="preserve">
    <value>RegMainActivity-</value>
  </data>
  <data name="RegistrationDate" xml:space="preserve">
    <value>RegistrationDate-</value>
  </data>
  <data name="RegistrationReason" xml:space="preserve">
    <value>RegistrationReason-</value>
  </data>
  <data name="LiqDate" xml:space="preserve">
    <value>LiqDate-</value>
  </data>
  <data name="LiqReason" xml:space="preserve">
    <value>LiqReason-</value>
  </data>
  <data name="SuspensionStart" xml:space="preserve">
    <value>SuspensionStart-</value>
  </data>
  <data name="SuspensionEnd" xml:space="preserve">
    <value>SuspensionEnd-</value>
  </data>
  <data name="ReorgTypeCode" xml:space="preserve">
    <value>ReorgTypeCode-</value>
  </data>
  <data name="ReorgDate" xml:space="preserve">
    <value>ReorgDate-</value>
  </data>
  <data name="ReorgReferences" xml:space="preserve">
    <value>ReorgReferences-</value>
  </data>
  <data name="ActualAddress" xml:space="preserve">
    <value>ActualAddress-</value>
  </data>
  <data name="ContactPerson" xml:space="preserve">
    <value>ContactPerson-</value>
  </data>
  <data name="Employees" xml:space="preserve">
    <value>Employees-</value>
  </data>
  <data name="NumOfPeople" xml:space="preserve">
    <value>NumOfPeople-</value>
  </data>
  <data name="EmployeesYear" xml:space="preserve">
    <value>EmployeesYear-</value>
  </data>
  <data name="EmployeesDate" xml:space="preserve">
    <value>EmployeesDate-</value>
  </data>
  <data name="Turnover" xml:space="preserve">
    <value>Turnover-</value>
  </data>
  <data name="TurnoverYear" xml:space="preserve">
    <value>TurnoverYear-</value>
  </data>
  <data name="TurnoveDate" xml:space="preserve">
    <value>TurnoveDate-</value>
  </data>
  <data name="Status" xml:space="preserve">
    <value>Status-</value>
  </data>
  <data name="StatusDate" xml:space="preserve">
    <value>StatusDate-</value>
  </data>
  <data name="Notes" xml:space="preserve">
    <value>Notes-</value>
  </data>
  <data name="FreeEconZone" xml:space="preserve">
    <value>FreeEconZone-</value>
  </data>
  <data name="ForeignParticipation" xml:space="preserve">
    <value>Foreign participation-</value>
  </data>
  <data name="Classified" xml:space="preserve">
    <value>Classified-</value>
  </data>
  <data name="IsDeleted" xml:space="preserve">
    <value>жок кылынды</value>
  </data>
  <data name="EntGroupId" xml:space="preserve">
    <value>EntGroupId-</value>
  </data>
  <data name="EntGroupIdDate" xml:space="preserve">
    <value>EntGroupIdDate-</value>
  </data>
  <data name="Commercial" xml:space="preserve">
    <value>Commercial-</value>
  </data>
  <data name="InstSectorCode" xml:space="preserve">
    <value>InstSectorCode-</value>
  </data>
  <data name="TotalCapital" xml:space="preserve">
    <value>TotalCapital-</value>
  </data>
  <data name="MunCapitalShare" xml:space="preserve">
    <value>MunCapitalShare-</value>
  </data>
  <data name="StateCapitalShare" xml:space="preserve">
    <value>StateCapitalShare-</value>
  </data>
  <data name="PrivCapitalShare" xml:space="preserve">
    <value>PrivCapitalShare-</value>
  </data>
  <data name="ForeignCapitalShare" xml:space="preserve">
    <value>ForeignCapitalShare-</value>
  </data>
  <data name="ForeignCapitalCurrency" xml:space="preserve">
    <value>ForeignCapitalCurrency-</value>
  </data>
  <data name="ActualMainActivity1" xml:space="preserve">
    <value>ActualMainActivity1-</value>
  </data>
  <data name="ActualMainActivity2" xml:space="preserve">
    <value>ActualMainActivity2-</value>
  </data>
  <data name="ActualMainActivityDate" xml:space="preserve">
    <value>ActualMainActivityDate-</value>
  </data>
  <data name="EntGroupRole" xml:space="preserve">
    <value>EntGroupRole-</value>
  </data>
  <data name="LegalUnitId" xml:space="preserve">
    <value>LegalUnitId-</value>
  </data>
  <data name="LegalUnitIdDate" xml:space="preserve">
    <value>LegalUnitIdDate-</value>
  </data>
  <data name="EnterpriseRegId" xml:space="preserve">
    <value>EnterpriseRegId-</value>
  </data>
  <data name="EntRegIdDate" xml:space="preserve">
    <value>entRegIdDate-</value>
  </data>
  <data name="Founders" xml:space="preserve">
    <value>Founders-</value>
  </data>
  <data name="Owner" xml:space="preserve">
    <value>Owner-</value>
  </data>
  <data name="Market" xml:space="preserve">
    <value>Market-</value>
  </data>
  <data name="LegalForm" xml:space="preserve">
    <value>LegalForm-</value>
  </data>
  <data name="LocalUnit" xml:space="preserve">
    <value>LocalUnit</value>
  </data>
  <data name="LegalUnit" xml:space="preserve">
    <value>LegalUnit</value>
  </data>
  <data name="EnterpriseUnit" xml:space="preserve">
    <value>EnterpriseUnit</value>
  </data>
  <data name="EnterpriseGroup" xml:space="preserve">
    <value>EnterpriseGroup</value>
  </data>
  <data name="ViewEnterpriseGroup" xml:space="preserve">
    <value>ViewEnterpriseGroup</value>
  </data>
  <data name="ViewEnterpriseUnit" xml:space="preserve">
    <value>ViewEnterpriseUnit</value>
  </data>
  <data name="ViewLegalUnit" xml:space="preserve">
    <value>ViewLegalUnit</value>
  </data>
  <data name="ViewLocalUnit" xml:space="preserve">
    <value>ViewLocalUnit</value>
  </data>
  <data name="Type" xml:space="preserve">
    <value>Type</value>
  </data>
  <data name="CreateStatUnit" xml:space="preserve">
    <value>CreateStatUnit</value>
  </data>
  <data name="EnterpriseUnitRegId" xml:space="preserve">
    <value>EnterpriseUnitRegId</value>
  </data>
  <data name="AddressId" xml:space="preserve">
    <value>AddressId</value>
  </data>
  <data name="EmailAddress" xml:space="preserve">
    <value>EmailAddress</value>
  </data>
  <data name="ActualAddressId" xml:space="preserve">
    <value>ActualAddressId</value>
  </data>
  <data name="LegalUnits" xml:space="preserve">
    <value>LegalUnits</value>
  </data>
  <data name="LocalUnits" xml:space="preserve">
    <value>LocalUnits</value>
  </data>
  <data name="EntGroupType" xml:space="preserve">
    <value>EntGroupType</value>
  </data>
  <data name="EmployeesFte" xml:space="preserve">
    <value>EmployeesFte</value>
  </data>
  <data name="EnterpriseUnits" xml:space="preserve">
    <value>EnterpriseUnits</value>
  </data>
  <data name="LiqDateStart" xml:space="preserve">
    <value>LiqDateStart</value>
  </data>
  <data name="LiqDateEnd" xml:space="preserve">
    <value>LiqDateEnd</value>
  </data>
  <data name="EditButton" xml:space="preserve">
    <value>Edit</value>
  </data>
  <data name="EndPeriod" xml:space="preserve">
    <value>мезгилдин акырына карата</value>
  </data>
  <data name="RegMainActivityId" xml:space="preserve">
    <value>RegMainActivityId</value>
  </data>
  <data name="StartPeriod" xml:space="preserve">
    <value>мезгилдин башталышы</value>
  </data>
  <data name="LogicalChecksNoAddress" xml:space="preserve">
    <value>Бул жазуунун менен байланыштуу эмес</value>
  </data>
  <data name="LogicalChecksLocalNoLegal" xml:space="preserve">
    <value>Бул жергиликтүү бирдиги укуктук бирдигине шилтемени ээ эмес</value>
  </data>
  <data name="AnyType" xml:space="preserve">
    <value>Ар бири</value>
  </data>
  <data name="Suspended" xml:space="preserve">
    <value>Бир азга</value>
  </data>
  <data name="Active" xml:space="preserve">
    <value>Активдүү</value>
  </data>
  <data name="UnitType" xml:space="preserve">
    <value>Бөлүмдүн түрү</value>
  </data>
  <data name="AccountView" xml:space="preserve">
    <value>эсеп кароо</value>
  </data>
  <data name="AccountEdit" xml:space="preserve">
    <value>эсеп Edit</value>
  </data>
  <data name="RoleView" xml:space="preserve">
    <value>ролу кароо</value>
  </data>
  <data name="RoleListView" xml:space="preserve">
    <value>Ролу тизмеси кароо</value>
  </data>
  <data name="RoleCreate" xml:space="preserve">
    <value>ролу түзүү</value>
  </data>
  <data name="RoleEdit" xml:space="preserve">
    <value>ролу Edit</value>
  </data>
  <data name="RoleDelete" xml:space="preserve">
    <value>ролу жок кылуу</value>
  </data>
  <data name="UserView" xml:space="preserve">
    <value>Колдонуучу кароо</value>
  </data>
  <data name="UserListView" xml:space="preserve">
    <value>Колдонуучу тизмеси кароо</value>
  </data>
  <data name="UserCreate" xml:space="preserve">
    <value>Колдонуучу түзүү</value>
  </data>
  <data name="UserEdit" xml:space="preserve">
    <value>Колдонуучу Edit</value>
  </data>
  <data name="UserDelete" xml:space="preserve">
    <value>колдонуучу жок</value>
  </data>
  <data name="StatUnitView" xml:space="preserve">
    <value>Статистикалык Unit кароо</value>
  </data>
  <data name="StatUnitListView" xml:space="preserve">
    <value>Статистикалык Unit тизмеси кароо</value>
  </data>
  <data name="StatUnitCreate" xml:space="preserve">
    <value>Статистикалык Unit түзүү</value>
  </data>
  <data name="StatUnitEdit" xml:space="preserve">
    <value>Статистикалык Unit Edit</value>
  </data>
  <data name="StatUnitDelete" xml:space="preserve">
    <value>Статистикалык Unit өчүрүү</value>
  </data>
  <data name="Parrent" xml:space="preserve">
    <value>ата-эне</value>
  </data>
  <data name="ParrentId" xml:space="preserve">
    <value>Id ата-эне</value>
  </data>
  <data name="IncorrectIntegerValue" xml:space="preserve">
    <value>IncorrectIntegerValue-</value>
  </data>
  <data name="ChooseAtLeastOne" xml:space="preserve">
    <value>Choose at least one item</value>
  </data>
  <data name="Region" xml:space="preserve">
    <value>Регион</value>
  </data>
  <data name="IncorrectStringValue" xml:space="preserve">
    <value>IncorrectStringValue(KG)</value>
  </data>
  <data name="RegionNotSelected" xml:space="preserve">
    <value>[RegionNotSelected]</value>
  </data>
  <data name="TryReloadRegions" xml:space="preserve">
    <value>[TryReloadRegions]</value>
  </data>
  <data name="Back" xml:space="preserve">
    <value>Артка</value>
  </data>
  <data name="RegionAlreadyExistsError" xml:space="preserve">
    <value>Бул аймак ат базасы бар</value>
  </data>
  <data name="RegionNotExistsError" xml:space="preserve">
    <value>Аймак Id маалыматтар базасы бар эмес</value>
  </data>
  <data name="RegionDeleteError" xml:space="preserve">
    <value>Эгер аймакка жок мүмкүн эмес, ал колдонуучуну колдонууга болот</value>
  </data>
  <data name="AdministrativeTools" xml:space="preserve">
    <value>[AdministrativeTools]</value>
  </data>
  <data name="RegionName" xml:space="preserve">
    <value>Аймактын аты</value>
  </data>
  <data name="RegionAdd" xml:space="preserve">
    <value>Бир аймакты кошуу</value>
  </data>
  <data name="RegionDeleteMessage" xml:space="preserve">
    <value>Жок аймакты</value>
  </data>
  <data name="Regions" xml:space="preserve">
    <value>[Regions]</value>
  </data>
  <data name="RegionAll" xml:space="preserve">
    <value>[RegionAll]</value>
  </data>
  <data name="RolesAll" xml:space="preserve">
    <value>[RolesAll]</value>
  </data>
  <data name="UserStatusAny" xml:space="preserve">
    <value>[UserStatusAny]</value>
  </data>
  <data name="Print" xml:space="preserve">
    <value>Басып чыгаруу</value>
  </data>
  <data name="Create" xml:space="preserve">
    <value>Түзүү</value>
  </data>
  <data name="Read" xml:space="preserve">
    <value>Окуу</value>
  </data>
  <data name="Update" xml:space="preserve">
    <value>Түзөтүү</value>
  </data>
  <data name="Delete" xml:space="preserve">
    <value>Алып салуу</value>
  </data>
  <data name="User" xml:space="preserve">
    <value>Колдонуучу</value>
  </data>
  <data name="StatUnit" xml:space="preserve">
    <value>StatUnit</value>
  </data>
  <data name="IncorrectIntegerValueExt" xml:space="preserve">
    <value>IncorrectIntegerValueExt(KG)</value>
  </data>
  <data name="RegionNameIsRequiredError" xml:space="preserve">
    <value>Аты аймак милдеттүү талаасы</value>
  </data>
  <data name="RoleNamePlaceholder" xml:space="preserve">
    <value>[RoleNamePlaceholder]</value>
  </data>
  <data name="RoleDescriptionPlaceholder" xml:space="preserve">
    <value>[RoleDescriptionPlaceholder]</value>
  </data>
  <data name="FieldIsRequired" xml:space="preserve">
    <value>[FieldIsReqired]</value>
  </data>
  <data name="CurrentPasswordIsRequired" xml:space="preserve">
    <value>[CurrentPasswordIsRequired]</value>
  </data>
  <data name="NameIsRequired" xml:space="preserve">
    <value>Аты талап кылынат</value>
  </data>
  <data name="EmailIsRequired" xml:space="preserve">
    <value>[EmailIsRequired]</value>
  </data>
  <data name="EmailValueRequired" xml:space="preserve">
    <value>[EmailValueRequired]</value>
  </data>
  <data name="EnterpriseIsRequired" xml:space="preserve">
    <value>[EnterpriseIsRequired]</value>
  </data>
  <data name="EnterpriseGroupIsRequired" xml:space="preserve">
    <value>[EnterpriseGroupIsRequired]</value>
  </data>
  <data name="EnterpriseGroupRegId" xml:space="preserve">
    <value>Enterprise Group</value>
  </data>
  <data name="Activity" xml:space="preserve">
    <value>Иш</value>
  </data>
  <data name="History" xml:space="preserve">
    <value>Тарых</value>
  </data>
  <data name="Links" xml:space="preserve">
    <value>Байланыштар</value>
  </data>
  <data name="Main" xml:space="preserve">
    <value>Башкы</value>
  </data>
  <data name="UserNameIsRequired" xml:space="preserve">
    <value>Аты талап кылынат</value>
  </data>
  <data name="EnterpriseUnitIsRequired" xml:space="preserve">
    <value>EnterpriseUnitIsRequired</value>
  </data>
  <data name="LegalUnitIsRequired" xml:space="preserve">
    <value>LegalUnitIsRequired</value>
  </data>
<<<<<<< HEAD
  <data name="UndeleteUserMessage" xml:space="preserve">
    <value>UndeleteUserMessage</value>
=======
  <data name="RegionUndeleteMessage" xml:space="preserve">
    <value>Аймакты калыбына келтирүү</value>
  </data>
  <data name="Error403" xml:space="preserve">
    <value>[У вас недостаточно прав чтобы выполнить это. Попробуйте выйти из своей учетной записи и зайти снова.]</value>
>>>>>>> 349d9b31
  </data>
</root><|MERGE_RESOLUTION|>--- conflicted
+++ resolved
@@ -951,15 +951,13 @@
   <data name="LegalUnitIsRequired" xml:space="preserve">
     <value>LegalUnitIsRequired</value>
   </data>
-<<<<<<< HEAD
+  <data name="RegionUndeleteMessage" xml:space="preserve">
+    <value>Аймакты калыбына келтирүү</value>
+  </data>
+  <data name="Error403" xml:space="preserve">
+    <value>[У вас недостаточно прав чтобы выполнить это. Попробуйте выйти из своей учетной записи и зайти снова.]</value>
+  </data>
   <data name="UndeleteUserMessage" xml:space="preserve">
     <value>UndeleteUserMessage</value>
-=======
-  <data name="RegionUndeleteMessage" xml:space="preserve">
-    <value>Аймакты калыбына келтирүү</value>
-  </data>
-  <data name="Error403" xml:space="preserve">
-    <value>[У вас недостаточно прав чтобы выполнить это. Попробуйте выйти из своей учетной записи и зайти снова.]</value>
->>>>>>> 349d9b31
   </data>
 </root>