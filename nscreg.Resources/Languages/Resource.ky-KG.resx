--- conflicted
+++ resolved
@@ -873,16 +873,6 @@
   <data name="UserStatusAny" xml:space="preserve">
     <value>[UserStatusAny]</value>
   </data>
-<<<<<<< HEAD
-  <data name="RequestStarted" xml:space="preserve">
-    <value>[RequestStarted]</value>
-  </data>
-  <data name="RequestFailed" xml:space="preserve">
-    <value>[RequestFailed]</value>
-  </data>
-  <data name="RequestSucceeded" xml:space="preserve">
-    <value>[RequestSucceeded]</value>
-=======
   <data name="Create" xml:space="preserve">
     <value>Create</value>
   </data>
@@ -900,7 +890,6 @@
   </data>
   <data name="StatUnit" xml:space="preserve">
     <value>StatUnit</value>
->>>>>>> 0485303b
   </data>
   <data name="IncorrectIntegerValueExt" xml:space="preserve">
     <value>IncorrectIntegerValueExt(KG)</value>
