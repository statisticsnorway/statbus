<?xml version="1.0" encoding="utf-8"?>
<root>
  <!-- 
    Microsoft ResX Schema 
    
    Version 2.0
    
    The primary goals of this format is to allow a simple XML format 
    that is mostly human readable. The generation and parsing of the 
    various data types are done through the TypeConverter classes 
    associated with the data types.
    
    Example:
    
    ... ado.net/XML headers & schema ...
    <resheader name="resmimetype">text/microsoft-resx</resheader>
    <resheader name="version">2.0</resheader>
    <resheader name="reader">System.Resources.ResXResourceReader, System.Windows.Forms, ...</resheader>
    <resheader name="writer">System.Resources.ResXResourceWriter, System.Windows.Forms, ...</resheader>
    <data name="Name1"><value>this is my long string</value><comment>this is a comment</comment></data>
    <data name="Color1" type="System.Drawing.Color, System.Drawing">Blue</data>
    <data name="Bitmap1" mimetype="application/x-microsoft.net.object.binary.base64">
        <value>[base64 mime encoded serialized .NET Framework object]</value>
    </data>
    <data name="Icon1" type="System.Drawing.Icon, System.Drawing" mimetype="application/x-microsoft.net.object.bytearray.base64">
        <value>[base64 mime encoded string representing a byte array form of the .NET Framework object]</value>
        <comment>This is a comment</comment>
    </data>
                
    There are any number of "resheader" rows that contain simple 
    name/value pairs.
    
    Each data row contains a name, and value. The row also contains a 
    type or mimetype. Type corresponds to a .NET class that support 
    text/value conversion through the TypeConverter architecture. 
    Classes that don't support this are serialized and stored with the 
    mimetype set.
    
    The mimetype is used for serialized objects, and tells the 
    ResXResourceReader how to depersist the object. This is currently not 
    extensible. For a given mimetype the value must be set accordingly:
    
    Note - application/x-microsoft.net.object.binary.base64 is the format 
    that the ResXResourceWriter will generate, however the reader can 
    read any of the formats listed below.
    
    mimetype: application/x-microsoft.net.object.binary.base64
    value   : The object must be serialized with 
            : System.Runtime.Serialization.Formatters.Binary.BinaryFormatter
            : and then encoded with base64 encoding.
    
    mimetype: application/x-microsoft.net.object.soap.base64
    value   : The object must be serialized with 
            : System.Runtime.Serialization.Formatters.Soap.SoapFormatter
            : and then encoded with base64 encoding.

    mimetype: application/x-microsoft.net.object.bytearray.base64
    value   : The object must be serialized into a byte array 
            : using a System.ComponentModel.TypeConverter
            : and then encoded with base64 encoding.
    -->
  <xsd:schema id="root" xmlns="" xmlns:xsd="http://www.w3.org/2001/XMLSchema" xmlns:msdata="urn:schemas-microsoft-com:xml-msdata">
    <xsd:import namespace="http://www.w3.org/XML/1998/namespace" />
    <xsd:element name="root" msdata:IsDataSet="true">
      <xsd:complexType>
        <xsd:choice maxOccurs="unbounded">
          <xsd:element name="metadata">
            <xsd:complexType>
              <xsd:sequence>
                <xsd:element name="value" type="xsd:string" minOccurs="0" />
              </xsd:sequence>
              <xsd:attribute name="name" use="required" type="xsd:string" />
              <xsd:attribute name="type" type="xsd:string" />
              <xsd:attribute name="mimetype" type="xsd:string" />
              <xsd:attribute ref="xml:space" />
            </xsd:complexType>
          </xsd:element>
          <xsd:element name="assembly">
            <xsd:complexType>
              <xsd:attribute name="alias" type="xsd:string" />
              <xsd:attribute name="name" type="xsd:string" />
            </xsd:complexType>
          </xsd:element>
          <xsd:element name="data">
            <xsd:complexType>
              <xsd:sequence>
                <xsd:element name="value" type="xsd:string" minOccurs="0" msdata:Ordinal="1" />
                <xsd:element name="comment" type="xsd:string" minOccurs="0" msdata:Ordinal="2" />
              </xsd:sequence>
              <xsd:attribute name="name" type="xsd:string" use="required" msdata:Ordinal="1" />
              <xsd:attribute name="type" type="xsd:string" msdata:Ordinal="3" />
              <xsd:attribute name="mimetype" type="xsd:string" msdata:Ordinal="4" />
              <xsd:attribute ref="xml:space" />
            </xsd:complexType>
          </xsd:element>
          <xsd:element name="resheader">
            <xsd:complexType>
              <xsd:sequence>
                <xsd:element name="value" type="xsd:string" minOccurs="0" msdata:Ordinal="1" />
              </xsd:sequence>
              <xsd:attribute name="name" type="xsd:string" use="required" />
            </xsd:complexType>
          </xsd:element>
        </xsd:choice>
      </xsd:complexType>
    </xsd:element>
  </xsd:schema>
  <resheader name="resmimetype">
    <value>text/microsoft-resx</value>
  </resheader>
  <resheader name="version">
    <value>2.0</value>
  </resheader>
  <resheader name="reader">
    <value>System.Resources.ResXResourceReader, System.Windows.Forms, Version=4.0.0.0, Culture=neutral, PublicKeyToken=b77a5c561934e089</value>
  </resheader>
  <resheader name="writer">
    <value>System.Resources.ResXResourceWriter, System.Windows.Forms, Version=4.0.0.0, Culture=neutral, PublicKeyToken=b77a5c561934e089</value>
  </resheader>
  <data name="Login" xml:space="preserve">
    <value>Ысым</value>
  </data>
  <data name="Password" xml:space="preserve">
    <value>Пароль</value>
  </data>
  <data name="RememberMe" xml:space="preserve">
    <value>Эстөө</value>
  </data>
  <data name="Language" xml:space="preserve">
    <value>Тил</value>
  </data>
  <data name="LanguageRussian" xml:space="preserve">
    <value>Орус тили</value>
  </data>
  <data name="LanguageKyrgyz" xml:space="preserve">
    <value>Кыргыз тили</value>
  </data>
  <data name="LanguageEnglish" xml:space="preserve">
    <value>Англис тили</value>
  </data>
  <data name="Account" xml:space="preserve">
    <value>Колдонуучу аккаунту</value>
  </data>
  <data name="Logout" xml:space="preserve">
    <value>Чыгуу</value>
  </data>
  <data name="About" xml:space="preserve">
    <value>Биз жөнүндө</value>
  </data>
  <data name="Users" xml:space="preserve">
    <value>Пайдалануучулар</value>
  </data>
  <data name="Roles" xml:space="preserve">
    <value>Ролу</value>
  </data>
  <data name="StatUnits" xml:space="preserve">
    <value>Каттоо маалыматтары</value>
  </data>
  <data name="UsersList" xml:space="preserve">
    <value>Пайдалануучулар тизме</value>
  </data>
  <data name="RolesList" xml:space="preserve">
    <value>Ролдорунун тизмеси</value>
  </data>
  <data name="StatUnitsList" xml:space="preserve">
    <value>Каттоо маалыматтын тизмеси</value>
  </data>
  <data name="LoginError" xml:space="preserve">
    <value>Кирүү буга чейин кабыл алынат</value>
  </data>
  <data name="NameError" xml:space="preserve">
    <value>Аты буга чейин кабыл алынат</value>
  </data>
  <data name="PasswordUpdateError" xml:space="preserve">
    <value>Паролду тактоо учурунда ката</value>
  </data>
  <data name="RoleUpdateError" xml:space="preserve">
    <value>Ролун тактоо учурунда ката</value>
  </data>
  <data name="UserUpdateError" xml:space="preserve">
    <value>Колдонуучуну тактоо учурунда ката</value>
  </data>
  <data name="LoginFailed" xml:space="preserve">
    <value>Жок кирүү</value>
  </data>
  <data name="CurrentPasswordisWrong" xml:space="preserve">
    <value>Учурдагы Сырсөз туура эмес</value>
  </data>
  <data name="PageError" xml:space="preserve">
    <value>Барак саны терс болушу мүмкүн эмес</value>
  </data>
  <data name="PageSizeError" xml:space="preserve">
    <value>Барак өлчөмү 0 көбүрөөк болушу керек</value>
  </data>
  <data name="LastChangeFromError" xml:space="preserve">
    <value>Наркынан акыркы өзгөртүү кийин «акыркы өзгөрүшүнө» болуп саналат</value>
  </data>
  <data name="LastChangeToError" xml:space="preserve">
    <value>Наркына акыркы өзгөртүү «акыркы өзгөрүшүнө» мурда болуп саналат</value>
  </data>
  <data name="EmployeesNumberFromErrorNegative" xml:space="preserve">
    <value>Алынган кызматкерлердин саны терс болушу керек эмес</value>
  </data>
  <data name="EmployeesNumberFromErrorLarge" xml:space="preserve">
    <value>Кызматкерлерине «үчүн кызматкерлердин саны» көп эмес саны</value>
  </data>
  <data name="EmployeesNumberToErrorNegative" xml:space="preserve">
    <value>Кызматкерлердин саны терс болушу керек эмес</value>
  </data>
  <data name="EmployeesNumberToErrorLess" xml:space="preserve">
    <value>Кызматкерлеринин саны алынган кызматкерлердин саны "аз болот"</value>
  </data>
  <data name="TurnoverFromErrorNegative" xml:space="preserve">
    <value>Тартып жүгүртүү терс болушу керек эмес</value>
  </data>
  <data name="TurnoverFromErrorLarger" xml:space="preserve">
    <value>Тартып жүгүртүү «деген жүгүртүүнүн» чоъураак болот</value>
  </data>
  <data name="TurnoverToErrorNegative" xml:space="preserve">
    <value>Жүгүртүү үчүн терс болушу керек эмес</value>
  </data>
  <data name="TurnoverToErrorLess" xml:space="preserve">
    <value>Жүгүртүү үчүн «келген жүгүртүүнүн» караганда аз</value>
  </data>
  <data name="RoleNotFound" xml:space="preserve">
    <value>Ролу Табылган жок</value>
  </data>
  <data name="FetchingUsersError" xml:space="preserve">
    <value>Ката келүүдөгү колдонуучулар</value>
  </data>
  <data name="DeleteRoleError" xml:space="preserve">
    <value>Учурдагы колдонуучулар менен ролун жок мүмкүн эмес</value>
  </data>
  <data name="DeleteSysAdminRoleError" xml:space="preserve">
    <value>Системалык администратор ролун жок мүмкүн эмес</value>
  </data>
  <data name="EnterpriseGroupNotSupportError" xml:space="preserve">
    <value>Ишкана топ колдоого алынбайт</value>
  </data>
  <data name="UnknownStatUnitTypeError" xml:space="preserve">
    <value>Белгисиз statUnit түрү</value>
  </data>
  <data name="StatisticalUnitNotExistError" xml:space="preserve">
    <value>Statistical unit жок эмес</value>
  </data>
  <data name="AddressExcistsInDataBaseForError" xml:space="preserve">
    <value>Ката: Дареги буга үчүн маалыматтар базасы бар</value>
  </data>
  <data name="CreateLegalUnitError" xml:space="preserve">
    <value>Укуктук бирдиктерин түзүү Error!</value>
  </data>
  <data name="CreateLocalUnitError" xml:space="preserve">
    <value>Жергиликтүү аппаратты түзүү Error!</value>
  </data>
  <data name="CreateEnterpriseUnitError" xml:space="preserve">
    <value>Enterprise бөлүмүн түзүү Error!</value>
  </data>
  <data name="CreateEnterpriseGroupError" xml:space="preserve">
    <value>Enterprise топ түзүү Error!</value>
  </data>
  <data name="UpdateLegalUnitError" xml:space="preserve">
    <value>Укуктук бөлүгүн тактоо үчүн ишке ашкан жок!</value>
  </data>
  <data name="UpdateLocalUnitError" xml:space="preserve">
    <value>Update Error Жергиликтүү Unit!</value>
  </data>
  <data name="UpdateEnterpriseUnitError" xml:space="preserve">
    <value>Enterprise бөлүмүн тактоо Error!</value>
  </data>
  <data name="UpdateEnterpriseGroupError" xml:space="preserve">
    <value>Enterprise Group тактоо Error!</value>
  </data>
  <data name="UserNotFoundError" xml:space="preserve">
    <value>Колдонуучу табылган жок</value>
  </data>
  <data name="SysAdminRoleMissingError" xml:space="preserve">
    <value>Системалык администратор ролу жок болуп жатат</value>
  </data>
  <data name="DeleteLastSysAdminError" xml:space="preserve">
    <value>Акыркы системдик администратор жок мүмкүн эмес</value>
  </data>
  <data name="Name" xml:space="preserve">
    <value>Ат</value>
  </data>
  <data name="EditAccount" xml:space="preserve">
    <value>Аккаунту түзөтүү</value>
  </data>
  <data name="NameValueRequired" xml:space="preserve">
    <value>Сураныч, атыңызды киргизип коюңуз</value>
  </data>
  <data name="CurrentPassword" xml:space="preserve">
    <value>Азыркы пароль</value>
  </data>
  <data name="NewPassword" xml:space="preserve">
    <value>Жаңы пароль</value>
  </data>
  <data name="NewPassword_LeaveItEmptyIfYouWillNotChangePassword" xml:space="preserve">
    <value>Жаңы пароль (сиздин паролду өзгөртө албайт, эгер бош кетип)</value>
  </data>
  <data name="ConfirmPassword" xml:space="preserve">
    <value>Сураныч, ырастоо пароль</value>
  </data>
  <data name="PhoneValueRequired" xml:space="preserve">
    <value>Сураныч, телефон номериңизди киргизип коюңуз</value>
  </data>
  <data name="Phone" xml:space="preserve">
    <value>Телефон</value>
  </data>
  <data name="Email" xml:space="preserve">
    <value>Электрондук дарек</value>
  </data>
  <data name="AboutText" xml:space="preserve">
    <value>nsreg</value>
  </data>
  <data name="HomeText" xml:space="preserve">
    <value>Кош келиңиз</value>
  </data>
  <data name="PageNotFound" xml:space="preserve">
    <value>Барак табылган жок</value>
  </data>
  <data name="BackToHome" xml:space="preserve">
    <value>Үйгө кайтуу</value>
  </data>
  <data name="CreateNewRole" xml:space="preserve">
    <value>Бир жаңы ролун түзүү</value>
  </data>
  <data name="RoleName" xml:space="preserve">
    <value>Ролун аты</value>
  </data>
  <data name="Description" xml:space="preserve">
    <value>Баяндоо</value>
  </data>
  <data name="OrdinaryWebsiteUser" xml:space="preserve">
    <value>Колдонуучунун веб сайт</value>
  </data>
  <data name="StandardDataAccess" xml:space="preserve">
    <value>Стандарттык берилиштерге жетүү</value>
  </data>
  <data name="SelectOrSearchStandardDataAccess" xml:space="preserve">
    <value>Тандоо тизме же стандарттуу берилиштерге жетүү</value>
  </data>
  <data name="AccessToSystemFunctions" xml:space="preserve">
    <value>Система иштеши үчүн мүмкүнчүлүк</value>
  </data>
  <data name="SelectOrSearchSystemFunctions" xml:space="preserve">
    <value>Тандоо же система иштеши үчүн издөө</value>
  </data>
  <data name="Submit" xml:space="preserve">
    <value>Жөнөтүү</value>
  </data>
  <data name="EditRole" xml:space="preserve">
    <value>Ролду түзөтүү</value>
  </data>
  <data name="DeleteRoleMessage" xml:space="preserve">
    <value>Жок кылуу роль</value>
  </data>
  <data name="RoleList_EditRole" xml:space="preserve">
    <value>Ролду түзөтүү</value>
  </data>
  <data name="RoleList_DeleteRole" xml:space="preserve">
    <value>Ролду жок кылуу</value>
  </data>
  <data name="Role" xml:space="preserve">
    <value>ролдор</value>
  </data>
  <data name="UsersIn" xml:space="preserve">
    <value>Пайдалануучулар</value>
  </data>
  <data name="CreateRoleButton" xml:space="preserve">
    <value>Жаңы роль</value>
  </data>
  <data name="AreYouSure" xml:space="preserve">
    <value>Ишеничиңиз жетиштүбү</value>
  </data>
  <data name="TotalRoles" xml:space="preserve">
    <value>Жалпы ролдор</value>
  </data>
  <data name="TotalPages" xml:space="preserve">
    <value>Жалпы барактар</value>
  </data>
  <data name="DeleteStatUnitMessage" xml:space="preserve">
    <value>Жок кылуу каттоо маалыматтарды</value>
  </data>
  <data name="Total" xml:space="preserve">
    <value>Жалпы</value>
  </data>
  <data name="SearchStatisticalUnits" xml:space="preserve">
    <value>Издөө каттоо маалыматты</value>
  </data>
  <data name="SearchWildcard" xml:space="preserve">
    <value>Издөө джокер</value>
  </data>
  <data name="Search" xml:space="preserve">
    <value>Издөө</value>
  </data>
  <data name="StatisticalUnitType" xml:space="preserve">
    <value>Типтеги статистикалык бирдиктер</value>
  </data>
  <data name="Includeliquidated" xml:space="preserve">
    <value>Мүмкүндүк жоюлат</value>
  </data>
  <data name="TurnoverFrom" xml:space="preserve">
    <value>Жүгүртүү чейин</value>
  </data>
  <data name="TurnoverTo" xml:space="preserve">
    <value>Үчүн жүгүртүүсү</value>
  </data>
  <data name="NumberOfEmployeesFrom" xml:space="preserve">
    <value>Кызматкерлердин саны</value>
  </data>
  <data name="NumberOfEmployeesTo" xml:space="preserve">
    <value>Кызматкерлердин саны</value>
  </data>
  <data name="CreateNewUser" xml:space="preserve">
    <value>Бир жаңы колдонуучуну түзүү</value>
  </data>
  <data name="UserName" xml:space="preserve">
    <value>Колдонуучунун аты</value>
  </data>
  <data name="UserLogin" xml:space="preserve">
    <value>Колдонуучунун логини</value>
  </data>
  <data name="UserPassword" xml:space="preserve">
    <value>Колдонуучунун пароль</value>
  </data>
  <data name="TypeStrongPasswordHere" xml:space="preserve">
    <value>Туруктуу пароль койгула</value>
  </data>
  <data name="TypePasswordAgain" xml:space="preserve">
    <value>Кайра пароль койгула</value>
  </data>
  <data name="UserEmail" xml:space="preserve">
    <value>Колдонуучунун электрондук дарек</value>
  </data>
  <data name="UserPhone" xml:space="preserve">
    <value>Колдонуучунун телефону</value>
  </data>
  <data name="AssignedRoles" xml:space="preserve">
    <value>Дайындалган ролу</value>
  </data>
  <data name="SelectOrSearchRoles" xml:space="preserve">
    <value>Тандоо же издөө ролдорду...</value>
  </data>
  <data name="UserStatus" xml:space="preserve">
    <value>Пайдалануучулардын абалы</value>
  </data>
  <data name="DataAccess" xml:space="preserve">
    <value>Доступ к данным</value>
  </data>
  <data name="NSO_Employee" xml:space="preserve">
    <value>Кызматкердин NSO</value>
  </data>
  <data name="TryReloadRoles" xml:space="preserve">
    <value>Ролун кайра аракет</value>
  </data>
  <data name="EditUser" xml:space="preserve">
    <value>Колдонуучуну түзөтүү</value>
  </data>
  <data name="UsersNewPassword" xml:space="preserve">
    <value>Колдонуучунун жаңы паролу</value>
  </data>
  <data name="TypeNewPasswordAgain" xml:space="preserve">
    <value>Кайра жаңы пароль койгула</value>
  </data>
  <data name="FetchingStandardDataAccess" xml:space="preserve">
    <value>Стандарттуу маалымат жетүү тандоо</value>
  </data>
  <data name="DeleteUserMessage" xml:space="preserve">
    <value>Жок кылуу колдонуучту</value>
  </data>
  <data name="CreateUserButton" xml:space="preserve">
    <value>Жаңы колдонуучу</value>
  </data>
  <data name="TotalUsers" xml:space="preserve">
    <value>Жалпы колдонуучулар</value>
  </data>
  <data name="NSCRegistry" xml:space="preserve">
    <value>Улуттук статком</value>
  </data>
  <data name="RegId" xml:space="preserve">
    <value>Рег.ID</value>
  </data>
  <data name="RegIdDate" xml:space="preserve">
    <value>RegIdDate-</value>
  </data>
  <data name="StatId" xml:space="preserve">
    <value>StatId-</value>
  </data>
  <data name="StatIdDate" xml:space="preserve">
    <value>StatIdDate-</value>
  </data>
  <data name="TaxRegId" xml:space="preserve">
    <value>TaxRegId-</value>
  </data>
  <data name="TaxRegDate" xml:space="preserve">
    <value>TaxRegDate-</value>
  </data>
  <data name="ExternalId" xml:space="preserve">
    <value>ExternalId-</value>
  </data>
  <data name="ExternalIdType" xml:space="preserve">
    <value>ExternalIdType-</value>
  </data>
  <data name="ExternalIdDate" xml:space="preserve">
    <value>ExternalIdDate-</value>
  </data>
  <data name="DataSource" xml:space="preserve">
    <value>DataSource-</value>
  </data>
  <data name="RefNo" xml:space="preserve">
    <value>RefNo-</value>
  </data>
  <data name="ShortName" xml:space="preserve">
    <value>ShortName-</value>
  </data>
  <data name="Address" xml:space="preserve">
    <value>Address-</value>
  </data>
  <data name="PostalAddressId" xml:space="preserve">
    <value>PostalAddressId-</value>
  </data>
  <data name="TelephoneNo" xml:space="preserve">
    <value>TelephoneNo-</value>
  </data>
  <data name="WebAddress" xml:space="preserve">
    <value>WebAddress-</value>
  </data>
  <data name="RegMainActivity" xml:space="preserve">
    <value>RegMainActivity-</value>
  </data>
  <data name="RegistrationDate" xml:space="preserve">
    <value>RegistrationDate-</value>
  </data>
  <data name="RegistrationReason" xml:space="preserve">
    <value>RegistrationReason-</value>
  </data>
  <data name="LiqDate" xml:space="preserve">
    <value>LiqDate-</value>
  </data>
  <data name="LiqReason" xml:space="preserve">
    <value>LiqReason-</value>
  </data>
  <data name="SuspensionStart" xml:space="preserve">
    <value>SuspensionStart-</value>
  </data>
  <data name="SuspensionEnd" xml:space="preserve">
    <value>SuspensionEnd-</value>
  </data>
  <data name="ReorgTypeCode" xml:space="preserve">
    <value>ReorgTypeCode-</value>
  </data>
  <data name="ReorgDate" xml:space="preserve">
    <value>ReorgDate-</value>
  </data>
  <data name="ReorgReferences" xml:space="preserve">
    <value>ReorgReferences-</value>
  </data>
  <data name="ActualAddress" xml:space="preserve">
    <value>ActualAddress-</value>
  </data>
  <data name="ContactPerson" xml:space="preserve">
    <value>ContactPerson-</value>
  </data>
  <data name="Employees" xml:space="preserve">
    <value>Employees-</value>
  </data>
  <data name="NumOfPeople" xml:space="preserve">
    <value>NumOfPeople-</value>
  </data>
  <data name="EmployeesYear" xml:space="preserve">
    <value>EmployeesYear-</value>
  </data>
  <data name="EmployeesDate" xml:space="preserve">
    <value>EmployeesDate-</value>
  </data>
  <data name="Turnover" xml:space="preserve">
    <value>Turnover-</value>
  </data>
  <data name="TurnoverYear" xml:space="preserve">
    <value>TurnoverYear-</value>
  </data>
  <data name="TurnoveDate" xml:space="preserve">
    <value>TurnoveDate-</value>
  </data>
  <data name="Status" xml:space="preserve">
    <value>Status-</value>
  </data>
  <data name="StatusDate" xml:space="preserve">
    <value>StatusDate-</value>
  </data>
  <data name="Notes" xml:space="preserve">
    <value>Notes-</value>
  </data>
  <data name="FreeEconZone" xml:space="preserve">
    <value>FreeEconZone-</value>
  </data>
  <data name="ForeignParticipation" xml:space="preserve">
    <value>Foreign participation-</value>
  </data>
  <data name="Classified" xml:space="preserve">
    <value>Classified-</value>
  </data>
  <data name="IsDeleted" xml:space="preserve">
    <value>жок кылынды</value>
  </data>
  <data name="EntGroupId" xml:space="preserve">
    <value>EntGroupId-</value>
  </data>
  <data name="EntGroupIdDate" xml:space="preserve">
    <value>EntGroupIdDate-</value>
  </data>
  <data name="Commercial" xml:space="preserve">
    <value>Commercial-</value>
  </data>
  <data name="InstSectorCode" xml:space="preserve">
    <value>InstSectorCode-</value>
  </data>
  <data name="TotalCapital" xml:space="preserve">
    <value>TotalCapital-</value>
  </data>
  <data name="MunCapitalShare" xml:space="preserve">
    <value>MunCapitalShare-</value>
  </data>
  <data name="StateCapitalShare" xml:space="preserve">
    <value>StateCapitalShare-</value>
  </data>
  <data name="PrivCapitalShare" xml:space="preserve">
    <value>PrivCapitalShare-</value>
  </data>
  <data name="ForeignCapitalShare" xml:space="preserve">
    <value>ForeignCapitalShare-</value>
  </data>
  <data name="ForeignCapitalCurrency" xml:space="preserve">
    <value>ForeignCapitalCurrency-</value>
  </data>
  <data name="ActualMainActivity1" xml:space="preserve">
    <value>ActualMainActivity1-</value>
  </data>
  <data name="ActualMainActivity2" xml:space="preserve">
    <value>ActualMainActivity2-</value>
  </data>
  <data name="ActualMainActivityDate" xml:space="preserve">
    <value>ActualMainActivityDate-</value>
  </data>
  <data name="EntGroupRole" xml:space="preserve">
    <value>EntGroupRole-</value>
  </data>
  <data name="LegalUnitId" xml:space="preserve">
    <value>LegalUnitId-</value>
  </data>
  <data name="LegalUnitIdDate" xml:space="preserve">
    <value>LegalUnitIdDate-</value>
  </data>
  <data name="EnterpriseRegId" xml:space="preserve">
    <value>EnterpriseRegId-</value>
  </data>
  <data name="EntRegIdDate" xml:space="preserve">
    <value>entRegIdDate-</value>
  </data>
  <data name="Founders" xml:space="preserve">
    <value>Founders-</value>
  </data>
  <data name="Owner" xml:space="preserve">
    <value>Owner-</value>
  </data>
  <data name="Market" xml:space="preserve">
    <value>Market-</value>
  </data>
  <data name="LegalForm" xml:space="preserve">
    <value>LegalForm-</value>
  </data>
  <data name="LocalUnit" xml:space="preserve">
    <value>LocalUnit</value>
  </data>
  <data name="LegalUnit" xml:space="preserve">
    <value>LegalUnit</value>
  </data>
  <data name="EnterpriseUnit" xml:space="preserve">
    <value>EnterpriseUnit</value>
  </data>
  <data name="EnterpriseGroup" xml:space="preserve">
    <value>EnterpriseGroup</value>
  </data>
  <data name="ViewEnterpriseGroup" xml:space="preserve">
    <value>ViewEnterpriseGroup</value>
  </data>
  <data name="ViewEnterpriseUnit" xml:space="preserve">
    <value>ViewEnterpriseUnit</value>
  </data>
  <data name="ViewLegalUnit" xml:space="preserve">
    <value>ViewLegalUnit</value>
  </data>
  <data name="ViewLocalUnit" xml:space="preserve">
    <value>ViewLocalUnit</value>
  </data>
  <data name="Type" xml:space="preserve">
    <value>Type</value>
  </data>
  <data name="CreateStatUnit" xml:space="preserve">
    <value>CreateStatUnit</value>
  </data>
  <data name="EnterpriseUnitRegId" xml:space="preserve">
    <value>EnterpriseUnitRegId</value>
  </data>
  <data name="AddressId" xml:space="preserve">
    <value>AddressId</value>
  </data>
  <data name="EmailAddress" xml:space="preserve">
    <value>EmailAddress</value>
  </data>
  <data name="ActualAddressId" xml:space="preserve">
    <value>ActualAddressId</value>
  </data>
  <data name="LegalUnits" xml:space="preserve">
    <value>LegalUnits</value>
  </data>
  <data name="LocalUnits" xml:space="preserve">
    <value>LocalUnits</value>
  </data>
  <data name="EntGroupType" xml:space="preserve">
    <value>EntGroupType</value>
  </data>
  <data name="EmployeesFte" xml:space="preserve">
    <value>EmployeesFte</value>
  </data>
  <data name="EnterpriseUnits" xml:space="preserve">
    <value>EnterpriseUnits</value>
  </data>
  <data name="LiqDateStart" xml:space="preserve">
    <value>LiqDateStart</value>
  </data>
  <data name="LiqDateEnd" xml:space="preserve">
    <value>LiqDateEnd</value>
  </data>
  <data name="EditButton" xml:space="preserve">
    <value>Edit</value>
  </data>
  <data name="EndPeriod" xml:space="preserve">
    <value>мезгилдин акырына карата</value>
  </data>
  <data name="RegMainActivityId" xml:space="preserve">
    <value>RegMainActivityId</value>
  </data>
  <data name="StartPeriod" xml:space="preserve">
    <value>мезгилдин башталышы</value>
  </data>
  <data name="LogicalChecksNoAddress" xml:space="preserve">
    <value>Бул жазуунун менен байланыштуу эмес</value>
  </data>
  <data name="LogicalChecksLocalNoLegal" xml:space="preserve">
    <value>Бул жергиликтүү бирдиги укуктук бирдигине шилтемени ээ эмес</value>
  </data>
  <data name="AnyType" xml:space="preserve">
    <value>Ар бири</value>
  </data>
  <data name="Suspended" xml:space="preserve">
    <value>Бир азга</value>
  </data>
  <data name="Active" xml:space="preserve">
    <value>Активдүү</value>
  </data>
  <data name="UnitType" xml:space="preserve">
    <value>Бөлүмдүн түрү</value>
  </data>
  <data name="AccountView" xml:space="preserve">
    <value>эсеп кароо</value>
  </data>
  <data name="AccountEdit" xml:space="preserve">
    <value>эсеп Edit</value>
  </data>
  <data name="RoleView" xml:space="preserve">
    <value>ролу кароо</value>
  </data>
  <data name="RoleListView" xml:space="preserve">
    <value>Ролу тизмеси кароо</value>
  </data>
  <data name="RoleCreate" xml:space="preserve">
    <value>ролу түзүү</value>
  </data>
  <data name="RoleEdit" xml:space="preserve">
    <value>ролу Edit</value>
  </data>
  <data name="RoleDelete" xml:space="preserve">
    <value>ролу жок кылуу</value>
  </data>
  <data name="UserView" xml:space="preserve">
    <value>Колдонуучу кароо</value>
  </data>
  <data name="UserListView" xml:space="preserve">
    <value>Колдонуучу тизмеси кароо</value>
  </data>
  <data name="UserCreate" xml:space="preserve">
    <value>Колдонуучу түзүү</value>
  </data>
  <data name="UserEdit" xml:space="preserve">
    <value>Колдонуучу Edit</value>
  </data>
  <data name="UserDelete" xml:space="preserve">
    <value>колдонуучу жок</value>
  </data>
  <data name="StatUnitView" xml:space="preserve">
    <value>Статистикалык Unit кароо</value>
  </data>
  <data name="StatUnitListView" xml:space="preserve">
    <value>Статистикалык Unit тизмеси кароо</value>
  </data>
  <data name="StatUnitCreate" xml:space="preserve">
    <value>Статистикалык Unit түзүү</value>
  </data>
  <data name="StatUnitEdit" xml:space="preserve">
    <value>Статистикалык Unit Edit</value>
  </data>
  <data name="StatUnitDelete" xml:space="preserve">
    <value>Статистикалык Unit өчүрүү</value>
  </data>
  <data name="Parrent" xml:space="preserve">
    <value>ата-эне</value>
  </data>
  <data name="ParrentId" xml:space="preserve">
    <value>Id ата-эне</value>
  </data>
  <data name="IncorrectIntegerValue" xml:space="preserve">
    <value>IncorrectIntegerValue-</value>
  </data>
  <data name="ChooseAtLeastOne" xml:space="preserve">
    <value>Choose at least one item</value>
  </data>
  <data name="Region" xml:space="preserve">
    <value>Регион</value>
  </data>
  <data name="IncorrectStringValue" xml:space="preserve">
    <value>IncorrectStringValue(KG)</value>
  </data>
  <data name="RegionNotSelected" xml:space="preserve">
    <value>[RegionNotSelected]</value>
  </data>
  <data name="TryReloadRegions" xml:space="preserve">
    <value>[TryReloadRegions]</value>
  </data>
  <data name="Back" xml:space="preserve">
    <value>Артка</value>
  </data>
  <data name="RegionAlreadyExistsError" xml:space="preserve">
    <value>Бул аймак ат базасы бар</value>
  </data>
  <data name="RegionNotExistsError" xml:space="preserve">
    <value>Аймак Id маалыматтар базасы бар эмес</value>
  </data>
  <data name="RegionDeleteError" xml:space="preserve">
    <value>Эгер аймакка жок мүмкүн эмес, ал колдонуучуну колдонууга болот</value>
  </data>
  <data name="AdministrativeTools" xml:space="preserve">
    <value>[AdministrativeTools]</value>
  </data>
  <data name="RegionName" xml:space="preserve">
    <value>Аймактын аты</value>
  </data>
  <data name="RegionAdd" xml:space="preserve">
    <value>Бир аймакты кошуу</value>
  </data>
  <data name="RegionDeleteMessage" xml:space="preserve">
    <value>Жок аймакты</value>
  </data>
  <data name="Regions" xml:space="preserve">
    <value>[Regions]</value>
  </data>
  <data name="RegionAll" xml:space="preserve">
    <value>[RegionAll]</value>
  </data>
  <data name="RolesAll" xml:space="preserve">
    <value>[RolesAll]</value>
  </data>
  <data name="UserStatusAny" xml:space="preserve">
    <value>[UserStatusAny]</value>
  </data>
<<<<<<< HEAD
  <data name="Print" xml:space="preserve">
    <value>Басып чыгаруу</value>
=======
  <data name="IncorrectIntegerValueExt" xml:space="preserve">
    <value>IncorrectIntegerValueExt(KG)</value>
  </data>
  <data name="RegionNameIsRequiredError" xml:space="preserve">
    <value>Аты аймак милдеттүү талаасы</value>
>>>>>>> 09c16563
  </data>
</root><|MERGE_RESOLUTION|>--- conflicted
+++ resolved
@@ -873,15 +873,13 @@
   <data name="UserStatusAny" xml:space="preserve">
     <value>[UserStatusAny]</value>
   </data>
-<<<<<<< HEAD
   <data name="Print" xml:space="preserve">
     <value>Басып чыгаруу</value>
-=======
+  </data>
   <data name="IncorrectIntegerValueExt" xml:space="preserve">
     <value>IncorrectIntegerValueExt(KG)</value>
   </data>
   <data name="RegionNameIsRequiredError" xml:space="preserve">
     <value>Аты аймак милдеттүү талаасы</value>
->>>>>>> 09c16563
   </data>
 </root>