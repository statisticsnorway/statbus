﻿<?xml version="1.0" encoding="utf-8"?>
<root>
  <!-- 
    Microsoft ResX Schema 
    
    Version 2.0
    
    The primary goals of this format is to allow a simple XML format 
    that is mostly human readable. The generation and parsing of the 
    various data types are done through the TypeConverter classes 
    associated with the data types.
    
    Example:
    
    ... ado.net/XML headers & schema ...
    <resheader name="resmimetype">text/microsoft-resx</resheader>
    <resheader name="version">2.0</resheader>
    <resheader name="reader">System.Resources.ResXResourceReader, System.Windows.Forms, ...</resheader>
    <resheader name="writer">System.Resources.ResXResourceWriter, System.Windows.Forms, ...</resheader>
    <data name="Name1"><value>this is my long string</value><comment>this is a comment</comment></data>
    <data name="Color1" type="System.Drawing.Color, System.Drawing">Blue</data>
    <data name="Bitmap1" mimetype="application/x-microsoft.net.object.binary.base64">
        <value>[base64 mime encoded serialized .NET Framework object]</value>
    </data>
    <data name="Icon1" type="System.Drawing.Icon, System.Drawing" mimetype="application/x-microsoft.net.object.bytearray.base64">
        <value>[base64 mime encoded string representing a byte array form of the .NET Framework object]</value>
        <comment>This is a comment</comment>
    </data>
                
    There are any number of "resheader" rows that contain simple 
    name/value pairs.
    
    Each data row contains a name, and value. The row also contains a 
    type or mimetype. Type corresponds to a .NET class that support 
    text/value conversion through the TypeConverter architecture. 
    Classes that don't support this are serialized and stored with the 
    mimetype set.
    
    The mimetype is used for serialized objects, and tells the 
    ResXResourceReader how to depersist the object. This is currently not 
    extensible. For a given mimetype the value must be set accordingly:
    
    Note - application/x-microsoft.net.object.binary.base64 is the format 
    that the ResXResourceWriter will generate, however the reader can 
    read any of the formats listed below.
    
    mimetype: application/x-microsoft.net.object.binary.base64
    value   : The object must be serialized with 
            : System.Runtime.Serialization.Formatters.Binary.BinaryFormatter
            : and then encoded with base64 encoding.
    
    mimetype: application/x-microsoft.net.object.soap.base64
    value   : The object must be serialized with 
            : System.Runtime.Serialization.Formatters.Soap.SoapFormatter
            : and then encoded with base64 encoding.

    mimetype: application/x-microsoft.net.object.bytearray.base64
    value   : The object must be serialized into a byte array 
            : using a System.ComponentModel.TypeConverter
            : and then encoded with base64 encoding.
    -->
  <xsd:schema id="root" xmlns="" xmlns:xsd="http://www.w3.org/2001/XMLSchema" xmlns:msdata="urn:schemas-microsoft-com:xml-msdata">
    <xsd:import namespace="http://www.w3.org/XML/1998/namespace" />
    <xsd:element name="root" msdata:IsDataSet="true">
      <xsd:complexType>
        <xsd:choice maxOccurs="unbounded">
          <xsd:element name="metadata">
            <xsd:complexType>
              <xsd:sequence>
                <xsd:element name="value" type="xsd:string" minOccurs="0" />
              </xsd:sequence>
              <xsd:attribute name="name" use="required" type="xsd:string" />
              <xsd:attribute name="type" type="xsd:string" />
              <xsd:attribute name="mimetype" type="xsd:string" />
              <xsd:attribute ref="xml:space" />
            </xsd:complexType>
          </xsd:element>
          <xsd:element name="assembly">
            <xsd:complexType>
              <xsd:attribute name="alias" type="xsd:string" />
              <xsd:attribute name="name" type="xsd:string" />
            </xsd:complexType>
          </xsd:element>
          <xsd:element name="data">
            <xsd:complexType>
              <xsd:sequence>
                <xsd:element name="value" type="xsd:string" minOccurs="0" msdata:Ordinal="1" />
                <xsd:element name="comment" type="xsd:string" minOccurs="0" msdata:Ordinal="2" />
              </xsd:sequence>
              <xsd:attribute name="name" type="xsd:string" use="required" msdata:Ordinal="1" />
              <xsd:attribute name="type" type="xsd:string" msdata:Ordinal="3" />
              <xsd:attribute name="mimetype" type="xsd:string" msdata:Ordinal="4" />
              <xsd:attribute ref="xml:space" />
            </xsd:complexType>
          </xsd:element>
          <xsd:element name="resheader">
            <xsd:complexType>
              <xsd:sequence>
                <xsd:element name="value" type="xsd:string" minOccurs="0" msdata:Ordinal="1" />
              </xsd:sequence>
              <xsd:attribute name="name" type="xsd:string" use="required" />
            </xsd:complexType>
          </xsd:element>
        </xsd:choice>
      </xsd:complexType>
    </xsd:element>
  </xsd:schema>
  <resheader name="resmimetype">
    <value>text/microsoft-resx</value>
  </resheader>
  <resheader name="version">
    <value>2.0</value>
  </resheader>
  <resheader name="reader">
    <value>System.Resources.ResXResourceReader, System.Windows.Forms, Version=4.0.0.0, Culture=neutral, PublicKeyToken=b77a5c561934e089</value>
  </resheader>
  <resheader name="writer">
    <value>System.Resources.ResXResourceWriter, System.Windows.Forms, Version=4.0.0.0, Culture=neutral, PublicKeyToken=b77a5c561934e089</value>
  </resheader>
  <data name="Login" xml:space="preserve">
    <value>Ысым</value>
  </data>
  <data name="Password" xml:space="preserve">
    <value>Пароль</value>
  </data>
  <data name="RememberMe" xml:space="preserve">
    <value>Эстөө</value>
  </data>
  <data name="Language" xml:space="preserve">
    <value>Тил</value>
  </data>
  <data name="LanguageRussian" xml:space="preserve">
    <value>Орус тили</value>
  </data>
  <data name="LanguageKyrgyz" xml:space="preserve">
    <value>Кыргыз тили</value>
  </data>
  <data name="LanguageEnglish" xml:space="preserve">
    <value>Англис тили</value>
  </data>
  <data name="Account" xml:space="preserve">
    <value>Колдонуучу аккаунту</value>
  </data>
  <data name="Logout" xml:space="preserve">
    <value>Чыгуу</value>
  </data>
  <data name="About" xml:space="preserve">
    <value>Биз жөнүндө</value>
  </data>
  <data name="Users" xml:space="preserve">
    <value>Пайдалануучулар</value>
  </data>
  <data name="Roles" xml:space="preserve">
    <value>Ролу</value>
  </data>
  <data name="StatUnits" xml:space="preserve">
    <value>Каттоо маалыматтары</value>
  </data>
  <data name="UsersList" xml:space="preserve">
    <value>Пайдалануучулар тизме</value>
  </data>
  <data name="RolesList" xml:space="preserve">
    <value>Ролдорунун тизмеси</value>
  </data>
  <data name="StatUnitsList" xml:space="preserve">
    <value>Каттоо маалыматтын тизмеси</value>
  </data>
  <data name="LoginError" xml:space="preserve">
    <value>Кирүү буга чейин кабыл алынат</value>
  </data>
  <data name="NameError" xml:space="preserve">
    <value>Аты буга чейин кабыл алынат</value>
  </data>
  <data name="PasswordUpdateError" xml:space="preserve">
    <value>Паролду тактоо учурунда ката</value>
  </data>
  <data name="RoleUpdateError" xml:space="preserve">
    <value>Ролун тактоо учурунда ката</value>
  </data>
  <data name="UserUpdateError" xml:space="preserve">
    <value>Колдонуучуну тактоо учурунда ката</value>
  </data>
  <data name="LoginFailed" xml:space="preserve">
    <value>Жок кирүү</value>
  </data>
  <data name="CurrentPasswordisWrong" xml:space="preserve">
    <value>Учурдагы Сырсөз туура эмес</value>
  </data>
  <data name="PageError" xml:space="preserve">
    <value>Барак саны терс болушу мүмкүн эмес</value>
  </data>
  <data name="PageSizeError" xml:space="preserve">
    <value>Барак өлчөмү 0 көбүрөөк болушу керек</value>
  </data>
  <data name="LastChangeFromError" xml:space="preserve">
    <value>Наркынан акыркы өзгөртүү кийин «акыркы өзгөрүшүнө» болуп саналат</value>
  </data>
  <data name="LastChangeToError" xml:space="preserve">
    <value>Наркына акыркы өзгөртүү «акыркы өзгөрүшүнө» мурда болуп саналат</value>
  </data>
  <data name="EmployeesNumberFromErrorNegative" xml:space="preserve">
    <value>Алынган кызматкерлердин саны терс болушу керек эмес</value>
  </data>
  <data name="EmployeesNumberFromErrorLarge" xml:space="preserve">
    <value>Кызматкерлерине «үчүн кызматкерлердин саны» көп эмес саны</value>
  </data>
  <data name="EmployeesNumberToErrorNegative" xml:space="preserve">
    <value>Кызматкерлердин саны терс болушу керек эмес</value>
  </data>
  <data name="EmployeesNumberToErrorLess" xml:space="preserve">
    <value>Кызматкерлеринин саны алынган кызматкерлердин саны "аз болот"</value>
  </data>
  <data name="TurnoverFromErrorNegative" xml:space="preserve">
    <value>Тартып жүгүртүү терс болушу керек эмес</value>
  </data>
  <data name="TurnoverFromErrorLarger" xml:space="preserve">
    <value>Тартып жүгүртүү «деген жүгүртүүнүн» чоъураак болот</value>
  </data>
  <data name="TurnoverToErrorNegative" xml:space="preserve">
    <value>Жүгүртүү үчүн терс болушу керек эмес</value>
  </data>
  <data name="TurnoverToErrorLess" xml:space="preserve">
    <value>Жүгүртүү үчүн «келген жүгүртүүнүн» караганда аз</value>
  </data>
  <data name="RoleNotFound" xml:space="preserve">
    <value>Ролу Табылган жок</value>
  </data>
  <data name="FetchingUsersError" xml:space="preserve">
    <value>Ката келүүдөгү колдонуучулар</value>
  </data>
  <data name="DeleteRoleError" xml:space="preserve">
    <value>Учурдагы колдонуучулар менен ролун жок мүмкүн эмес</value>
  </data>
  <data name="DeleteSysAdminRoleError" xml:space="preserve">
    <value>Системалык администратор ролун жок мүмкүн эмес</value>
  </data>
  <data name="EnterpriseGroupNotSupportError" xml:space="preserve">
    <value>Ишкана топ колдоого алынбайт</value>
  </data>
  <data name="UnknownStatUnitTypeError" xml:space="preserve">
    <value>Белгисиз statUnit түрү</value>
  </data>
  <data name="StatisticalUnitNotExistError" xml:space="preserve">
    <value>Statistical unit жок эмес</value>
  </data>
  <data name="AddressExcistsInDataBaseForError" xml:space="preserve">
    <value>Ката: Дареги буга үчүн маалыматтар базасы бар</value>
  </data>
  <data name="CreateLegalUnitError" xml:space="preserve">
    <value>Укуктук бирдиктерин түзүү Error!</value>
  </data>
  <data name="CreateLocalUnitError" xml:space="preserve">
    <value>Жергиликтүү аппаратты түзүү Error!</value>
  </data>
  <data name="CreateEnterpriseUnitError" xml:space="preserve">
    <value>Enterprise бөлүмүн түзүү Error!</value>
  </data>
  <data name="CreateEnterpriseGroupError" xml:space="preserve">
    <value>Enterprise топ түзүү Error!</value>
  </data>
  <data name="UpdateLegalUnitError" xml:space="preserve">
    <value>Укуктук бөлүгүн тактоо үчүн ишке ашкан жок!</value>
  </data>
  <data name="UpdateLocalUnitError" xml:space="preserve">
    <value>Update Error Жергиликтүү Unit!</value>
  </data>
  <data name="UpdateEnterpriseUnitError" xml:space="preserve">
    <value>Enterprise бөлүмүн тактоо Error!</value>
  </data>
  <data name="UpdateEnterpriseGroupError" xml:space="preserve">
    <value>Enterprise Group тактоо Error!</value>
  </data>
  <data name="UserNotFoundError" xml:space="preserve">
    <value>Колдонуучу табылган жок</value>
  </data>
  <data name="SysAdminRoleMissingError" xml:space="preserve">
    <value>Системалык администратор ролу жок болуп жатат</value>
  </data>
  <data name="DeleteLastSysAdminError" xml:space="preserve">
    <value>Акыркы системдик администратор жок мүмкүн эмес</value>
  </data>
  <data name="Name" xml:space="preserve">
    <value>Ысым</value>
  </data>
  <data name="EditAccount" xml:space="preserve">
    <value>Аккаунту түзөтүү</value>
  </data>
  <data name="NameValueRequired" xml:space="preserve">
    <value>Сураныч, атыңызды киргизип коюңуз</value>
  </data>
  <data name="CurrentPassword" xml:space="preserve">
    <value>Азыркы пароль</value>
  </data>
  <data name="NewPassword" xml:space="preserve">
    <value>Жаңы пароль</value>
  </data>
  <data name="NewPassword_LeaveItEmptyIfYouWillNotChangePassword" xml:space="preserve">
    <value>Жаңы пароль (сиздин паролду өзгөртө албайт, эгер бош кетип)</value>
  </data>
  <data name="ConfirmPassword" xml:space="preserve">
    <value>Сураныч, ырастоо пароль</value>
  </data>
  <data name="PhoneValueRequired" xml:space="preserve">
    <value>Сураныч, телефон номериңизди киргизип коюңуз</value>
  </data>
  <data name="Phone" xml:space="preserve">
    <value>Телефон</value>
  </data>
  <data name="Email" xml:space="preserve">
    <value>Электрондук дарек</value>
  </data>
  <data name="AboutText" xml:space="preserve">
    <value>nsreg</value>
  </data>
  <data name="HomeText" xml:space="preserve">
    <value>Кош келиңиз</value>
  </data>
  <data name="PageNotFound" xml:space="preserve">
    <value>Барак табылган жок</value>
  </data>
  <data name="BackToHome" xml:space="preserve">
    <value>Үйгө кайтуу</value>
  </data>
  <data name="CreateNewRole" xml:space="preserve">
    <value>Бир жаңы ролун түзүү</value>
  </data>
  <data name="RoleName" xml:space="preserve">
    <value>Ролун аты</value>
  </data>
  <data name="Description" xml:space="preserve">
    <value>Баяндоо</value>
  </data>
  <data name="OrdinaryWebsiteUser" xml:space="preserve">
    <value>Колдонуучунун веб сайт</value>
  </data>
  <data name="StandardDataAccess" xml:space="preserve">
    <value>Стандарттык берилиштерге жетүү</value>
  </data>
  <data name="SelectOrSearchStandardDataAccess" xml:space="preserve">
    <value>Тандоо тизме же стандарттуу берилиштерге жетүү</value>
  </data>
  <data name="AccessToSystemFunctions" xml:space="preserve">
    <value>Система иштеши үчүн мүмкүнчүлүк</value>
  </data>
  <data name="SelectOrSearchSystemFunctions" xml:space="preserve">
    <value>Тандоо же система иштеши үчүн издөө</value>
  </data>
  <data name="Submit" xml:space="preserve">
    <value>Жөнөтүү</value>
  </data>
  <data name="EditRole" xml:space="preserve">
    <value>Ролду түзөтүү</value>
  </data>
  <data name="DeleteRoleMessage" xml:space="preserve">
    <value>Жок кылуу роль</value>
  </data>
  <data name="RoleList_EditRole" xml:space="preserve">
    <value>Ролду түзөтүү</value>
  </data>
  <data name="RoleList_DeleteRole" xml:space="preserve">
    <value>Ролду жок кылуу</value>
  </data>
  <data name="Role" xml:space="preserve">
    <value>ролдор</value>
  </data>
  <data name="UsersIn" xml:space="preserve">
    <value>Пайдалануучулар</value>
  </data>
  <data name="CreateRoleButton" xml:space="preserve">
    <value>Жаңы роль</value>
  </data>
  <data name="AreYouSure" xml:space="preserve">
    <value>Ишеничиңиз жетиштүбү</value>
  </data>
  <data name="TotalRoles" xml:space="preserve">
    <value>Жалпы ролдор</value>
  </data>
  <data name="TotalPages" xml:space="preserve">
    <value>Жалпы барактар</value>
  </data>
  <data name="DeleteStatUnitMessage" xml:space="preserve">
    <value>Жок кылуу каттоо маалыматтарды</value>
  </data>
  <data name="Total" xml:space="preserve">
    <value>Жалпы</value>
  </data>
  <data name="SearchStatisticalUnits" xml:space="preserve">
    <value>Издөө каттоо маалыматты</value>
  </data>
  <data name="SearchWildcard" xml:space="preserve">
    <value>Издөө джокер</value>
  </data>
  <data name="Search" xml:space="preserve">
    <value>Издөө</value>
  </data>
  <data name="StatisticalUnitType" xml:space="preserve">
    <value>Типтеги статистикалык бирдиктер</value>
  </data>
  <data name="Includeliquidated" xml:space="preserve">
    <value>Мүмкүндүк жоюлат</value>
  </data>
  <data name="TurnoverFrom" xml:space="preserve">
    <value>Жүгүртүү чейин</value>
  </data>
  <data name="TurnoverTo" xml:space="preserve">
    <value>Үчүн жүгүртүүсү</value>
  </data>
  <data name="NumberOfEmployeesFrom" xml:space="preserve">
    <value>Кызматкерлердин саны</value>
  </data>
  <data name="NumberOfEmployeesTo" xml:space="preserve">
    <value>Кызматкерлердин саны</value>
  </data>
  <data name="CreateNewUser" xml:space="preserve">
    <value>Бир жаңы колдонуучуну түзүү</value>
  </data>
  <data name="UserName" xml:space="preserve">
    <value>Колдонуучунун аты</value>
  </data>
  <data name="UserLogin" xml:space="preserve">
    <value>Колдонуучунун логини</value>
  </data>
  <data name="UserPassword" xml:space="preserve">
    <value>Колдонуучунун пароль</value>
  </data>
  <data name="TypeStrongPasswordHere" xml:space="preserve">
    <value>Туруктуу пароль койгула</value>
  </data>
  <data name="TypePasswordAgain" xml:space="preserve">
    <value>Кайра пароль койгула</value>
  </data>
  <data name="UserEmail" xml:space="preserve">
    <value>Колдонуучунун электрондук дарек</value>
  </data>
  <data name="UserPhone" xml:space="preserve">
    <value>Колдонуучунун телефону</value>
  </data>
  <data name="AssignedRoles" xml:space="preserve">
    <value>Дайындалган ролу</value>
  </data>
  <data name="SelectOrSearchRoles" xml:space="preserve">
    <value>Тандоо же издөө ролдорду...</value>
  </data>
  <data name="UserStatus" xml:space="preserve">
    <value>Пайдалануучулардын абалы</value>
  </data>
  <data name="DataAccess" xml:space="preserve">
    <value>Доступ к данным</value>
  </data>
  <data name="NSO_Employee" xml:space="preserve">
    <value>Кызматкердин NSO</value>
  </data>
  <data name="TryReloadRoles" xml:space="preserve">
    <value>Ролун кайра аракет</value>
  </data>
  <data name="EditUser" xml:space="preserve">
    <value>Колдонуучуну түзөтүү</value>
  </data>
  <data name="UsersNewPassword" xml:space="preserve">
    <value>Колдонуучунун жаңы паролу</value>
  </data>
  <data name="TypeNewPasswordAgain" xml:space="preserve">
    <value>Кайра жаңы пароль койгула</value>
  </data>
  <data name="FetchingStandardDataAccess" xml:space="preserve">
    <value>Стандарттуу маалымат жетүү тандоо</value>
  </data>
  <data name="DeleteUserMessage" xml:space="preserve">
    <value>Жок кылуу колдонуучту</value>
  </data>
  <data name="CreateUserButton" xml:space="preserve">
    <value>Жаңы колдонуучу</value>
  </data>
  <data name="TotalUsers" xml:space="preserve">
    <value>Жалпы колдонуучулар</value>
  </data>
  <data name="NSCRegistry" xml:space="preserve">
    <value>Улуттук статком</value>
  </data>
  <data name="RegId" xml:space="preserve">
    <value>Рег.ID</value>
  </data>
  <data name="RegIdDate" xml:space="preserve">
    <value>RegIdDate-</value>
  </data>
  <data name="StatId" xml:space="preserve">
    <value>StatId-</value>
  </data>
  <data name="StatIdDate" xml:space="preserve">
    <value>StatIdDate-</value>
  </data>
  <data name="TaxRegId" xml:space="preserve">
    <value>TaxRegId-</value>
  </data>
  <data name="TaxRegDate" xml:space="preserve">
    <value>TaxRegDate-</value>
  </data>
  <data name="ExternalId" xml:space="preserve">
    <value>ExternalId-</value>
  </data>
  <data name="ExternalIdType" xml:space="preserve">
    <value>ExternalIdType-</value>
  </data>
  <data name="ExternalIdDate" xml:space="preserve">
    <value>ExternalIdDate-</value>
  </data>
  <data name="DataSource" xml:space="preserve">
    <value>DataSource-</value>
  </data>
  <data name="RefNo" xml:space="preserve">
    <value>RefNo-</value>
  </data>
  <data name="ShortName" xml:space="preserve">
    <value>Кыска аталышы</value>
  </data>
  <data name="Address" xml:space="preserve">
    <value>Address-</value>
  </data>
  <data name="PostalAddressId" xml:space="preserve">
    <value>PostalAddressId-</value>
  </data>
  <data name="TelephoneNo" xml:space="preserve">
    <value>TelephoneNo-</value>
  </data>
  <data name="WebAddress" xml:space="preserve">
    <value>WebAddress-</value>
  </data>
  <data name="RegMainActivity" xml:space="preserve">
    <value>RegMainActivity-</value>
  </data>
  <data name="RegistrationDate" xml:space="preserve">
    <value>RegistrationDate-</value>
  </data>
  <data name="RegistrationReason" xml:space="preserve">
    <value>RegistrationReason-</value>
  </data>
  <data name="LiqDate" xml:space="preserve">
    <value>LiqDate-</value>
  </data>
  <data name="LiqReason" xml:space="preserve">
    <value>LiqReason-</value>
  </data>
  <data name="SuspensionStart" xml:space="preserve">
    <value>SuspensionStart-</value>
  </data>
  <data name="SuspensionEnd" xml:space="preserve">
    <value>SuspensionEnd-</value>
  </data>
  <data name="ReorgTypeCode" xml:space="preserve">
    <value>ReorgTypeCode-</value>
  </data>
  <data name="ReorgDate" xml:space="preserve">
    <value>ReorgDate-</value>
  </data>
  <data name="ReorgReferences" xml:space="preserve">
    <value>ReorgReferences-</value>
  </data>
  <data name="ActualAddress" xml:space="preserve">
    <value>ActualAddress-</value>
  </data>
  <data name="ContactPerson" xml:space="preserve">
    <value>ContactPerson-</value>
  </data>
  <data name="Employees" xml:space="preserve">
    <value>Employees-</value>
  </data>
  <data name="NumOfPeople" xml:space="preserve">
    <value>NumOfPeople-</value>
  </data>
  <data name="EmployeesYear" xml:space="preserve">
    <value>EmployeesYear-</value>
  </data>
  <data name="EmployeesDate" xml:space="preserve">
    <value>EmployeesDate-</value>
  </data>
  <data name="Turnover" xml:space="preserve">
    <value>Turnover-</value>
  </data>
  <data name="TurnoverYear" xml:space="preserve">
    <value>TurnoverYear-</value>
  </data>
  <data name="TurnoveDate" xml:space="preserve">
    <value>TurnoveDate-</value>
  </data>
  <data name="Status" xml:space="preserve">
    <value>Status-</value>
  </data>
  <data name="StatusDate" xml:space="preserve">
    <value>StatusDate-</value>
  </data>
  <data name="Notes" xml:space="preserve">
    <value>Notes-</value>
  </data>
  <data name="FreeEconZone" xml:space="preserve">
    <value>FreeEconZone-</value>
  </data>
  <data name="ForeignParticipation" xml:space="preserve">
    <value>Foreign participation-</value>
  </data>
  <data name="Classified" xml:space="preserve">
    <value>Classified-</value>
  </data>
  <data name="IsDeleted" xml:space="preserve">
    <value>жок кылынды</value>
  </data>
  <data name="EntGroupId" xml:space="preserve">
    <value>EntGroupId-</value>
  </data>
  <data name="EntGroupIdDate" xml:space="preserve">
    <value>EntGroupIdDate-</value>
  </data>
  <data name="Commercial" xml:space="preserve">
    <value>Commercial-</value>
  </data>
  <data name="InstSectorCode" xml:space="preserve">
    <value>InstSectorCode-</value>
  </data>
  <data name="TotalCapital" xml:space="preserve">
    <value>TotalCapital-</value>
  </data>
  <data name="MunCapitalShare" xml:space="preserve">
    <value>MunCapitalShare-</value>
  </data>
  <data name="StateCapitalShare" xml:space="preserve">
    <value>StateCapitalShare-</value>
  </data>
  <data name="PrivCapitalShare" xml:space="preserve">
    <value>PrivCapitalShare-</value>
  </data>
  <data name="ForeignCapitalShare" xml:space="preserve">
    <value>ForeignCapitalShare-</value>
  </data>
  <data name="ForeignCapitalCurrency" xml:space="preserve">
    <value>ForeignCapitalCurrency-</value>
  </data>
  <data name="ActualMainActivity1" xml:space="preserve">
    <value>ActualMainActivity1-</value>
  </data>
  <data name="ActualMainActivity2" xml:space="preserve">
    <value>ActualMainActivity2-</value>
  </data>
  <data name="ActualMainActivityDate" xml:space="preserve">
    <value>ActualMainActivityDate-</value>
  </data>
  <data name="EntGroupRole" xml:space="preserve">
    <value>EntGroupRole-</value>
  </data>
  <data name="LegalUnitId" xml:space="preserve">
    <value>LegalUnitId-</value>
  </data>
  <data name="LegalUnitIdDate" xml:space="preserve">
    <value>LegalUnitIdDate-</value>
  </data>
  <data name="EnterpriseRegId" xml:space="preserve">
    <value>EnterpriseRegId-</value>
  </data>
  <data name="EntRegIdDate" xml:space="preserve">
    <value>entRegIdDate-</value>
  </data>
  <data name="Founders" xml:space="preserve">
    <value>Founders-</value>
  </data>
  <data name="Owner" xml:space="preserve">
    <value>Owner-</value>
  </data>
  <data name="Market" xml:space="preserve">
    <value>Market-</value>
  </data>
  <data name="LegalForm" xml:space="preserve">
    <value>LegalForm-</value>
  </data>
  <data name="LocalUnit" xml:space="preserve">
    <value>LocalUnit</value>
  </data>
  <data name="LegalUnit" xml:space="preserve">
    <value>LegalUnit</value>
  </data>
  <data name="EnterpriseUnit" xml:space="preserve">
    <value>EnterpriseUnit</value>
  </data>
  <data name="EnterpriseGroup" xml:space="preserve">
    <value>EnterpriseGroup</value>
  </data>
  <data name="ViewEnterpriseGroup" xml:space="preserve">
    <value>ViewEnterpriseGroup</value>
  </data>
  <data name="ViewEnterpriseUnit" xml:space="preserve">
    <value>ViewEnterpriseUnit</value>
  </data>
  <data name="ViewLegalUnit" xml:space="preserve">
    <value>ViewLegalUnit</value>
  </data>
  <data name="ViewLocalUnit" xml:space="preserve">
    <value>ViewLocalUnit</value>
  </data>
  <data name="Type" xml:space="preserve">
    <value>Type</value>
  </data>
  <data name="CreateStatUnit" xml:space="preserve">
    <value>CreateStatUnit</value>
  </data>
  <data name="EnterpriseUnitRegId" xml:space="preserve">
    <value>EnterpriseUnitRegId</value>
  </data>
  <data name="AddressId" xml:space="preserve">
    <value>AddressId</value>
  </data>
  <data name="EmailAddress" xml:space="preserve">
    <value>EmailAddress</value>
  </data>
  <data name="ActualAddressId" xml:space="preserve">
    <value>ActualAddressId</value>
  </data>
  <data name="LegalUnits" xml:space="preserve">
    <value>LegalUnits</value>
  </data>
  <data name="LocalUnits" xml:space="preserve">
    <value>LocalUnits</value>
  </data>
  <data name="EntGroupType" xml:space="preserve">
    <value>EntGroupType</value>
  </data>
  <data name="EmployeesFte" xml:space="preserve">
    <value>EmployeesFte</value>
  </data>
  <data name="EnterpriseUnits" xml:space="preserve">
    <value>EnterpriseUnits</value>
  </data>
  <data name="LiqDateStart" xml:space="preserve">
    <value>LiqDateStart</value>
  </data>
  <data name="LiqDateEnd" xml:space="preserve">
    <value>LiqDateEnd</value>
  </data>
  <data name="EditButton" xml:space="preserve">
    <value>Edit</value>
  </data>
  <data name="EndPeriod" xml:space="preserve">
    <value>мезгилдин акырына карата</value>
  </data>
  <data name="RegMainActivityId" xml:space="preserve">
    <value>RegMainActivityId</value>
  </data>
  <data name="StartPeriod" xml:space="preserve">
    <value>мезгилдин башталышы</value>
  </data>
  <data name="LogicalChecksNoAddress" xml:space="preserve">
    <value>Бул жазуунун менен байланыштуу эмес</value>
  </data>
  <data name="LogicalChecksLocalNoLegal" xml:space="preserve">
    <value>Бул жергиликтүү бирдиги укуктук бирдигине шилтемени ээ эмес</value>
  </data>
  <data name="AnyType" xml:space="preserve">
    <value>Ар бири</value>
  </data>
  <data name="Suspended" xml:space="preserve">
    <value>Бир азга</value>
  </data>
  <data name="Active" xml:space="preserve">
    <value>Активдүү</value>
  </data>
  <data name="UnitType" xml:space="preserve">
    <value>Бөлүмдүн түрү</value>
  </data>
  <data name="AccountView" xml:space="preserve">
    <value>эсеп кароо</value>
  </data>
  <data name="AccountEdit" xml:space="preserve">
    <value>эсеп Edit</value>
  </data>
  <data name="RoleView" xml:space="preserve">
    <value>ролу кароо</value>
  </data>
  <data name="RoleListView" xml:space="preserve">
    <value>Ролу тизмеси кароо</value>
  </data>
  <data name="RoleCreate" xml:space="preserve">
    <value>ролу түзүү</value>
  </data>
  <data name="RoleEdit" xml:space="preserve">
    <value>ролу Edit</value>
  </data>
  <data name="RoleDelete" xml:space="preserve">
    <value>ролу жок кылуу</value>
  </data>
  <data name="UserView" xml:space="preserve">
    <value>Колдонуучу кароо</value>
  </data>
  <data name="UserListView" xml:space="preserve">
    <value>Колдонуучу тизмеси кароо</value>
  </data>
  <data name="UserCreate" xml:space="preserve">
    <value>Колдонуучу түзүү</value>
  </data>
  <data name="UserEdit" xml:space="preserve">
    <value>Колдонуучу Edit</value>
  </data>
  <data name="UserDelete" xml:space="preserve">
    <value>колдонуучу жок</value>
  </data>
  <data name="StatUnitView" xml:space="preserve">
    <value>Статистикалык Unit кароо</value>
  </data>
  <data name="StatUnitListView" xml:space="preserve">
    <value>Статистикалык Unit тизмеси кароо</value>
  </data>
  <data name="StatUnitCreate" xml:space="preserve">
    <value>Статистикалык Unit түзүү</value>
  </data>
  <data name="StatUnitEdit" xml:space="preserve">
    <value>Статистикалык Unit Edit</value>
  </data>
  <data name="StatUnitDelete" xml:space="preserve">
    <value>Статистикалык Unit өчүрүү</value>
  </data>
  <data name="Parrent" xml:space="preserve">
    <value>ата-эне</value>
  </data>
  <data name="ParrentId" xml:space="preserve">
    <value>Id ата-эне</value>
  </data>
  <data name="IncorrectIntegerValue" xml:space="preserve">
    <value>IncorrectIntegerValue-</value>
  </data>
  <data name="ChooseAtLeastOne" xml:space="preserve">
    <value>Choose at least one item</value>
  </data>
  <data name="Region" xml:space="preserve">
    <value>Регион</value>
  </data>
  <data name="IncorrectStringValue" xml:space="preserve">
    <value>IncorrectStringValue(KG)</value>
  </data>
  <data name="RegionNotSelected" xml:space="preserve">
    <value>[RegionNotSelected]</value>
  </data>
  <data name="TryReloadRegions" xml:space="preserve">
    <value>[TryReloadRegions]</value>
  </data>
  <data name="Back" xml:space="preserve">
    <value>Артка</value>
  </data>
  <data name="RegionAlreadyExistsError" xml:space="preserve">
    <value>Бул аймак ат базасы бар</value>
  </data>
  <data name="RegionNotExistsError" xml:space="preserve">
    <value>Аймак Id маалыматтар базасы бар эмес</value>
  </data>
  <data name="RegionDeleteError" xml:space="preserve">
    <value>Эгер аймакка жок мүмкүн эмес, ал колдонуучуну колдонууга болот</value>
  </data>
  <data name="AdministrativeTools" xml:space="preserve">
    <value>[AdministrativeTools]</value>
  </data>
  <data name="RegionName" xml:space="preserve">
    <value>Аймактын аты</value>
  </data>
  <data name="RegionAdd" xml:space="preserve">
    <value>Бир аймакты кошуу</value>
  </data>
  <data name="RegionDeleteMessage" xml:space="preserve">
    <value>Жок аймакты</value>
  </data>
  <data name="Regions" xml:space="preserve">
    <value>[Regions]</value>
  </data>
  <data name="RegionAll" xml:space="preserve">
    <value>[RegionAll]</value>
  </data>
  <data name="RolesAll" xml:space="preserve">
    <value>[RolesAll]</value>
  </data>
  <data name="UserStatusAny" xml:space="preserve">
    <value>[UserStatusAny]</value>
  </data>
  <data name="Print" xml:space="preserve">
    <value>Басып чыгаруу</value>
  </data>
  <data name="Create" xml:space="preserve">
    <value>Түзүү</value>
  </data>
  <data name="Read" xml:space="preserve">
    <value>Окуу</value>
  </data>
  <data name="Update" xml:space="preserve">
    <value>Түзөтүү</value>
  </data>
  <data name="Delete" xml:space="preserve">
    <value>Алып салуу</value>
  </data>
  <data name="User" xml:space="preserve">
    <value>Колдонуучу</value>
  </data>
  <data name="StatUnit" xml:space="preserve">
    <value>StatUnit</value>
  </data>
  <data name="IncorrectIntegerValueExt" xml:space="preserve">
    <value>IncorrectIntegerValueExt(KG)</value>
  </data>
  <data name="RegionNameIsRequiredError" xml:space="preserve">
    <value>Аты аймак милдеттүү талаасы</value>
  </data>
  <data name="RoleNamePlaceholder" xml:space="preserve">
    <value>[RoleNamePlaceholder]</value>
  </data>
  <data name="RoleDescriptionPlaceholder" xml:space="preserve">
    <value>[RoleDescriptionPlaceholder]</value>
  </data>
  <data name="FieldIsRequired" xml:space="preserve">
    <value>[FieldIsReqired]</value>
  </data>
  <data name="CurrentPasswordIsRequired" xml:space="preserve">
    <value>[CurrentPasswordIsRequired]</value>
  </data>
  <data name="NameIsRequired" xml:space="preserve">
    <value>Аты талап кылынат</value>
  </data>
  <data name="EmailIsRequired" xml:space="preserve">
    <value>[EmailIsRequired]</value>
  </data>
  <data name="EmailValueRequired" xml:space="preserve">
    <value>[EmailValueRequired]</value>
  </data>
  <data name="EnterpriseIsRequired" xml:space="preserve">
    <value>[EnterpriseIsRequired]</value>
  </data>
  <data name="EnterpriseGroupIsRequired" xml:space="preserve">
    <value>[EnterpriseGroupIsRequired]</value>
  </data>
  <data name="EnterpriseGroupRegId" xml:space="preserve">
    <value>Enterprise Group</value>
  </data>
  <data name="Activity" xml:space="preserve">
    <value>Иш</value>
  </data>
  <data name="History" xml:space="preserve">
    <value>Тарых</value>
  </data>
  <data name="Links" xml:space="preserve">
    <value>Байланыштар</value>
  </data>
  <data name="Main" xml:space="preserve">
    <value>Башкы</value>
  </data>
  <data name="UserNameIsRequired" xml:space="preserve">
    <value>Аты талап кылынат</value>
  </data>
  <data name="EnterpriseUnitIsRequired" xml:space="preserve">
    <value>EnterpriseUnitIsRequired</value>
  </data>
  <data name="LegalUnitIsRequired" xml:space="preserve">
    <value>LegalUnitIsRequired</value>
  </data>
<<<<<<< HEAD
  <data name="StatUnitActivityRevX" xml:space="preserve">
    <value>[RevX]</value>
  </data>
  <data name="StatUnitActivityRevY" xml:space="preserve">
    <value>[RevY]</value>
  </data>
  <data name="StatUnitActivityEmployeesNumber" xml:space="preserve">
    <value>[StatUnitActivityEmployeesNumber]</value>
  </data>
  <data name="TableNoRecords" xml:space="preserve">
    <value>[GridNoRecords]</value>
=======
  <data name="RegionUndeleteMessage" xml:space="preserve">
    <value>Аймакты калыбына келтирүү</value>
  </data>
  <data name="Error403" xml:space="preserve">
    <value>[У вас недостаточно прав чтобы выполнить это. Попробуйте выйти из своей учетной записи и зайти снова.]</value>
  </data>
  <data name="UndeleteUserMessage" xml:space="preserve">
    <value>UndeleteUserMessage</value>
>>>>>>> bee81446
  </data>
</root><|MERGE_RESOLUTION|>--- conflicted
+++ resolved
@@ -951,7 +951,6 @@
   <data name="LegalUnitIsRequired" xml:space="preserve">
     <value>LegalUnitIsRequired</value>
   </data>
-<<<<<<< HEAD
   <data name="StatUnitActivityRevX" xml:space="preserve">
     <value>[RevX]</value>
   </data>
@@ -963,7 +962,7 @@
   </data>
   <data name="TableNoRecords" xml:space="preserve">
     <value>[GridNoRecords]</value>
-=======
+  </data>
   <data name="RegionUndeleteMessage" xml:space="preserve">
     <value>Аймакты калыбына келтирүү</value>
   </data>
@@ -972,6 +971,5 @@
   </data>
   <data name="UndeleteUserMessage" xml:space="preserve">
     <value>UndeleteUserMessage</value>
->>>>>>> bee81446
   </data>
 </root>