--- conflicted
+++ resolved
@@ -873,10 +873,9 @@
   <data name="UserStatusAny" xml:space="preserve">
     <value>[UserStatusAny]</value>
   </data>
-<<<<<<< HEAD
   <data name="Print" xml:space="preserve">
     <value>Басып чыгаруу</value>
-=======
+  </data>
   <data name="Create" xml:space="preserve">
     <value>Create</value>
   </data>
@@ -894,7 +893,6 @@
   </data>
   <data name="StatUnit" xml:space="preserve">
     <value>StatUnit</value>
->>>>>>> 142e1da0
   </data>
   <data name="IncorrectIntegerValueExt" xml:space="preserve">
     <value>IncorrectIntegerValueExt(KG)</value>
