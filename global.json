--- conflicted
+++ resolved
@@ -1,21 +1,9 @@
 ﻿{
   "projects": [
-<<<<<<< HEAD
     ".",
     "src",
     "test"
-=======
-    "nscreg.CommandStack",
-    "nscreg.Data",
-    "nscreg.ReadStack",
-    "nscreg.Resources",
-    "nscreg.Server",
     "nscreg.Server.Common",
-    "nscreg.Server.Test",
-    "nscreg.Server.TestUI",
-    "nscreg.Utilities",
-    "nscreg.ModelGeneration"
->>>>>>> b3b295ff
   ],
   "sdk": {
     "version": "1.0.0-preview2-1-003177"
