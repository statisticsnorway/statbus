<<<<<<< HEAD
import { pipe } from 'ramda'

const shouldBeMapped = ([, value]) => typeof (value) === 'number' || value

const prefix = index => str =>
  index === 0
    ? `?${str}`
    : str

const encode = ([key, value]) => str =>
  `${str}${encodeURIComponent(key)}=${encodeURIComponent(value)}`

const append = length => index => str =>
  index !== length - 1
    ? `${str}&`
    : str

export default (queryParams) => {
  const pairs = Object.entries(queryParams).filter(shouldBeMapped)
  const postfix = append(pairs.length)
  const reducer = (str, pair, i) => pipe(encode(pair), postfix(i), prefix(i))(str)
  return pairs.reduce(reducer, '')
}
=======
const shouldPropBeMapped = prop => typeof (prop.value) === 'number' || prop.value

const toQueryParams = (obj, prefix) => (
  Object.entries(obj)
    .map(([key, value]) => ({ key, value }))
    .filter(shouldPropBeMapped)
    .reduce(
      (res, x, i, arr) => {
        const pair = typeof (x.value) === 'object'
          ? toQueryParams(x.value, `${prefix}${x.key}.`)
          : `${encodeURIComponent(`${prefix}${x.key}`)}=${encodeURIComponent(x.value)}`
        return `${res}${pair}${i !== arr.length - 1 ? '&' : ''}`
      },
      '',
    )
)

export default queryParams => toQueryParams(queryParams, '')
>>>>>>> 3805f619
<|MERGE_RESOLUTION|>--- conflicted
+++ resolved
@@ -1,28 +1,3 @@
-<<<<<<< HEAD
-import { pipe } from 'ramda'
-
-const shouldBeMapped = ([, value]) => typeof (value) === 'number' || value
-
-const prefix = index => str =>
-  index === 0
-    ? `?${str}`
-    : str
-
-const encode = ([key, value]) => str =>
-  `${str}${encodeURIComponent(key)}=${encodeURIComponent(value)}`
-
-const append = length => index => str =>
-  index !== length - 1
-    ? `${str}&`
-    : str
-
-export default (queryParams) => {
-  const pairs = Object.entries(queryParams).filter(shouldBeMapped)
-  const postfix = append(pairs.length)
-  const reducer = (str, pair, i) => pipe(encode(pair), postfix(i), prefix(i))(str)
-  return pairs.reduce(reducer, '')
-}
-=======
 const shouldPropBeMapped = prop => typeof (prop.value) === 'number' || prop.value
 
 const toQueryParams = (obj, prefix) => (
@@ -40,5 +15,4 @@
     )
 )
 
-export default queryParams => toQueryParams(queryParams, '')
->>>>>>> 3805f619
+export default queryParams => toQueryParams(queryParams, '')