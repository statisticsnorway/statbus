<<<<<<< HEAD
import { pipe, anyPass, isNil, isEmpty, any, values, not } from 'ramda'

export const nullsToUndefined = obj => Object.entries(obj).reduce(
  (rest, [key, value]) => ({ ...rest, [key]: value === null ? undefined : value }),
  {},
)

export const nonEmpty = pipe(anyPass([isNil, isEmpty]), not)
export const nonEmptyValues = pipe(values, any(nonEmpty))
=======
export const nullsToUndefined = obj => Object.entries(obj).reduce(
  (rest, [key, value]) => ({ ...rest, [key]: value === null ? undefined : value }),
  {},
)

export const stripNullableFields = nullableFields => statFields =>
  Object.entries(statFields).reduce(
    (accum, [k, v]) =>
      nullableFields.includes(k) && v === 0 ? accum : { ...accum, [k]: v },
      {},
)
>>>>>>> 50ae8900
<|MERGE_RESOLUTION|>--- conflicted
+++ resolved
@@ -1,23 +1,18 @@
-<<<<<<< HEAD
 import { pipe, anyPass, isNil, isEmpty, any, values, not } from 'ramda'
 
-export const nullsToUndefined = obj => Object.entries(obj).reduce(
-  (rest, [key, value]) => ({ ...rest, [key]: value === null ? undefined : value }),
-  {},
-)
+export const nullsToUndefined = obj =>
+  Object.entries(obj).reduce(
+    (rest, [key, value]) => ({ ...rest, [key]: value === null ? undefined : value }),
+    {},
+  )
+
+export const stripNullableFields = fields => obj =>
+  Object.entries(obj).reduce(
+    (accum, [k, v]) =>
+      fields.includes(k) && v === 0 ? accum : { ...accum, [k]: v },
+      {},
+  )
 
 export const nonEmpty = pipe(anyPass([isNil, isEmpty]), not)
-export const nonEmptyValues = pipe(values, any(nonEmpty))
-=======
-export const nullsToUndefined = obj => Object.entries(obj).reduce(
-  (rest, [key, value]) => ({ ...rest, [key]: value === null ? undefined : value }),
-  {},
-)
 
-export const stripNullableFields = nullableFields => statFields =>
-  Object.entries(statFields).reduce(
-    (accum, [k, v]) =>
-      nullableFields.includes(k) && v === 0 ? accum : { ...accum, [k]: v },
-      {},
-)
->>>>>>> 50ae8900
+export const nonEmptyValues = pipe(values, any(nonEmpty))