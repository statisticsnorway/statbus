import React from 'react'
import { Link } from 'react-router'
import { Button, Form, Loader, Icon } from 'semantic-ui-react'

import DataAccess from 'components/DataAccess'
<<<<<<< HEAD
import { internalRequest } from 'helpers/request'
=======
import FunctionalAttributes from 'components/FunctionalAttributes'

import rqst from 'helpers/request'
>>>>>>> 0485303b
import { wrapper } from 'helpers/locale'
import styles from './styles'

const { func } = React.PropTypes

class Edit extends React.Component {
  static propTypes = {
    editForm: func.isRequired,
    fetchRole: func.isRequired,
    submitRole: func.isRequired,
    localize: func.isRequired,
  }

  state = {
    standardDataAccess: {
      localUnit: [],
      legalUnit: [],
      enterpriseGroup: [],
      enterpriseUnit: [],
    },
    fetchingStandardDataAccess: true,
    standardDataAccessMessage: undefined,

  }

  componentDidMount() {
    this.props.fetchRole(this.props.id)
    this.fetchStandardDataAccess(this.props.id)

  }

  fetchStandardDataAccess(roleId) {
    internalRequest({
      url: `/api/accessAttributes/dataAttributesByRole/${roleId}`,
      onSuccess: (result) => {
        this.setState(({
          standardDataAccess: result,
          fetchingStandardDataAccess: false,
        }))
      },
      onFail: () => {
        this.setState(({
          standardDataAccessMessage: 'failed loading standard data access',
          fetchingStandardDataAccess: false,
        }))
      },
    })
  }

<<<<<<< HEAD
  fetchSystemFunctions() {
    internalRequest({
      url: '/api/accessAttributes/systemFunctions',
      onSuccess: (result) => {
        this.setState(({
          systemFunctions: result,
          fetchingSystemFunctions: false,
        }))
      },
      onFail: () => {
        this.setState(({
          systemFunctionsFailMessage: 'failed loading system functions',
          fetchingSystemFunctions: false,
        }))
      },
    })
  }
=======
>>>>>>> 0485303b

  handleEdit = (e, { name, value }) => {
    this.props.editForm({ name, value })
  }

  handleDataAccessChange = (data) => {
    this.setState((s) => {
      const item = s.standardDataAccess[data.type].find(x => x.name == data.name)
      const items = s.standardDataAccess[data.type].filter(x => x.name != data.name)
      return ({
        standardDataAccess: { ...s.standardDataAccess, [data.type]: [...items, { ...item, allowed: !item.allowed }] }
      })
    })
  }

  handleSubmit = (e) => {
    e.preventDefault()
    this.props.submitRole({
      ...this.props.role,
      dataAccess: this.state.standardDataAccess,
    })
  }

  handleAccessToSystemFunctionsChange = (e) => this.props.editForm({
    name: e.name,
    value: e.checked
      ? [...this.props.role.accessToSystemFunctions, e.value]
      : this.props.role.accessToSystemFunctions.filter(x => x !== e.value)
  })

  render() {
    const { role, editForm, submitRole, localize } = this.props
    const { fetchingStandardDataAccess } = this.state

    return (
      <div className={styles.roleEdit}>
        {role === undefined
          ? <Loader active />
          : <Form className={styles.form} onSubmit={this.handleSubmit}>
            <h2>{localize('EditRole')}</h2>
            <Form.Input
              value={role.name}
              onChange={this.handleEdit}
              name="name"
              label={localize('RoleName')}
              placeholder={localize('RoleNamePlaceholder')}
            />
            <Form.Input
              value={role.description}
              onChange={this.handleEdit}
              name="description"
              label={localize('Description')}
              placeholder={localize('RoleDescriptionPlaceholder')}
            />
            {fetchingStandardDataAccess
              ? <Loader content={localize('fetching standard data access')} />
              : <DataAccess
                dataAccess={this.state.standardDataAccess}
                label={localize('DataAccess')}
                onChange={this.handleDataAccessChange}
              />}
            <FunctionalAttributes
              label={localize('AccessToSystemFunctions')}
              value={role.accessToSystemFunctions}
              onChange={this.handleAccessToSystemFunctionsChange}
              name="accessToSystemFunctions"
            />
            <Button
              as={Link} to="/roles"
              content={localize('Back')}
              icon={<Icon size="large" name="chevron left" />}
              size="small"
              color="grey"
              type="button"
            />

            <Button
              content={localize('Submit')}
              className={styles.sybbtn}
              type="submit"
              primary
            />
          </Form>}
      </div>
    )
  }
}

export default wrapper(Edit)<|MERGE_RESOLUTION|>--- conflicted
+++ resolved
@@ -3,13 +3,8 @@
 import { Button, Form, Loader, Icon } from 'semantic-ui-react'
 
 import DataAccess from 'components/DataAccess'
-<<<<<<< HEAD
-import { internalRequest } from 'helpers/request'
-=======
 import FunctionalAttributes from 'components/FunctionalAttributes'
-
 import rqst from 'helpers/request'
->>>>>>> 0485303b
 import { wrapper } from 'helpers/locale'
 import styles from './styles'
 
@@ -59,26 +54,6 @@
     })
   }
 
-<<<<<<< HEAD
-  fetchSystemFunctions() {
-    internalRequest({
-      url: '/api/accessAttributes/systemFunctions',
-      onSuccess: (result) => {
-        this.setState(({
-          systemFunctions: result,
-          fetchingSystemFunctions: false,
-        }))
-      },
-      onFail: () => {
-        this.setState(({
-          systemFunctionsFailMessage: 'failed loading system functions',
-          fetchingSystemFunctions: false,
-        }))
-      },
-    })
-  }
-=======
->>>>>>> 0485303b
 
   handleEdit = (e, { name, value }) => {
     this.props.editForm({ name, value })
