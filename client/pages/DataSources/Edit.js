--- conflicted
+++ resolved
@@ -33,21 +33,13 @@
       columns: state.dataSources.columns,
       localize: getText(state.locale),
     }),
-<<<<<<< HEAD
     (dispatch, props) => bindActionCreators(
       {
         clear,
+        navigateBack,
         fetchColumns,
         fetchDataSource: () => fetchDataSource(props.params.id),
         submitData: submitData(props.params.id),
-=======
-    (dispatch, props) => ({
-      submitData: bindActionCreators(submitData(props.params.id), dispatch),
-      navigateBack: bindActionCreators(navigateBack, dispatch),
-      onMount: () => {
-        dispatch(fetchDataSource(props.params.id))
-        dispatch(fetchColumns())
->>>>>>> 4f8ba8e2
       },
       dispatch,
     ),
