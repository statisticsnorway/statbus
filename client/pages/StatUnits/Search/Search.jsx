--- conflicted
+++ resolved
@@ -42,11 +42,6 @@
           />}
         <SearchForm search={this.fetchStatUnit} query={query} />
         <div className={styles['list-root']}>
-<<<<<<< HEAD
-          {sF('StatUnitCreate')
-            && <Link to="/statunits/create">{localize('Create')}</Link>}
-=======
->>>>>>> 48dbbde9
           <StatUnitList {...{ statUnits, deleteStatUnit }} />
           <Pagination {...{ currentPage: query.page, totalPages, queryObj, pathname }} />
           <span>{localize('Total')}: {totalCount}</span>
