import React from 'react'
import { arrayOf, func, number, oneOfType, shape, string, bool } from 'prop-types'
import { Confirm, Header, Loader, Table } from 'semantic-ui-react'
import { equals } from 'ramda'
import { statUnitTypes } from 'helpers/enums'

import Paginate from 'components/Paginate'
import SearchForm from '../SearchForm'
import ListItem from './ListItem'
import styles from './styles.pcss'
import TableHeader from './TableHeader'

class Search extends React.Component {
  static propTypes = {
    fetchData: func.isRequired,
    clear: func.isRequired,
    updateFilter: func.isRequired,
    setQuery: func.isRequired,
    deleteStatUnit: func.isRequired,
    formData: shape({}).isRequired,
    statUnits: arrayOf(shape({
      regId: number.isRequired,
      name: string.isRequired,
    })),
    query: shape({
      wildcard: string,
      includeLiquidated: string,
    }),
    totalCount: oneOfType([number, string]),
    localize: func.isRequired,
    isLoading: bool.isRequired,
    lookups: shape({}).isRequired,
  }

  static defaultProps = {
    query: shape({
      wildcard: '',
      includeLiquidated: false,
    }),
    statUnits: [],
    totalCount: 0,
  }

  state = {
    showConfirm: false,
    selectedUnit: undefined,
  }

  handleChangeForm = (name, value) => {
    this.props.updateFilter({ [name]: value })
  }

  handleSubmitForm = (e) => {
    e.preventDefault()
    const { fetchData, setQuery, query, formData } = this.props
    if (equals(query, formData)) fetchData(query)
    else setQuery({ ...query, ...formData })
  }

  handleConfirm = () => {
    const unit = this.state.selectedUnit
    this.setState({ selectedUnit: undefined, showConfirm: false })
    const { query, formData } = this.props
    const queryParams = { ...query, ...formData }
    this.props.deleteStatUnit(unit.type, unit.regId, queryParams)
  }

  handleCancel = () => {
    this.setState({ showConfirm: false })
  }

  displayConfirm = (statUnit) => {
    this.setState({ selectedUnit: statUnit, showConfirm: true })
  }

  renderConfirm() {
    return (
      <Confirm
        open={this.state.showConfirm}
        header={`${this.props.localize('AreYouSure')}?`}
        content={`${this.props.localize('DeleteStatUnitMessage')} "${
          this.state.selectedUnit.name
        }"?`}
        onConfirm={this.handleConfirm}
        onCancel={this.handleCancel}
        confirmButton={this.props.localize('Ok')}
        cancelButton={this.props.localize('ButtonCancel')}
      />
    )
  }

  render() {
<<<<<<< HEAD
    const { statUnits, formData, localize, totalCount, isLoading, clear } = this.props
=======
    const { statUnits, formData, localize, totalCount, isLoading, lookups } = this.props

    const statUnitType = statUnitTypes.get(parseInt(formData.type, 10))
    const showLegalFormColumn = statUnitType === undefined || statUnitType === 'LegalUnit'
>>>>>>> d8a3ca5e

    return (
      <div className={styles.root}>
        <h2>{localize('SearchStatisticalUnits')}</h2>
        {this.state.showConfirm && this.renderConfirm()}
        <br />
        <SearchForm
          formData={formData}
          onChange={this.handleChangeForm}
          onSubmit={this.handleSubmitForm}
          onReset={clear}
          localize={localize}
          disabled={isLoading}
        />

        <Paginate totalCount={Number(totalCount)}>
          {isLoading && (
            <div className={styles['loader-wrapper']}>
              <Loader active size="massive" />
            </div>
          )}
          {!isLoading &&
            (statUnits.length > 0 ? (
              <Table selectable fixed>
                <TableHeader localize={localize} showLegalFormColumn={showLegalFormColumn} />
                {statUnits.map(item => (
                  <ListItem
                    key={`${item.regId}_${item.type}_${item.name}`}
                    statUnit={item}
                    deleteStatUnit={this.displayConfirm}
                    localize={localize}
                    lookups={lookups}
                    showLegalFormColumn={showLegalFormColumn}
                  />
                ))}
              </Table>
            ) : (
              <Header as="h2" content={localize('ListIsEmpty')} textAlign="center" disabled />
            ))}
        </Paginate>
      </div>
    )
  }
}

export default Search<|MERGE_RESOLUTION|>--- conflicted
+++ resolved
@@ -90,14 +90,10 @@
   }
 
   render() {
-<<<<<<< HEAD
-    const { statUnits, formData, localize, totalCount, isLoading, clear } = this.props
-=======
-    const { statUnits, formData, localize, totalCount, isLoading, lookups } = this.props
+    const { statUnits, formData, localize, totalCount, isLoading, clear, lookups } = this.props
 
     const statUnitType = statUnitTypes.get(parseInt(formData.type, 10))
     const showLegalFormColumn = statUnitType === undefined || statUnitType === 'LegalUnit'
->>>>>>> d8a3ca5e
 
     return (
       <div className={styles.root}>
