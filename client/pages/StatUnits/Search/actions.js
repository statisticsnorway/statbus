--- conflicted
+++ resolved
@@ -62,10 +62,7 @@
   fetchDataStateChanged,
   fetchLookup,
   setSearchCondition,
-<<<<<<< HEAD
   fetchDataFailed,
+  deleteStatUnitSuccessed,
   clearError,
-=======
-  deleteStatUnitSuccessed,
->>>>>>> 80d1fcea
 }