import React from 'react'
<<<<<<< HEAD
=======
import R from 'ramda'
>>>>>>> 48dbbde9
import { Button, Form } from 'semantic-ui-react'

import { dataAccessAttribute as check } from 'helpers/checkPermissions'
import statUnitTypes from 'helpers/statUnitTypes'
import { wrapper } from 'helpers/locale'
import defaultQuery from './defaultQuery'
import styles from './styles'

<<<<<<< HEAD
const { func, shape, string } = React.PropTypes
=======
const getQuery = fromProps => R.isEmpty(fromProps) ? defaultQuery : fromProps

const { bool, func, number, oneOfType, shape, string } = React.PropTypes
>>>>>>> 48dbbde9

class SearchForm extends React.Component {

  static propTypes = {
<<<<<<< HEAD
    search: func.isRequired,
    localize: func.isRequired,
    query: shape({
      page: string,
      pageSize: string,
    }),
  }

  static defaultProps = {
    query: {},
  }

  render() {
    const { search, localize, query } = this.props

    const defaultType = { value: 'any', text: localize('AnyType') }
=======
    query: shape({
      wildcard: string,
      type: oneOfType([number, string]),
      includeLiquidated: bool,
      turnoverFrom: string,
      turnoverTo: string,
      numberOfEmployyesFrom: string,
      numberOfEmployyesTo: string,
    }),
    search: func.isRequired,
    localize: func.isRequired,
  }

  static defaultProps = {
    query: defaultQuery,
  }

  state = {
    data: getQuery(this.props.query),
  }

  componentWillReceiveProps(newProps) {
    this.setState({ data: getQuery(newProps.query) })
  }

  handleEdit = (e, { name, value }) => {
    this.setState(s => ({ data: { ...s.data, [name]: value } }))
  }

  handleSubmit = (e) => {
    e.preventDefault()

    const { data } = this.state
    const queryParams = {
      ...data,
      type: data.type || null,
    }
    this.props.search(queryParams)
  }

  render() {
    const { localize } = this.props
    const { data } = this.state

    const toOption = ([key, value]) => ({ value: key, text: localize(value) })
>>>>>>> 48dbbde9
    const typeOptions = [
      { value: 0, text: localize('AnyType') },
      ...[...statUnitTypes].map(toOption),
    ]

<<<<<<< HEAD
    const handleSubmit = (e, { formData }) => {
      e.preventDefault()
      const queryParams = {
        ...formData,
        type: formData.type === defaultType.value
          ? null
          : formData.type,
      }
      search(queryParams)
    }
=======
    const selectedType = data.type
      ? typeOptions.find(x => x.value === parseInt(data.type, 10)).value
      : 0
>>>>>>> 48dbbde9

    return (
      <div className={styles.search}>
        <Form onSubmit={this.handleSubmit} className={styles.form}>
          <h2>{localize('SearchStatisticalUnits')}</h2>
          <Form.Input
            name="wildcard"
            value={data.wildcard}
            onChange={this.handleEdit}
            label={localize('SearchWildcard')}
            placeholder={localize('Search')}
            size="large"
          />
          <Form.Select
            name="type"
            value={selectedType}
            onChange={this.handleEdit}
            options={typeOptions}
            label={localize('StatisticalUnitType')}
            size="large"
            search
          />
          <Form.Checkbox
            name="includeLiquidated"
            checked={data.includeLiquidated}
            onChange={this.handleEdit}
            label={localize('Includeliquidated')}
          />
          {check('Turnover') && <Form.Input
            name="turnoverFrom"
            value={data.turnoverFrom}
            onChange={this.handleEdit}
            label={localize('TurnoverFrom')}
            type="number"
          />}
          {check('Turnover') && <Form.Input
            name="turnoverTo"
            value={data.turnoverTo}
            onChange={this.handleEdit}
            label={localize('TurnoverTo')}
            type="number"
          />}
          {check('Employees') && <Form.Input
            name="numberOfEmployyesFrom"
            value={data.numberOfEmployyesFrom}
            onChange={this.handleEdit}
            label={localize('NumberOfEmployeesFrom')}
            type="number"
          />}
          {check('Employees') && <Form.Input
            name="numberOfEmployyesTo"
            value={data.numberOfEmployyesTo}
            onChange={this.handleEdit}
            label={localize('NumberOfEmployeesTo')}
            type="number"
          />}
          <Button
            className={styles.sybbtn}
            labelPosition="left"
            icon="search"
            content={localize('Search')}
            type="submit"
            primary
          />
        </Form>
      </div>
    )
  }
}

export default wrapper(SearchForm)<|MERGE_RESOLUTION|>--- conflicted
+++ resolved
@@ -1,8 +1,5 @@
 import React from 'react'
-<<<<<<< HEAD
-=======
 import R from 'ramda'
->>>>>>> 48dbbde9
 import { Button, Form } from 'semantic-ui-react'
 
 import { dataAccessAttribute as check } from 'helpers/checkPermissions'
@@ -11,35 +8,13 @@
 import defaultQuery from './defaultQuery'
 import styles from './styles'
 
-<<<<<<< HEAD
-const { func, shape, string } = React.PropTypes
-=======
 const getQuery = fromProps => R.isEmpty(fromProps) ? defaultQuery : fromProps
 
 const { bool, func, number, oneOfType, shape, string } = React.PropTypes
->>>>>>> 48dbbde9
 
 class SearchForm extends React.Component {
 
   static propTypes = {
-<<<<<<< HEAD
-    search: func.isRequired,
-    localize: func.isRequired,
-    query: shape({
-      page: string,
-      pageSize: string,
-    }),
-  }
-
-  static defaultProps = {
-    query: {},
-  }
-
-  render() {
-    const { search, localize, query } = this.props
-
-    const defaultType = { value: 'any', text: localize('AnyType') }
-=======
     query: shape({
       wildcard: string,
       type: oneOfType([number, string]),
@@ -85,28 +60,14 @@
     const { data } = this.state
 
     const toOption = ([key, value]) => ({ value: key, text: localize(value) })
->>>>>>> 48dbbde9
     const typeOptions = [
       { value: 0, text: localize('AnyType') },
       ...[...statUnitTypes].map(toOption),
     ]
 
-<<<<<<< HEAD
-    const handleSubmit = (e, { formData }) => {
-      e.preventDefault()
-      const queryParams = {
-        ...formData,
-        type: formData.type === defaultType.value
-          ? null
-          : formData.type,
-      }
-      search(queryParams)
-    }
-=======
     const selectedType = data.type
       ? typeOptions.find(x => x.value === parseInt(data.type, 10)).value
       : 0
->>>>>>> 48dbbde9
 
     return (
       <div className={styles.search}>
