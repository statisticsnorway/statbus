import React from 'react'
import PropTypes from 'prop-types'
import { Button, Icon, Modal, Checkbox, TextArea, Grid } from 'semantic-ui-react'

import { stripNullableFields } from 'helpers/schema'
<<<<<<< HEAD
import ConnectedForm from './ConnectedForm'
import styles from './styles.pcss'

const { func, number } = PropTypes

const Mandatory = '1'
const NotMandatory = '2'

// TODO: should be configurable
const ensure = stripNullableFields([
  'enterpriseUnitRegId',
  'enterpriseGroupRegId',
  'foreignParticipationCountryId',
  'legalUnitId',
  'entGroupId',
])
=======
import EditForm from './connectForm'
import styles from './styles.pcss'

const stripStatUnitFields = stripNullableFields(['foreignParticipationCountryId'])
>>>>>>> efcc2fd1

// `formActions` in state is a hacky solution to intercepted submit event of the form
// normally, this behavior should be handled by generator in action, or similar flow
// e.g. some long-running process, so submit event would not lose its context and
// there will be no need to store `formActions` anywhere
// TODO: revise form submit logic
class EditStatUnitPage extends React.Component {

  static propTypes = {
    type: number.isRequired,
    regId: number.isRequired,
    submitStatUnit: func.isRequired,
    localize: func.isRequired,
  }

  state = {
    changeReason: Mandatory,
    editComment: '',
    statUnitToSubmit: undefined,
    formActions: undefined,
  }

  handleSubmit = () => {
    const { type, regId, submitStatUnit } = this.props
    const { changeReason, editComment, statUnitToSubmit, formActions } = this.state
    this.setState(
      { statUnitToSubmit: undefined, formActions: undefined },
      () => {
        submitStatUnit(
          type,
          { ...ensure(statUnitToSubmit), regId, changeReason, editComment },
          formActions,
        )
      },
    )
  }

  handleModalEdit = (_, { name, value }) => {
    this.setState({ [name]: value })
  }

  showModal = (statUnitToSubmit, formActions) => {
    this.setState({ statUnitToSubmit, formActions })
  }

  hideModal = () => {
    this.state.formActions.setSubmitting(false)
    this.setState({ statUnitToSubmit: undefined, formActions: undefined })
  }

  render() {
    const { localize } = this.props
    const { statUnitToSubmit, editComment, changeReason } = this.state
    const isMandatory = changeReason === Mandatory
    const header = isMandatory
      ? 'CommentIsMandatory'
      : 'CommentIsNotMandatory'
    return (
      <div className={styles.root}>
        <ConnectedForm onSubmit={this.showModal} />
        <Modal open={statUnitToSubmit !== undefined}>
          <Modal.Header content={localize(header)} />
          <Modal.Content>
            <Grid>
              <Grid.Row>
                <Grid.Column width="3">
                  <Checkbox
                    name="changeReason"
                    value={Mandatory}
                    checked={isMandatory}
                    onChange={this.handleModalEdit}
                    label={localize('Editing')}
                    radio
                  />
                  <Checkbox
                    name="changeReason"
                    value={NotMandatory}
                    checked={!isMandatory}
                    onChange={this.handleModalEdit}
                    label={localize('Correcting')}
                    radio
                  />
                  <br key="modal_reason_radio_br" />
                  <Icon name={isMandatory ? 'edit' : 'write'} size="massive" />
                </Grid.Column>
                <Grid.Column width="13" className="ui form">
                  <TextArea
                    name="editComment"
                    value={editComment}
                    onChange={this.handleModalEdit}
                    rows={8}
                  />
                </Grid.Column>
              </Grid.Row>
            </Grid>
          </Modal.Content>
          <Modal.Actions>
            <Button.Group>
              <Button
                onClick={this.hideModal}
                content={localize('ButtonCancel')}
                negative
              />
              <Button
                onClick={this.handleSubmit}
                disabled={isMandatory && editComment === ''}
                content={localize('Submit')}
                positive
              />
            </Button.Group>
          </Modal.Actions>
        </Modal>
      </div>
    )
  }
}

export default EditStatUnitPage<|MERGE_RESOLUTION|>--- conflicted
+++ resolved
@@ -3,7 +3,6 @@
 import { Button, Icon, Modal, Checkbox, TextArea, Grid } from 'semantic-ui-react'
 
 import { stripNullableFields } from 'helpers/schema'
-<<<<<<< HEAD
 import ConnectedForm from './ConnectedForm'
 import styles from './styles.pcss'
 
@@ -13,19 +12,7 @@
 const NotMandatory = '2'
 
 // TODO: should be configurable
-const ensure = stripNullableFields([
-  'enterpriseUnitRegId',
-  'enterpriseGroupRegId',
-  'foreignParticipationCountryId',
-  'legalUnitId',
-  'entGroupId',
-])
-=======
-import EditForm from './connectForm'
-import styles from './styles.pcss'
-
-const stripStatUnitFields = stripNullableFields(['foreignParticipationCountryId'])
->>>>>>> efcc2fd1
+const ensure = stripNullableFields(['foreignParticipationCountryId'])
 
 // `formActions` in state is a hacky solution to intercepted submit event of the form
 // normally, this behavior should be handled by generator in action, or similar flow
