--- conflicted
+++ resolved
@@ -12,11 +12,8 @@
 import StatUnits from './pages/StatUnits'
 import RegionsRoutes from './pages/Regions'
 import AddressRoutes from './pages/Address'
-<<<<<<< HEAD
+import DataSourcesRoutes from './pages/DataSources/Routes'
 import DataSourceQueuesRoutes from './pages/DataSourceQueues/Routes'
-=======
-import DataSourcesRoutes from './pages/DataSources/Routes'
->>>>>>> 93748a84
 
 export default (
   <Route path="/" component={Layout}>
@@ -27,11 +24,8 @@
     {sF('StatUnitView') && StatUnits}
     {sF('RegionsView') && RegionsRoutes}
     {sF('AddressView') && AddressRoutes}
-<<<<<<< HEAD
+    {sF('DataSourcesView') && DataSourcesRoutes}
     {sF('DataSourceQueuesView') && DataSourceQueuesRoutes}
-=======
-    {sF('DataSourcesView') && DataSourcesRoutes}
->>>>>>> 93748a84
     <Route path="about" component={About} />
     <Route path="*" component={NotFound} />
   </Route>
