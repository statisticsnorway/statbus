import React from 'react'
import { Link } from 'react-router'

import queryObjToString from 'helpers/queryHelper'
import styles from './styles'

const Pagination = ({ currentPage, totalPages, queryObj, pathname }) => {
  const createLink = x => x !== currentPage
    ? <Link key={x} to={`${pathname}?${queryObjToString({ ...queryObj, page: x })}`} content={x + 1} />
    : <a key={x}>{x + 1}</a>

  const hrefs = [...Array(totalPages).keys()]
<<<<<<< HEAD
    .filter(x => x < 5
      || x > totalPages - 5
      || Math.abs(x - currentPage) < 5)
    .map(createLink)

=======
    .filter(x => x < 5 || x > totalPages - 5 || Math.abs(x - currentPage) < 5)
    .map(x => x != currentPage
      ? <Link
        key={x}
        to={`${pathname}?${queryObjToString({ ...queryObj, page: x })}`}
      >
        {x + 1}
      </Link>
      : <a key={x}>{x + 1}</a>)
>>>>>>> 48dbbde9
  return (
    <div className={styles.root}>
      {hrefs}
    </div>
  )
}

const { number, string, oneOfType } = React.PropTypes
Pagination.propTypes = {
  currentPage: oneOfType([number, string]),
  totalPages: number,
  pathname: string,
}

export default Pagination<|MERGE_RESOLUTION|>--- conflicted
+++ resolved
@@ -10,23 +10,11 @@
     : <a key={x}>{x + 1}</a>
 
   const hrefs = [...Array(totalPages).keys()]
-<<<<<<< HEAD
     .filter(x => x < 5
       || x > totalPages - 5
       || Math.abs(x - currentPage) < 5)
     .map(createLink)
 
-=======
-    .filter(x => x < 5 || x > totalPages - 5 || Math.abs(x - currentPage) < 5)
-    .map(x => x != currentPage
-      ? <Link
-        key={x}
-        to={`${pathname}?${queryObjToString({ ...queryObj, page: x })}`}
-      >
-        {x + 1}
-      </Link>
-      : <a key={x}>{x + 1}</a>)
->>>>>>> 48dbbde9
   return (
     <div className={styles.root}>
       {hrefs}
