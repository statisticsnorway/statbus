import React from 'react'
import { shape, string, number, func, bool, oneOfType, arrayOf } from 'prop-types'
import { Icon, Table, Popup, Confirm } from 'semantic-ui-react'

import { getDate, formatDate } from 'helpers/dateHelper'
import { personSex } from 'helpers/enums'
import { hasValue } from 'helpers/validation'
import { getNewName } from 'helpers/locale'

class PersonView extends React.Component {
  static propTypes = {
    data: shape({
      id: number,
      givenName: string.isRequired,
      personalId: oneOfType([string, number]),
      surname: string.isRequired,
      birthDate: string,
      sex: oneOfType([string, number]),
      role: oneOfType([string, number]),
      countryId: oneOfType([string, number]),
      phoneNumber: oneOfType([string, number]),
      phoneNumber1: oneOfType([string, number]),
      address: oneOfType([string, number]),
    }),
    onEdit: func.isRequired,
    onDelete: func.isRequired,
    readOnly: bool.isRequired,
    editMode: bool.isRequired,
    localize: func.isRequired,
    countries: arrayOf(shape({})),
    roles: arrayOf(shape({})),
  }

  static defaultProps = {
    data: {
      id: -1,
      givenName: '',
      personalId: '',
      surname: '',
      middleName: '',
      birthDate: formatDate(getDate()),
      sex: '',
      role: '',
      countryId: '',
      phoneNumber: '',
      phoneNumber1: '',
      address: '',
    },
    countries: [],
    roles: [],
  }

  state = {
    showConfirm: false,
  }

  editHandler = () => {
    const { data, onEdit } = this.props
    onEdit(data.id)
  }

  deleteHandler = () => {
    this.setState({ showConfirm: true })
  }

  cancelHandler = () => {
    this.setState({ showConfirm: false })
  }

  confirmHandler = () => {
    const {
      data: { id },
      onDelete,
    } = this.props
    this.setState({ showConfirm: false }, () => onDelete(id))
  }

  render() {
    const { data, readOnly, editMode, localize, countries, roles } = this.props
    const { showConfirm } = this.state
    const country = countries.find(c => c.value === data.countryId)
    const role = roles.find(x => x.id === data.role)
    return (
      <Table.Row>
        <Table.Cell content={data.personalId} />
        <Table.Cell
          content={`${hasValue(data.givenName) ? data.givenName : ''} ${
            hasValue(data.middleName) ? data.middleName : ''
          } ${hasValue(data.surname) ? data.surname : ''}`}
        />
        <Table.Cell content={localize(personSex.get(data.sex))} textAlign="center" />
        <Table.Cell content={country && getNewName(country, false)} textAlign="center" />
<<<<<<< HEAD
        <Table.Cell
          content={data.role && localize(personTypes.get(data.role))}
          textAlign="center"
        />
=======
        <Table.Cell content={role && getNewName(role, false)} textAlign="center" />
>>>>>>> 51368b6c
        <Table.Cell content={data.phoneNumber} textAlign="center" />
        <Table.Cell content={data.phoneNumber1} textAlign="center" />
        {!readOnly && (
          <Table.Cell singleLine textAlign="right">
            {!editMode && (
              <span>
                <Popup
                  trigger={<Icon name="edit" color="blue" onClick={this.editHandler} />}
                  content={localize('EditButton')}
                  position="top center"
                  size="mini"
                />
                <Popup
                  trigger={<Icon name="trash" color="red" onClick={this.deleteHandler} />}
                  content={localize('ButtonDelete')}
                  position="top center"
                  size="mini"
                />
                <Confirm
                  open={showConfirm}
                  cancelButton={localize('No')}
                  confirmButton={localize('Yes')}
                  header={localize('DialogTitleDelete')}
                  content={localize('DialogBodyDelete')}
                  onCancel={this.cancelHandler}
                  onConfirm={this.confirmHandler}
                />
              </span>
            )}
          </Table.Cell>
        )}
      </Table.Row>
    )
  }
}

export default PersonView<|MERGE_RESOLUTION|>--- conflicted
+++ resolved
@@ -90,14 +90,7 @@
         />
         <Table.Cell content={localize(personSex.get(data.sex))} textAlign="center" />
         <Table.Cell content={country && getNewName(country, false)} textAlign="center" />
-<<<<<<< HEAD
-        <Table.Cell
-          content={data.role && localize(personTypes.get(data.role))}
-          textAlign="center"
-        />
-=======
         <Table.Cell content={role && getNewName(role, false)} textAlign="center" />
->>>>>>> 51368b6c
         <Table.Cell content={data.phoneNumber} textAlign="center" />
         <Table.Cell content={data.phoneNumber1} textAlign="center" />
         {!readOnly && (
