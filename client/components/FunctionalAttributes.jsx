--- conflicted
+++ resolved
@@ -111,15 +111,6 @@
             </Table.Cell>
           </Table.Row>
           <Table.Row>
-<<<<<<< HEAD
-            <Table.Cell>{localize('DataSourceQueues')}</Table.Cell>
-            <Table.Cell>
-              <Checkbox name="hidden" onChange={onChangeCreator('DataSourceQueuesView')} checked={isChecked('DataSourceQueuesView')} />
-            </Table.Cell>
-            <Table.Cell />
-            <Table.Cell />
-            <Table.Cell />
-=======
             <Table.Cell>{localize('LinkUnits')}</Table.Cell>
             <Table.Cell>
               <Checkbox name="hidden" onChange={onChangeCreator('LinksView')} checked={isChecked('LinksView')} />
@@ -131,7 +122,15 @@
             <Table.Cell>
               <Checkbox name="hidden" onChange={onChangeCreator('LinksDelete')} checked={isChecked('LinksDelete')} />
             </Table.Cell>
->>>>>>> 93748a84
+          </Table.Row>
+          <Table.Row>
+            <Table.Cell>{localize('DataSourceQueues')}</Table.Cell>
+            <Table.Cell>
+              <Checkbox name="hidden" onChange={onChangeCreator('DataSourceQueuesView')} checked={isChecked('DataSourceQueuesView')} />
+            </Table.Cell>
+            <Table.Cell />
+            <Table.Cell />
+            <Table.Cell />
           </Table.Row>
         </Table.Body>
       </Table>
