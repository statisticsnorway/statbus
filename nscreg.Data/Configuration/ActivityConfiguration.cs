﻿using Microsoft.EntityFrameworkCore;
using Microsoft.EntityFrameworkCore.Metadata.Builders;
using nscreg.Data.Entities;
using nscreg.Data.Infrastructure.EntityConfiguration;

namespace nscreg.Data.Configuration
{
    public class ActivityConfiguration : EntityTypeConfigurationBase<Activity>
    {
        public override void Configure(EntityTypeBuilder<Activity> builder)
        {
            builder.HasKey(x => x.Id);
            builder.Property(v => v.UpdatedBy).IsRequired();
            builder.HasOne(v => v.UpdatedByUser).WithMany().HasForeignKey(v => v.UpdatedBy);
<<<<<<< HEAD
            builder.HasOne(v => v.ActivityRevxCategory).WithMany().HasForeignKey(v => v.ActivityRevx);
=======

>>>>>>> 046310c2
            SetColumnNames(builder);
        }

        private static void SetColumnNames(EntityTypeBuilder<Activity> builder)
        {
            builder.Property(p => p.Id).HasColumnName("Id");
            builder.Property(p => p.IdDate).HasColumnName("Id_Date");
            builder.Property(p => p.ActivityRevx).HasColumnName("Activity_Revx");
            builder.Property(p => p.ActivityRevy).HasColumnName("Activity_Revy");
            builder.Property(p => p.ActivityYear).HasColumnName("Activity_Year");
            builder.Property(p => p.ActivityType).HasColumnName("Activity_Type");
            builder.Property(p => p.Employees).HasColumnName("Employees");
            builder.Property(p => p.Turnover).HasColumnName("Turnover");
            builder.Property(p => p.UpdatedBy).HasColumnName("Updated_By");
            builder.Property(p => p.UpdatedDate).HasColumnName("Updated_Date");
        }
    }
}<|MERGE_RESOLUTION|>--- conflicted
+++ resolved
@@ -1,4 +1,4 @@
-﻿using Microsoft.EntityFrameworkCore;
+using Microsoft.EntityFrameworkCore;
 using Microsoft.EntityFrameworkCore.Metadata.Builders;
 using nscreg.Data.Entities;
 using nscreg.Data.Infrastructure.EntityConfiguration;
@@ -12,11 +12,7 @@
             builder.HasKey(x => x.Id);
             builder.Property(v => v.UpdatedBy).IsRequired();
             builder.HasOne(v => v.UpdatedByUser).WithMany().HasForeignKey(v => v.UpdatedBy);
-<<<<<<< HEAD
             builder.HasOne(v => v.ActivityRevxCategory).WithMany().HasForeignKey(v => v.ActivityRevx);
-=======
-
->>>>>>> 046310c2
             SetColumnNames(builder);
         }
 
