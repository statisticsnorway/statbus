using Microsoft.EntityFrameworkCore;
using System.Linq;

namespace nscreg.Data
{
    public static class NscRegDbInitializer
    {
        public static void RecreateDb(NSCRegDbContext context)
        {
            context.Database.EnsureDeleted();
            context.Database.Migrate();
        }

        public static void Seed(NSCRegDbContext context)
        {
<<<<<<< HEAD
            if (!context.Regions.Any())
            {
                SeedData.AddRegions(context);
                context.SaveChanges();
=======
            CountryLookup.Fill(context);
            RegionLookup.Fill(context);
            var sysAdminRole = context.Roles.FirstOrDefault(r => r.Name == DefaultRoleNames.SystemAdministrator);
            var daa = typeof(EnterpriseGroup).GetProperties()
                .Where(v => v.GetCustomAttribute<NotMappedForAttribute>() == null)
                .Select(x => $"{nameof(EnterpriseGroup)}.{x.Name}")
                .Union(typeof(EnterpriseUnit).GetProperties()
                    .Where(v => v.GetCustomAttribute<NotMappedForAttribute>() == null)
                    .Select(x => $"{nameof(EnterpriseUnit)}.{x.Name}"))
                .Union(typeof(LegalUnit).GetProperties()
                    .Where(v => v.GetCustomAttribute<NotMappedForAttribute>() == null)
                    .Select(x => $"{nameof(LegalUnit)}.{x.Name}"))
                .Union(typeof(LocalUnit).GetProperties()
                    .Where(v => v.GetCustomAttribute<NotMappedForAttribute>() == null)
                    .Select(x => $"{nameof(LocalUnit)}.{x.Name}"))
                .ToArray();
            if (sysAdminRole == null)
            {
                sysAdminRole = new Role
                {
                    Name = DefaultRoleNames.SystemAdministrator,
                    Status = RoleStatuses.Active,
                    Description = "System administrator role",
                    NormalizedName = DefaultRoleNames.SystemAdministrator.ToUpper(),
                    AccessToSystemFunctionsArray =
                        ((SystemFunctions[]) Enum.GetValues(typeof(SystemFunctions))).Select(x => (int) x),
                    StandardDataAccessArray = daa,
                };
                context.Roles.Add(sysAdminRole);
>>>>>>> b3b295ff
            }

            if (!context.ActivityCategories.Any())
            {
                SeedData.AddActivityCategories(context);
                context.SaveChanges();
            }

<<<<<<< HEAD
            SeedData.AddUsersAndRoles(context);
            context.SaveChanges();

            if (!context.StatisticalUnits.Any())
            {
                SeedData.AddStatUnits(context);
                context.SaveChanges();
=======
            if (!context.LegalForms.Any())
            {
                context.LegalForms.Add(new LegalForm { Name = "Хозяйственные товарищества и общества" });
                context.SaveChanges();
                var ff = context.LegalForms.Where(x => x.Name == "Хозяйственные товарищества и общества").Select(x => x.Id).SingleOrDefault();
                context.LegalForms.AddRange(new LegalForm { Name = "Акционерное общество", ParentId = ff });

                context.SaveChanges();
            }

            if (!context.SectorCodes.Any())
            {
                context.SectorCodes.Add(new SectorCode { Name = "A Нефинансовые корпорации" });
                context.SaveChanges();
                var nonFinCorp = context.SectorCodes.Where(x => x.Name == "A Нефинансовые корпорации").Select(x => x.Id).SingleOrDefault();
                context.SectorCodes.AddRange(
                    new SectorCode { Name = "государственные неинкорпорированные предприятия, принадлежащие центральному правительству", Code = "1110", ParentId = nonFinCorp },
                    new SectorCode { Name = "государственные акционерные предприятия, принадлежащие центральному правительству", Code = "1120", ParentId = nonFinCorp },
                    new SectorCode { Name = "государственные неинкорпорированные предприятия, принадлежащие местным органам власти", Code = "1510", ParentId = nonFinCorp },
                    new SectorCode { Name = "государственные акционерные предприятия, принадлежащие местным органам власти", Code = "1520", ParentId = nonFinCorp },
                    new SectorCode { Name = "частные нефинансовые объединенные предприятия", Code = "2100", ParentId = nonFinCorp },
                    new SectorCode { Name = "частные нефинансовые неинкорпорированные предприятия", Code = "2300", ParentId = nonFinCorp },
                    new SectorCode { Name = "частные некоммерческие организации, обслуживающие предприятия", Code = "2500", ParentId = nonFinCorp });

                context.SectorCodes.Add(new SectorCode { Name = "B Финансовые корпорации" });
                context.SaveChanges();
                var financeCorp = context.SectorCodes.Where(x => x.Name == "B Финансовые корпорации").Select(x => x.Id).SingleOrDefault();
                context.SectorCodes.AddRange(
                    new SectorCode { Name = "Национальный банк", Code = "3100", ParentId = financeCorp },
                    new SectorCode { Name = "банки", Code = "3200", ParentId = financeCorp },
                    new SectorCode { Name = "ипотечные компании", Code = "3500", ParentId = financeCorp },
                    new SectorCode { Name = "финансовые компании", Code = "3600", ParentId = financeCorp },
                    new SectorCode { Name = "государственные кредитные организации", Code = "3900", ParentId = financeCorp },
                    new SectorCode { Name = "финансовые холдинговые компании", Code = "4100", ParentId = financeCorp },
                    new SectorCode { Name = "паевые инвестиционные фонды", Code = "4300", ParentId = financeCorp },
                    new SectorCode { Name = "инвестиционные трасты и фонды прямых инвестиций", Code = "4500", ParentId = financeCorp },
                    new SectorCode { Name = "прочие финансовые предприятия, кроме страховых компаний и пенсионных фондов", Code = "4900", ParentId = financeCorp },
                    new SectorCode { Name = "компании по страхованию жизни и пенсионные фонды", Code = "5500", ParentId = financeCorp },
                    new SectorCode { Name = "компании, не связанные со страхованием жизни", Code = "5700", ParentId = financeCorp });

                context.SectorCodes.Add(new SectorCode { Name = "C Общее правительство" });
                context.SaveChanges();
                var generalGov = context.SectorCodes.Where(x => x.Name == "C Общее правительство").Select(x => x.Id).SingleOrDefault();
                context.SectorCodes.AddRange(
                    new SectorCode { Name = "центральное проавительство", Code = "6100", ParentId = generalGov },
                    new SectorCode { Name = "местное самоуправление", Code = "6500", ParentId = generalGov });

                context.SectorCodes.Add(new SectorCode { Name = "D Некоммерческие организации, обслуживающие домашние хозяйства" });
                context.SaveChanges();
                var xx = context.SectorCodes.Where(x => x.Name == "D Некоммерческие организации, обслуживающие домашние хозяйства").Select(x => x.Id).SingleOrDefault();
                context.SectorCodes.Add(new SectorCode { Name = "некоммерческие организации, обслуживающие домашние хозяйства", Code = "7000", ParentId = xx });

                context.SectorCodes.Add(new SectorCode { Name = "E Домохозяйства" });
                context.SaveChanges();
                var houseHolds = context.SectorCodes.Where(x => x.Name == "E Домохозяйства").Select(x => x.Id).SingleOrDefault();
                context.SectorCodes.AddRange(
                    new SectorCode { Name = "некорпоративные предприятия в домохозяйствах", Code = "8200", ParentId = houseHolds },
                    new SectorCode { Name = "жилищные кооперативы", Code = "8300", ParentId = houseHolds },
                    new SectorCode { Name = "сотрудники, получатели дохода от собственности, пенсий и социальных отчислений, студентов", Code = "8500", ParentId = houseHolds });

                context.SectorCodes.Add(new SectorCode { Name = "F Остальной мир" });
                context.SaveChanges();
                var restWorld = context.SectorCodes.Where(x => x.Name == "F Остальной мир").Select(x => x.Id).SingleOrDefault();
                context.SectorCodes.Add(new SectorCode { Name = "остальной мир", Code = "9000", ParentId = restWorld });

                context.SaveChanges();
            }

            var sysAdminUser = context.Users.FirstOrDefault(u => u.Login == "admin");
            if (sysAdminUser == null)
            {
                sysAdminUser = new User
                {
                    Login = "admin",
                    PasswordHash =
                        "AQAAAAEAACcQAAAAEF+cTdTv1Vbr9+QFQGMo6E6S5aGfoFkBnsrGZ4kK6HIhI+A9bYDLh24nKY8UL3XEmQ==",
                    SecurityStamp = "9479325a-6e63-494a-ae24-b27be29be015",
                    Name = "Admin user",
                    PhoneNumber = "555123456",
                    Email = "admin@email.xyz",
                    NormalizedEmail = "admin@email.xyz".ToUpper(),
                    Status = UserStatuses.Active,
                    Description = "System administrator account",
                    NormalizedUserName = "admin".ToUpper(),
                    DataAccessArray = daa,
                };
                context.Users.Add(sysAdminUser);
            }
            var adminUserRoleBinding = new IdentityUserRole<string>
            {
                RoleId = sysAdminRole.Id,
                UserId = sysAdminUser.Id,
            };
            context.UserRoles.Add(adminUserRoleBinding);
            if (!context.StatisticalUnits.Any())
            {
                context.StatisticalUnits.AddRange(new LocalUnit
                {
                    Name = "local unit 1",
                    UserId = sysAdminUser.Id,
                    RegIdDate = DateTime.Now,
                    StartPeriod = DateTime.Now,
                    EndPeriod = DateTime.MaxValue,
                    Address = new Address {AddressPart1 = "local address 1", RegionId = 1}
                }, new LocalUnit
                {
                    Name = "local unit 2",
                    StatId = "OKPO2LU",
                    UserId = sysAdminUser.Id,
                    RegIdDate = DateTime.Now,
                    StartPeriod = DateTime.Now,
                    EndPeriod = DateTime.MaxValue,
                    Address = new Address {AddressPart1 = "local address 2", RegionId = 1 },
                });

                var le1 = new LegalUnit
                {
                    Name = "legal unit 1",
                    UserId = sysAdminUser.Id,
                    RegIdDate = DateTime.Now,
                    StatId = "OKPO2LEGALU",
                    StartPeriod = DateTime.Now,
                    EndPeriod = DateTime.MaxValue,
                    Address = new Address
                    {
                        AddressPart1 = "legal address 1",
                        RegionId = 1
                    },
                    ActivitiesUnits = new List<ActivityStatisticalUnit>()
                    {
                        new ActivityStatisticalUnit()
                        {
                            Activity = new Activity()
                            {
                                IdDate = new DateTime(2017, 03, 17),
                                Turnover = 2000,
                                ActivityType = ActivityTypes.Primary,
                                UpdatedByUser = sysAdminUser,
                                ActivityYear = DateTime.Today.Year,
                                ActivityRevxCategory = context.ActivityCategories.Single(v => v.Code == "11.07.9")
                            },
                        },
                        new ActivityStatisticalUnit()
                        {
                            Activity =
                                new Activity()
                                {
                                    IdDate = new DateTime(2017, 03, 28),
                                    Turnover = 4000,
                                    ActivityType = ActivityTypes.Secondary,
                                    UpdatedByUser = sysAdminUser,
                                    ActivityYear = 2006,
                                    ActivityRevxCategory = context.ActivityCategories.Single(v => v.Code == "91.01.9")
                                }
                        }
                    }
                };

                context.StatisticalUnits.AddRange(le1, new LegalUnit
                {
                    Name = "legal unit 2",
                    UserId = sysAdminUser.Id,
                    IsDeleted = true,
                    RegIdDate = DateTime.Now,
                    StartPeriod = DateTime.Now,
                    EndPeriod = DateTime.MaxValue,
                    Address = new Address
                    {
                        AddressPart1 = "legal address 2",
                        RegionId = 1
                    }
                });

                var eu1 = new EnterpriseUnit
                {
                    Name = "enterprise unit 1",
                    StatId = "OKPO1EU",
                    UserId = sysAdminUser.Id,
                    RegIdDate = DateTime.Now,
                    StartPeriod = DateTime.Now,
                    EndPeriod = DateTime.MaxValue,
                };

                var eu2 = new EnterpriseUnit
                {
                    Name = "enterprise unit 2",
                    StatId = "OKPO2EU",
                    UserId = sysAdminUser.Id,
                    RegIdDate = DateTime.Now,
                    StartPeriod = DateTime.Now,
                    EndPeriod = DateTime.MaxValue,
                    Address = new Address
                    {
                        AddressPart1 = "enterprise address 2",
                        RegionId = 1
                    }
                };

                context.EnterpriseUnits.AddRange(eu1, eu2, new EnterpriseUnit
                {
                    Name = "enterprise unit 3",
                    StatId = "OKPO3EU",
                    UserId = sysAdminUser.Id,
                    IsDeleted = true,
                    RegIdDate = DateTime.Now,
                    StartPeriod = DateTime.Now,
                    EndPeriod = DateTime.MaxValue,
                    Address = new Address
                    {
                        AddressPart1 = "enterprise address 2",
                        RegionId = 1
                    }
                }, new EnterpriseUnit
                {
                    StatId = "OKPO4EU",
                    Name = "enterprise unit 4",
                    UserId = sysAdminUser.Id,
                    RegIdDate = DateTime.Now,
                    StartPeriod = DateTime.Now,
                    EndPeriod = DateTime.MaxValue,
                    Address = new Address
                    {
                        AddressPart1 = "enterprise address 2",
                        RegionId = 1
                    }
                }, new EnterpriseUnit
                {
                    Name = "enterprise unit 5",
                    UserId = sysAdminUser.Id,
                    RegIdDate = DateTime.Now,
                    StartPeriod = DateTime.Now,
                    EndPeriod = DateTime.MaxValue,
                    Address = new Address
                    {
                        AddressPart1 = "enterprise address 2",
                        RegionId = 1
                    }
                }, new EnterpriseUnit
                {
                    Name = "enterprise unit 6",
                    UserId = sysAdminUser.Id,
                    RegIdDate = DateTime.Now,
                    StartPeriod = DateTime.Now,
                    EndPeriod = DateTime.MaxValue,
                    Address = new Address
                    {
                        AddressPart1 = "enterprise address 2",
                        RegionId = 1
                    }
                });

                var eg1 = new EnterpriseGroup
                {
                    Name = "enterprise group 1",
                    UserId = sysAdminUser.Id,
                    StatId = "EG1",
                    RegIdDate = DateTime.Now,
                    StartPeriod = DateTime.Now,
                    EndPeriod = DateTime.MaxValue,
                    Address =
                        new Address {AddressPart1 = "ent. group address 1", RegionId = 1}
                };

                var eg2 = new EnterpriseGroup
                {
                    Name = "enterprise group 2",
                    StatId = "EG2",
                    UserId = sysAdminUser.Id,
                    RegIdDate = DateTime.Now,
                    StartPeriod = DateTime.Now,
                    EndPeriod = DateTime.MaxValue,
                    Address =
                        new Address {AddressPart1 = "ent. group address 2", RegionId = 1}
                };

                context.EnterpriseGroups.AddRange(eg1, eg2);

                //Links:
                eu1.EnterpriseGroup = eg1;
                le1.EnterpriseGroup = eg2;
                le1.EnterpriseUnit = eu1;

>>>>>>> b3b295ff
            }

            if (!context.DataSources.Any())
            {
                SeedData.AddDataSources(context);
                context.SaveChanges();
            }
        }
    }
}<|MERGE_RESOLUTION|>--- conflicted
+++ resolved
@@ -13,42 +13,10 @@
 
         public static void Seed(NSCRegDbContext context)
         {
-<<<<<<< HEAD
             if (!context.Regions.Any())
             {
                 SeedData.AddRegions(context);
                 context.SaveChanges();
-=======
-            CountryLookup.Fill(context);
-            RegionLookup.Fill(context);
-            var sysAdminRole = context.Roles.FirstOrDefault(r => r.Name == DefaultRoleNames.SystemAdministrator);
-            var daa = typeof(EnterpriseGroup).GetProperties()
-                .Where(v => v.GetCustomAttribute<NotMappedForAttribute>() == null)
-                .Select(x => $"{nameof(EnterpriseGroup)}.{x.Name}")
-                .Union(typeof(EnterpriseUnit).GetProperties()
-                    .Where(v => v.GetCustomAttribute<NotMappedForAttribute>() == null)
-                    .Select(x => $"{nameof(EnterpriseUnit)}.{x.Name}"))
-                .Union(typeof(LegalUnit).GetProperties()
-                    .Where(v => v.GetCustomAttribute<NotMappedForAttribute>() == null)
-                    .Select(x => $"{nameof(LegalUnit)}.{x.Name}"))
-                .Union(typeof(LocalUnit).GetProperties()
-                    .Where(v => v.GetCustomAttribute<NotMappedForAttribute>() == null)
-                    .Select(x => $"{nameof(LocalUnit)}.{x.Name}"))
-                .ToArray();
-            if (sysAdminRole == null)
-            {
-                sysAdminRole = new Role
-                {
-                    Name = DefaultRoleNames.SystemAdministrator,
-                    Status = RoleStatuses.Active,
-                    Description = "System administrator role",
-                    NormalizedName = DefaultRoleNames.SystemAdministrator.ToUpper(),
-                    AccessToSystemFunctionsArray =
-                        ((SystemFunctions[]) Enum.GetValues(typeof(SystemFunctions))).Select(x => (int) x),
-                    StandardDataAccessArray = daa,
-                };
-                context.Roles.Add(sysAdminRole);
->>>>>>> b3b295ff
             }
 
             if (!context.ActivityCategories.Any())
@@ -56,8 +24,18 @@
                 SeedData.AddActivityCategories(context);
                 context.SaveChanges();
             }
+            
+            if (!context.LegalForms.Any())
+            {
+                context.LegalForms.Add(new LegalForm { Name = "Хозяйственные товарищества и общества" });
+                context.SaveChanges();
+                var ff = context.LegalForms.Where(x => x.Name == "Хозяйственные товарищества и общества").Select(x => x.Id).SingleOrDefault();
+                context.LegalForms.AddRange(new LegalForm { Name = "Акционерное общество", ParentId = ff });
+                context.SaveChanges();
+            }
 
-<<<<<<< HEAD
+            if (!context.SectorCodes.Any()) SeedData.AddSectorCodes(context);
+
             SeedData.AddUsersAndRoles(context);
             context.SaveChanges();
 
@@ -65,290 +43,6 @@
             {
                 SeedData.AddStatUnits(context);
                 context.SaveChanges();
-=======
-            if (!context.LegalForms.Any())
-            {
-                context.LegalForms.Add(new LegalForm { Name = "Хозяйственные товарищества и общества" });
-                context.SaveChanges();
-                var ff = context.LegalForms.Where(x => x.Name == "Хозяйственные товарищества и общества").Select(x => x.Id).SingleOrDefault();
-                context.LegalForms.AddRange(new LegalForm { Name = "Акционерное общество", ParentId = ff });
-
-                context.SaveChanges();
-            }
-
-            if (!context.SectorCodes.Any())
-            {
-                context.SectorCodes.Add(new SectorCode { Name = "A Нефинансовые корпорации" });
-                context.SaveChanges();
-                var nonFinCorp = context.SectorCodes.Where(x => x.Name == "A Нефинансовые корпорации").Select(x => x.Id).SingleOrDefault();
-                context.SectorCodes.AddRange(
-                    new SectorCode { Name = "государственные неинкорпорированные предприятия, принадлежащие центральному правительству", Code = "1110", ParentId = nonFinCorp },
-                    new SectorCode { Name = "государственные акционерные предприятия, принадлежащие центральному правительству", Code = "1120", ParentId = nonFinCorp },
-                    new SectorCode { Name = "государственные неинкорпорированные предприятия, принадлежащие местным органам власти", Code = "1510", ParentId = nonFinCorp },
-                    new SectorCode { Name = "государственные акционерные предприятия, принадлежащие местным органам власти", Code = "1520", ParentId = nonFinCorp },
-                    new SectorCode { Name = "частные нефинансовые объединенные предприятия", Code = "2100", ParentId = nonFinCorp },
-                    new SectorCode { Name = "частные нефинансовые неинкорпорированные предприятия", Code = "2300", ParentId = nonFinCorp },
-                    new SectorCode { Name = "частные некоммерческие организации, обслуживающие предприятия", Code = "2500", ParentId = nonFinCorp });
-
-                context.SectorCodes.Add(new SectorCode { Name = "B Финансовые корпорации" });
-                context.SaveChanges();
-                var financeCorp = context.SectorCodes.Where(x => x.Name == "B Финансовые корпорации").Select(x => x.Id).SingleOrDefault();
-                context.SectorCodes.AddRange(
-                    new SectorCode { Name = "Национальный банк", Code = "3100", ParentId = financeCorp },
-                    new SectorCode { Name = "банки", Code = "3200", ParentId = financeCorp },
-                    new SectorCode { Name = "ипотечные компании", Code = "3500", ParentId = financeCorp },
-                    new SectorCode { Name = "финансовые компании", Code = "3600", ParentId = financeCorp },
-                    new SectorCode { Name = "государственные кредитные организации", Code = "3900", ParentId = financeCorp },
-                    new SectorCode { Name = "финансовые холдинговые компании", Code = "4100", ParentId = financeCorp },
-                    new SectorCode { Name = "паевые инвестиционные фонды", Code = "4300", ParentId = financeCorp },
-                    new SectorCode { Name = "инвестиционные трасты и фонды прямых инвестиций", Code = "4500", ParentId = financeCorp },
-                    new SectorCode { Name = "прочие финансовые предприятия, кроме страховых компаний и пенсионных фондов", Code = "4900", ParentId = financeCorp },
-                    new SectorCode { Name = "компании по страхованию жизни и пенсионные фонды", Code = "5500", ParentId = financeCorp },
-                    new SectorCode { Name = "компании, не связанные со страхованием жизни", Code = "5700", ParentId = financeCorp });
-
-                context.SectorCodes.Add(new SectorCode { Name = "C Общее правительство" });
-                context.SaveChanges();
-                var generalGov = context.SectorCodes.Where(x => x.Name == "C Общее правительство").Select(x => x.Id).SingleOrDefault();
-                context.SectorCodes.AddRange(
-                    new SectorCode { Name = "центральное проавительство", Code = "6100", ParentId = generalGov },
-                    new SectorCode { Name = "местное самоуправление", Code = "6500", ParentId = generalGov });
-
-                context.SectorCodes.Add(new SectorCode { Name = "D Некоммерческие организации, обслуживающие домашние хозяйства" });
-                context.SaveChanges();
-                var xx = context.SectorCodes.Where(x => x.Name == "D Некоммерческие организации, обслуживающие домашние хозяйства").Select(x => x.Id).SingleOrDefault();
-                context.SectorCodes.Add(new SectorCode { Name = "некоммерческие организации, обслуживающие домашние хозяйства", Code = "7000", ParentId = xx });
-
-                context.SectorCodes.Add(new SectorCode { Name = "E Домохозяйства" });
-                context.SaveChanges();
-                var houseHolds = context.SectorCodes.Where(x => x.Name == "E Домохозяйства").Select(x => x.Id).SingleOrDefault();
-                context.SectorCodes.AddRange(
-                    new SectorCode { Name = "некорпоративные предприятия в домохозяйствах", Code = "8200", ParentId = houseHolds },
-                    new SectorCode { Name = "жилищные кооперативы", Code = "8300", ParentId = houseHolds },
-                    new SectorCode { Name = "сотрудники, получатели дохода от собственности, пенсий и социальных отчислений, студентов", Code = "8500", ParentId = houseHolds });
-
-                context.SectorCodes.Add(new SectorCode { Name = "F Остальной мир" });
-                context.SaveChanges();
-                var restWorld = context.SectorCodes.Where(x => x.Name == "F Остальной мир").Select(x => x.Id).SingleOrDefault();
-                context.SectorCodes.Add(new SectorCode { Name = "остальной мир", Code = "9000", ParentId = restWorld });
-
-                context.SaveChanges();
-            }
-
-            var sysAdminUser = context.Users.FirstOrDefault(u => u.Login == "admin");
-            if (sysAdminUser == null)
-            {
-                sysAdminUser = new User
-                {
-                    Login = "admin",
-                    PasswordHash =
-                        "AQAAAAEAACcQAAAAEF+cTdTv1Vbr9+QFQGMo6E6S5aGfoFkBnsrGZ4kK6HIhI+A9bYDLh24nKY8UL3XEmQ==",
-                    SecurityStamp = "9479325a-6e63-494a-ae24-b27be29be015",
-                    Name = "Admin user",
-                    PhoneNumber = "555123456",
-                    Email = "admin@email.xyz",
-                    NormalizedEmail = "admin@email.xyz".ToUpper(),
-                    Status = UserStatuses.Active,
-                    Description = "System administrator account",
-                    NormalizedUserName = "admin".ToUpper(),
-                    DataAccessArray = daa,
-                };
-                context.Users.Add(sysAdminUser);
-            }
-            var adminUserRoleBinding = new IdentityUserRole<string>
-            {
-                RoleId = sysAdminRole.Id,
-                UserId = sysAdminUser.Id,
-            };
-            context.UserRoles.Add(adminUserRoleBinding);
-            if (!context.StatisticalUnits.Any())
-            {
-                context.StatisticalUnits.AddRange(new LocalUnit
-                {
-                    Name = "local unit 1",
-                    UserId = sysAdminUser.Id,
-                    RegIdDate = DateTime.Now,
-                    StartPeriod = DateTime.Now,
-                    EndPeriod = DateTime.MaxValue,
-                    Address = new Address {AddressPart1 = "local address 1", RegionId = 1}
-                }, new LocalUnit
-                {
-                    Name = "local unit 2",
-                    StatId = "OKPO2LU",
-                    UserId = sysAdminUser.Id,
-                    RegIdDate = DateTime.Now,
-                    StartPeriod = DateTime.Now,
-                    EndPeriod = DateTime.MaxValue,
-                    Address = new Address {AddressPart1 = "local address 2", RegionId = 1 },
-                });
-
-                var le1 = new LegalUnit
-                {
-                    Name = "legal unit 1",
-                    UserId = sysAdminUser.Id,
-                    RegIdDate = DateTime.Now,
-                    StatId = "OKPO2LEGALU",
-                    StartPeriod = DateTime.Now,
-                    EndPeriod = DateTime.MaxValue,
-                    Address = new Address
-                    {
-                        AddressPart1 = "legal address 1",
-                        RegionId = 1
-                    },
-                    ActivitiesUnits = new List<ActivityStatisticalUnit>()
-                    {
-                        new ActivityStatisticalUnit()
-                        {
-                            Activity = new Activity()
-                            {
-                                IdDate = new DateTime(2017, 03, 17),
-                                Turnover = 2000,
-                                ActivityType = ActivityTypes.Primary,
-                                UpdatedByUser = sysAdminUser,
-                                ActivityYear = DateTime.Today.Year,
-                                ActivityRevxCategory = context.ActivityCategories.Single(v => v.Code == "11.07.9")
-                            },
-                        },
-                        new ActivityStatisticalUnit()
-                        {
-                            Activity =
-                                new Activity()
-                                {
-                                    IdDate = new DateTime(2017, 03, 28),
-                                    Turnover = 4000,
-                                    ActivityType = ActivityTypes.Secondary,
-                                    UpdatedByUser = sysAdminUser,
-                                    ActivityYear = 2006,
-                                    ActivityRevxCategory = context.ActivityCategories.Single(v => v.Code == "91.01.9")
-                                }
-                        }
-                    }
-                };
-
-                context.StatisticalUnits.AddRange(le1, new LegalUnit
-                {
-                    Name = "legal unit 2",
-                    UserId = sysAdminUser.Id,
-                    IsDeleted = true,
-                    RegIdDate = DateTime.Now,
-                    StartPeriod = DateTime.Now,
-                    EndPeriod = DateTime.MaxValue,
-                    Address = new Address
-                    {
-                        AddressPart1 = "legal address 2",
-                        RegionId = 1
-                    }
-                });
-
-                var eu1 = new EnterpriseUnit
-                {
-                    Name = "enterprise unit 1",
-                    StatId = "OKPO1EU",
-                    UserId = sysAdminUser.Id,
-                    RegIdDate = DateTime.Now,
-                    StartPeriod = DateTime.Now,
-                    EndPeriod = DateTime.MaxValue,
-                };
-
-                var eu2 = new EnterpriseUnit
-                {
-                    Name = "enterprise unit 2",
-                    StatId = "OKPO2EU",
-                    UserId = sysAdminUser.Id,
-                    RegIdDate = DateTime.Now,
-                    StartPeriod = DateTime.Now,
-                    EndPeriod = DateTime.MaxValue,
-                    Address = new Address
-                    {
-                        AddressPart1 = "enterprise address 2",
-                        RegionId = 1
-                    }
-                };
-
-                context.EnterpriseUnits.AddRange(eu1, eu2, new EnterpriseUnit
-                {
-                    Name = "enterprise unit 3",
-                    StatId = "OKPO3EU",
-                    UserId = sysAdminUser.Id,
-                    IsDeleted = true,
-                    RegIdDate = DateTime.Now,
-                    StartPeriod = DateTime.Now,
-                    EndPeriod = DateTime.MaxValue,
-                    Address = new Address
-                    {
-                        AddressPart1 = "enterprise address 2",
-                        RegionId = 1
-                    }
-                }, new EnterpriseUnit
-                {
-                    StatId = "OKPO4EU",
-                    Name = "enterprise unit 4",
-                    UserId = sysAdminUser.Id,
-                    RegIdDate = DateTime.Now,
-                    StartPeriod = DateTime.Now,
-                    EndPeriod = DateTime.MaxValue,
-                    Address = new Address
-                    {
-                        AddressPart1 = "enterprise address 2",
-                        RegionId = 1
-                    }
-                }, new EnterpriseUnit
-                {
-                    Name = "enterprise unit 5",
-                    UserId = sysAdminUser.Id,
-                    RegIdDate = DateTime.Now,
-                    StartPeriod = DateTime.Now,
-                    EndPeriod = DateTime.MaxValue,
-                    Address = new Address
-                    {
-                        AddressPart1 = "enterprise address 2",
-                        RegionId = 1
-                    }
-                }, new EnterpriseUnit
-                {
-                    Name = "enterprise unit 6",
-                    UserId = sysAdminUser.Id,
-                    RegIdDate = DateTime.Now,
-                    StartPeriod = DateTime.Now,
-                    EndPeriod = DateTime.MaxValue,
-                    Address = new Address
-                    {
-                        AddressPart1 = "enterprise address 2",
-                        RegionId = 1
-                    }
-                });
-
-                var eg1 = new EnterpriseGroup
-                {
-                    Name = "enterprise group 1",
-                    UserId = sysAdminUser.Id,
-                    StatId = "EG1",
-                    RegIdDate = DateTime.Now,
-                    StartPeriod = DateTime.Now,
-                    EndPeriod = DateTime.MaxValue,
-                    Address =
-                        new Address {AddressPart1 = "ent. group address 1", RegionId = 1}
-                };
-
-                var eg2 = new EnterpriseGroup
-                {
-                    Name = "enterprise group 2",
-                    StatId = "EG2",
-                    UserId = sysAdminUser.Id,
-                    RegIdDate = DateTime.Now,
-                    StartPeriod = DateTime.Now,
-                    EndPeriod = DateTime.MaxValue,
-                    Address =
-                        new Address {AddressPart1 = "ent. group address 2", RegionId = 1}
-                };
-
-                context.EnterpriseGroups.AddRange(eg1, eg2);
-
-                //Links:
-                eu1.EnterpriseGroup = eg1;
-                le1.EnterpriseGroup = eg2;
-                le1.EnterpriseUnit = eu1;
-
->>>>>>> b3b295ff
             }
 
             if (!context.DataSources.Any())
