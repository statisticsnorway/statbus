using Microsoft.AspNetCore.Identity.EntityFrameworkCore;
using Microsoft.EntityFrameworkCore;
using nscreg.Data.Constants;
using nscreg.Data.Entities;
using System;
using System.Collections.Generic;
using System.Linq;
using System.Reflection;
using nscreg.Data.Configuration;
using nscreg.Utilities.Attributes;

namespace nscreg.Data
{
    public static class NscRegDbInitializer
    {
        public static void RecreateDb(NSCRegDbContext context)
        {
            context.Database.EnsureDeleted();
            context.Database.Migrate();
        }

        public static void Seed(NSCRegDbContext context)
        {
            var sysAdminRole = context.Roles.FirstOrDefault(r => r.Name == DefaultRoleNames.SystemAdministrator);
            var daa = typeof(EnterpriseGroup).GetProperties()
                .Where(v => v.GetCustomAttribute<NotMappedForAttribute>() == null)
                .Select(x => $"{nameof(EnterpriseGroup)}.{x.Name}")
                .Union(typeof(EnterpriseUnit).GetProperties()
                    .Where(v => v.GetCustomAttribute<NotMappedForAttribute>() == null)
                    .Select(x => $"{nameof(EnterpriseUnit)}.{x.Name}"))
                .Union(typeof(LegalUnit).GetProperties()
                    .Where(v => v.GetCustomAttribute<NotMappedForAttribute>() == null)
                    .Select(x => $"{nameof(LegalUnit)}.{x.Name}"))
                .Union(typeof(LocalUnit).GetProperties()
                    .Where(v => v.GetCustomAttribute<NotMappedForAttribute>() == null)
                    .Select(x => $"{nameof(LocalUnit)}.{x.Name}"))
                .ToArray();
            if (sysAdminRole == null)
            {
                sysAdminRole = new Role
                {
                    Name = DefaultRoleNames.SystemAdministrator,
                    Status = RoleStatuses.Active,
                    Description = "System administrator role",
                    NormalizedName = DefaultRoleNames.SystemAdministrator.ToUpper(),
                    AccessToSystemFunctionsArray =
                        ((SystemFunctions[]) Enum.GetValues(typeof(SystemFunctions))).Select(x => (int) x),
                    StandardDataAccessArray = daa,
                };
                context.Roles.Add(sysAdminRole);
            }
            var anyAdminHere = context.UserRoles.Any(ur => ur.RoleId == sysAdminRole.Id);
            if (anyAdminHere) return;

            if (!context.ActivityCategories.Any())
            {
                context.ActivityCategories.AddRange(
                    new ActivityCategory
                    {
                        Code = "A",
                        Name = "Сельское хозяйство, лесное хозяйство и рыболовство",
                        Section = "A"
                    },
                    new ActivityCategory
                    {
                        Code = "01",
                        Name = "Сельское хозяйство, охота и предоставление услуг в этих областях",
                        Section = "A"
                    },
                    new ActivityCategory {Code = "01.1", Name = "Выращивание немноголетних культур", Section = "A"},
                    new ActivityCategory
                    {
                        Code = "01.11",
                        Name = "Выращивание зерновых (кроме риса), бобовых и масличных культур",
                        Section = "A"
                    },
                    new ActivityCategory
                    {
                        Code = "01.11.1",
                        Name = "Выращивание зерновых культур (кроме риса и гречихи)",
                        Section = "A"
                    },
                    new ActivityCategory {Code = "01.11.2", Name = "Выращивание бобовых культур", Section = "A"},
                    new ActivityCategory
                    {
                        Code = "01.11.9",
                        Name = "Выращивание масличных культур и их семян",
                        Section = "A"
                    },
                    new ActivityCategory {Code = "01.12", Name = "Выращивание риса", Section = "A"},
                    new ActivityCategory {Code = "01.12.0", Name = "Выращивание риса", Section = "A"},
                    new ActivityCategory
                    {
                        Code = "01.13",
                        Name = "Выращивание овощей, дынь, корне- и клубнеплодов",
                        Section = "A"
                    },
                    new ActivityCategory
                    {
                        Code = "01.13.1",
                        Name = "Выращивание сахарной свеклы и ее семян",
                        Section = "A"
                    },
                    new ActivityCategory
                    {
                        Code = "01.13.2",
                        Name = "Выращивание корне- и клубнеплодов с высоким содержанием крахмала и инулина и их семян",
                        Section = "A"
                    },
                    new ActivityCategory {Code = "01.13.3", Name = "Выращивание грибов и трюфелей", Section = "A"},
                    new ActivityCategory
                    {
                        Code = "01.13.9",
                        Name = "Выращивание прочих овощных, бахчевых, корне- и клубнеплодных культур и их семян",
                        Section = "A"
                    },
                    new ActivityCategory {Code = "01.14", Name = "Выращивание сахарного тростника", Section = "A"},
                    new ActivityCategory {Code = "01.14.0", Name = "Выращивание сахарного тростника", Section = "A"},
                    new ActivityCategory {Code = "01.15", Name = "Выращивание табака", Section = "A"},
                    new ActivityCategory {Code = "01.15.0", Name = "Выращивание табака", Section = "A"},
                    new ActivityCategory
                    {
                        Code = "01.16",
                        Name = "Выращивание прядильных (лубяных) культур",
                        Section = "A"
                    },
                    new ActivityCategory {Code = "01.16.1", Name = "Выращивание хлопчатника", Section = "A"},
                    new ActivityCategory {Code = "01.16.2", Name = "Выращивание льна", Section = "A"},
                    new ActivityCategory
                    {
                        Code = "01.16.9",
                        Name = "Выращивание прочих прядильных (лубяных) культур",
                        Section = "A"
                    },
                    new ActivityCategory
                    {
                        Code = "01.19",
                        Name = "Выращивание прочих немноголетних культур",
                        Section = "A"
                    },
                    new ActivityCategory
                    {
                        Code = "01.19.1",
                        Name = "Выращивание кормовых культур и их семян",
                        Section = "A"
                    },
                    new ActivityCategory {Code = "01.19.2", Name = "Выращивание цветов и их семян", Section = "A"},
                    new ActivityCategory
                    {
                        Code = "01.19.9",
                        Name = "Выращивание прочих немноголетних культур, не включенных в другие группировки",
                        Section = "A"
                    },
                    new ActivityCategory {Code = "01.2", Name = "Выращивание многолетних культур", Section = "A"},
                    new ActivityCategory {Code = "01.21", Name = "Выращивание винограда", Section = "A"},
                    new ActivityCategory {Code = "01.21.0", Name = "Выращивание винограда", Section = "A"},
                    new ActivityCategory
                    {
                        Code = "01.22",
                        Name = "Выращивание тропических и субтропических плодов",
                        Section = "A"
                    },
                    new ActivityCategory
                    {
                        Code = "01.22.0",
                        Name = "Выращивание тропических и субтропических плодов",
                        Section = "A"
                    },
                    new ActivityCategory {Code = "01.23", Name = "Выращивание цитрусовых плодов", Section = "A"},
                    new ActivityCategory {Code = "01.23.0", Name = "Выращивание цитрусовых плодов", Section = "A"},
                    new ActivityCategory
                    {
                        Code = "01.24",
                        Name = "Выращивание косточковых и семечковых плодов",
                        Section = "A"
                    },
                    new ActivityCategory {Code = "01.24.1", Name = "Выращивание яблок", Section = "A"},
                    new ActivityCategory
                    {
                        Code = "01.24.9",
                        Name = "Выращивание прочих косточковых и семечковых плодов",
                        Section = "A"
                    },
                    new ActivityCategory
                    {
                        Code = "01.25",
                        Name = "Выращивание прочих плодов, ягод и орехов",
                        Section = "A"
                    },
                    new ActivityCategory
                    {
                        Code = "01.25.1",
                        Name = "Выращивание ягод и плодов прочих фруктовых деревьев",
                        Section = "A"
                    },
                    new ActivityCategory
                    {
                        Code = "01.25.9",
                        Name =
                            "Выращивание орехов (кроме диких, или несъедобных, орехов, земляного ореха и кокосовых орехов)",
                        Section = "A"
                    },
                    new ActivityCategory {Code = "01.26", Name = "Выращивание маслосодержащих плодов", Section = "A"},
                    new ActivityCategory {Code = "01.26.0", Name = "Выращивание маслосодержащих плодов", Section = "A"},
                    new ActivityCategory
                    {
                        Code = "01.27",
                        Name = "Выращивание культур для производства напитков",
                        Section = "A"
                    },
                    new ActivityCategory
                    {
                        Code = "01.27.0",
                        Name = "Выращивание культур для производства напитков",
                        Section = "A"
                    },
                    new ActivityCategory
                    {
                        Code = "01.28",
                        Name = "Выращивание специй (пряностей), лекарственных и используемых в парфюмерии растений",
                        Section = "A"
                    },
                    new ActivityCategory
                    {
                        Code = "01.28.1",
                        Name = "Выращивание пряных культур (специй)",
                        Section = "A"
                    },
                    new ActivityCategory {Code = "01.28.2", Name = "Выращивание шишек хмеля", Section = "A"},
                    new ActivityCategory
                    {
                        Code = "01.28.9",
                        Name =
                            "Выращивание прочих, растений используемых в парфюмерии, фармацевтике или в качестве инсектицидов, фунгицидов или для аналогичных целей",
                        Section = "A"
                    },
                    new ActivityCategory
                    {
                        Code = "01.29",
                        Name = "Выращивание прочих многолетних растений",
                        Section = "A"
                    },
                    new ActivityCategory {Code = "01.29.1", Name = "Выращивание новогодних елок", Section = "A"},
                    new ActivityCategory
                    {
                        Code = "01.29.9",
                        Name = "Выращивание прочих многолетних культур, не включенных в другие группировки",
                        Section = "A"
                    },
                    new ActivityCategory {Code = "01.3", Name = "Воспроизводство (посадка) растений", Section = "A"},
                    new ActivityCategory {Code = "01.30", Name = "Воспроизводство (посадка) растений", Section = "A"},
                    new ActivityCategory {Code = "01.30.0", Name = "Воспроизводство (посадка) растений", Section = "A"},
                    new ActivityCategory {Code = "01.4", Name = "Животноводство", Section = "A"},
                    new ActivityCategory
                    {
                        Code = "01.41",
                        Name = "Разведение крупного рогатого скота молочного направления",
                        Section = "A"
                    },
                    new ActivityCategory
                    {
                        Code = "01.41.0",
                        Name = "Разведение крупного рогатого скота молочного направления",
                        Section = "A"
                    },
                    new ActivityCategory
                    {
                        Code = "01.42",
                        Name = "Разведение прочего крупного рогатого скота",
                        Section = "A"
                    },
                    new ActivityCategory
                    {
                        Code = "01.42.0",
                        Name = "Разведение прочего крупного рогатого скота",
                        Section = "A"
                    },
                    new ActivityCategory
                    {
                        Code = "01.43",
                        Name = "Разведение лошадей, ослов, мулов и лошаков",
                        Section = "A"
                    },
                    new ActivityCategory
                    {
                        Code = "01.43.0",
                        Name = "Разведение лошадей, ослов, мулов и лошаков",
                        Section = "A"
                    },
                    new ActivityCategory {Code = "01.44", Name = "Разведение верблюдов и верблюдиц", Section = "A"},
                    new ActivityCategory {Code = "01.44.0", Name = "Разведение верблюдов и верблюдиц", Section = "A"},
                    new ActivityCategory {Code = "01.45", Name = "Разведение овец и коз", Section = "A"},
                    new ActivityCategory {Code = "01.45.0", Name = "Разведение овец и коз", Section = "A"},
                    new ActivityCategory {Code = "01.46", Name = "Разведение свиней", Section = "A"},
                    new ActivityCategory {Code = "01.46.0", Name = "Разведение свиней", Section = "A"},
                    new ActivityCategory
                    {
                        Code = "01.47",
                        Name = "Разведение сельскохозяйственной птицы",
                        Section = "A"
                    },
                    new ActivityCategory
                    {
                        Code = "01.47.0",
                        Name = "Разведение сельскохозяйственной птицы",
                        Section = "A"
                    },
                    new ActivityCategory {Code = "01.49", Name = "Разведение прочих животных", Section = "A"},
                    new ActivityCategory {Code = "01.49.0", Name = "Разведение прочих животных", Section = "A"},
                    new ActivityCategory
                    {
                        Code = "01.5",
                        Name = "Растениеводство в сочетании с животноводством",
                        Section = "A"
                    },
                    new ActivityCategory
                    {
                        Code = "01.50",
                        Name = "Растениеводство в сочетании с животноводством",
                        Section = "A"
                    },
                    new ActivityCategory
                    {
                        Code = "01.50.0",
                        Name = "Растениеводство в сочетании с животноводством",
                        Section = "A"
                    },
                    new ActivityCategory
                    {
                        Code = "01.6",
                        Name = "Предоставление услуг в области сельского хозяйства",
                        Section = "A"
                    },
                    new ActivityCategory
                    {
                        Code = "01.61",
                        Name = "Предоставление услуг в области растениеводства",
                        Section = "A"
                    },
                    new ActivityCategory {Code = "01.61.1", Name = "Эксплуатация  ирригационных систем", Section = "A"},
                    new ActivityCategory
                    {
                        Code = "01.61.9",
                        Name = "Предоставление прочих  услуг в области растениеводства",
                        Section = "A"
                    },
                    new ActivityCategory
                    {
                        Code = "01.62",
                        Name = "Предоставление услуг в области животноводства",
                        Section = "A"
                    },
                    new ActivityCategory
                    {
                        Code = "01.62.0",
                        Name = "Предоставление услуг в области животноводства",
                        Section = "A"
                    },
                    new ActivityCategory
                    {
                        Code = "01.63",
                        Name = "Предоставление услуг по обработке урожая сельскохозяйственных культур",
                        Section = "A"
                    },
                    new ActivityCategory
                    {
                        Code = "01.63.0",
                        Name = "Предоставление услуг по обработке урожая сельскохозяйственных культур",
                        Section = "A"
                    },
                    new ActivityCategory
                    {
                        Code = "01.64",
                        Name = "Предоставление услуг по подготовке семян к посадке (формирование семенного фонда)",
                        Section = "A"
                    },
                    new ActivityCategory
                    {
                        Code = "01.64.0",
                        Name = "Предоставление услуг по подготовке семян к посадке (формирование семенного фонда)",
                        Section = "A"
                    },
                    new ActivityCategory
                    {
                        Code = "01.7",
                        Name = "Охота, разведение диких животных и предоставление услуг в этих областях",
                        Section = "A"
                    },
                    new ActivityCategory
                    {
                        Code = "01.70",
                        Name = "Охота, разведение диких животных и предоставление услуг в этих областях",
                        Section = "A"
                    },
                    new ActivityCategory
                    {
                        Code = "01.70.0",
                        Name = "Охота, разведение диких животных и предоставление услуг в этих областях",
                        Section = "A"
                    },
                    new ActivityCategory
                    {
                        Code = "02",
                        Name = "Лесное хозяйство и предоставление услуг в этой области",
                        Section = "A"
                    },
                    new ActivityCategory
                    {
                        Code = "02.1",
                        Name = "Лесоводство и прочая деятельность в области лесоразведения и лесовосстановления",
                        Section = "A"
                    },
                    new ActivityCategory
                    {
                        Code = "02.10",
                        Name = "Лесоводство и прочая деятельность в области лесоразведения и лесовосстановления",
                        Section = "A"
                    },
                    new ActivityCategory
                    {
                        Code = "02.10.0",
                        Name = "Лесоводство и прочая деятельность в области лесоразведения и лесовосстановления",
                        Section = "A"
                    },
                    new ActivityCategory {Code = "02.2", Name = "Лесозаготовки", Section = "A"},
                    new ActivityCategory {Code = "02.20", Name = "Лесозаготовки", Section = "A"},
                    new ActivityCategory {Code = "02.20.0", Name = "Лесозаготовки", Section = "A"},
                    new ActivityCategory
                    {
                        Code = "02.3",
                        Name = "Сбор дикорастущих недревесных лесопродуктов",
                        Section = "A"
                    },
                    new ActivityCategory
                    {
                        Code = "02.30",
                        Name = "Сбор дикорастущих недревесных лесопродуктов",
                        Section = "A"
                    },
                    new ActivityCategory
                    {
                        Code = "02.30.1",
                        Name =
                            "Сбор дикорастущих лесных грибов и трюфелей, плодов, ягод, орехов и прочих съедобных лесопродуктов",
                        Section = "A"
                    },
                    new ActivityCategory
                    {
                        Code = "02.30.9",
                        Name = "Сбор прочих дикорастущих не древесных лесопродуктов (кроме съедобных)",
                        Section = "A"
                    },
                    new ActivityCategory
                    {
                        Code = "02.4",
                        Name = "Предоставление услуг в области лесного хозяйства",
                        Section = "A"
                    },
                    new ActivityCategory
                    {
                        Code = "02.40",
                        Name = "Предоставление услуг в области лесного хозяйства (лесоразведения и лесозаготовок)",
                        Section = "A"
                    },
                    new ActivityCategory
                    {
                        Code = "02.40.0",
                        Name = "Предоставление услуг в области лесного хозяйства (лесоразведения и лесозаготовок)",
                        Section = "A"
                    },
                    new ActivityCategory {Code = "03", Name = "Рыболовство и рыбоводство", Section = "A"},
                    new ActivityCategory {Code = "03.1", Name = "Рыболовство", Section = "A"},
                    new ActivityCategory
                    {
                        Code = "03.12",
                        Name = "Рыболовство в реках, озерах, водохранилищах (Рыболовство пресноводное)",
                        Section = "A"
                    },
                    new ActivityCategory
                    {
                        Code = "03.12.0",
                        Name = "Рыболовство в реках, озерах, водохранилищах (Рыболовство пресноводное)",
                        Section = "A"
                    },
                    new ActivityCategory {Code = "03.2", Name = "Рыбоводство", Section = "A"},
                    new ActivityCategory {Code = "03.22", Name = "Рыбоводство пресноводное", Section = "A"},
                    new ActivityCategory {Code = "03.22.0", Name = "Рыбоводство пресноводное", Section = "A"},
                    new ActivityCategory {Code = "B", Name = "Добыча полезных ископаемых", Section = "B"},
                    new ActivityCategory
                    {
                        Code = "05",
                        Name = "Добыча каменного угля   и бурого угля (лигнита )",
                        Section = "B"
                    },
                    new ActivityCategory {Code = "05.1", Name = "Добыча каменного угля", Section = "B"},
                    new ActivityCategory {Code = "05.10", Name = "Добыча каменного угля", Section = "B"},
                    new ActivityCategory {Code = "05.10.0", Name = "Добыча каменного угля", Section = "B"},
                    new ActivityCategory {Code = "05.2", Name = "Добыча бурого угля (лигнита)", Section = "B"},
                    new ActivityCategory {Code = "05.20", Name = "Добыча бурого угля (лигнита)", Section = "B"},
                    new ActivityCategory {Code = "05.20.0", Name = "Добыча бурого угля (лигнита)", Section = "B"},
                    new ActivityCategory {Code = "06", Name = "Добыча сырой нефти и природного газа", Section = "B"},
                    new ActivityCategory {Code = "06.1", Name = "Добыча сырой нефти", Section = "B"},
                    new ActivityCategory {Code = "06.10", Name = "Добыча сырой нефти", Section = "B"},
                    new ActivityCategory {Code = "06.10.0", Name = "Добыча сырой нефти", Section = "B"},
                    new ActivityCategory {Code = "06.2", Name = "Добыча природного (горючего) газа", Section = "B"},
                    new ActivityCategory {Code = "06.20", Name = "Добыча природного (горючего) газа", Section = "B"},
                    new ActivityCategory {Code = "06.20.0", Name = "Добыча природного (горючего) газа", Section = "B"},
                    new ActivityCategory {Code = "07", Name = "Добыча металлических руд", Section = "B"},
                    new ActivityCategory {Code = "07.1", Name = "Добыча железных руд", Section = "B"},
                    new ActivityCategory {Code = "07.10", Name = "Добыча железных руд", Section = "B"},
                    new ActivityCategory {Code = "07.10.0", Name = "Добыча железных руд", Section = "B"},
                    new ActivityCategory {Code = "07.2", Name = "Добыча руд цветных металлов", Section = "B"},
                    new ActivityCategory {Code = "07.21", Name = "Добыча урановой и ториевой руд", Section = "B"},
                    new ActivityCategory {Code = "07.21.0", Name = "Добыча урановой и ториевой руд", Section = "B"},
                    new ActivityCategory {Code = "07.29", Name = "Добыча руд прочих цветных металлов", Section = "B"},
                    new ActivityCategory {Code = "07.29.1", Name = "Добыча и обогащение медной руды", Section = "B"},
                    new ActivityCategory {Code = "07.29.2", Name = "Добыча и обогащение никелевых руд", Section = "B"},
                    new ActivityCategory
                    {
                        Code = "07.29.3",
                        Name = "Добыча и обогащение алюминий - содержащего сырья",
                        Section = "B"
                    },
                    new ActivityCategory
                    {
                        Code = "07.29.4",
                        Name = "Добыча и обогащение руд драгоценных (благородных) металлов",
                        Section = "B"
                    },
                    new ActivityCategory
                    {
                        Code = "07.29.5",
                        Name = "Добыча и обогащение свинцовых, цинковых и оловянных руд",
                        Section = "B"
                    },
                    new ActivityCategory
                    {
                        Code = "07.29.9",
                        Name = "Добыча и обогащение прочих руд цветных металлов, не включенных в другие группировки",
                        Section = "B"
                    },
                    new ActivityCategory {Code = "08", Name = "Добыча прочих полезных ископаемых", Section = "B"},
                    new ActivityCategory
                    {
                        Code = "08.1",
                        Name = "Добыча камня для строительства, песков, глины",
                        Section = "B"
                    },
                    new ActivityCategory
                    {
                        Code = "08.11",
                        Name = "Добыча отделочного и строительного камня, известняка, гипса, мела и сланцев",
                        Section = "B"
                    },
                    new ActivityCategory
                    {
                        Code = "08.11.1",
                        Name = "Добыча отделочного и строительного камня",
                        Section = "B"
                    },
                    new ActivityCategory {Code = "08.11.2", Name = "Добыча известняка и гипса", Section = "B"},
                    new ActivityCategory
                    {
                        Code = "08.11.3",
                        Name = "Добыча мела и некальционированного доломита",
                        Section = "B"
                    },
                    new ActivityCategory {Code = "08.11.9", Name = "Добыча сланцев", Section = "B"},
                    new ActivityCategory
                    {
                        Code = "08.12",
                        Name = "Разработка гравийных и песчаных карьеров, добыча глины и каолина",
                        Section = "B"
                    },
                    new ActivityCategory {Code = "08.12.1", Name = "Добыча гравия и песка", Section = "B"},
                    new ActivityCategory {Code = "08.12.9", Name = "Добыча глины и каолина", Section = "B"},
                    new ActivityCategory
                    {
                        Code = "08.9",
                        Name = "Добыча полезных ископаемых, не включенных в другие группировки",
                        Section = "B"
                    },
                    new ActivityCategory
                    {
                        Code = "08.91",
                        Name = "Добыча минерального сырья для химической промышленности  и производства удобрений",
                        Section = "B"
                    },
                    new ActivityCategory
                    {
                        Code = "08.91.1",
                        Name = "Добыча природных фосфатов калийных солей",
                        Section = "B"
                    },
                    new ActivityCategory {Code = "08.91.2", Name = "Добыча природной серы", Section = "B"},
                    new ActivityCategory
                    {
                        Code = "08.91.9",
                        Name =
                            "Добыча прочего минерального сырья для химической промышленности  и производства удобрений",
                        Section = "B"
                    },
                    new ActivityCategory {Code = "08.92", Name = "Добыча торфа", Section = "B"},
                    new ActivityCategory {Code = "08.92.0", Name = "Добыча торфа", Section = "B"},
                    new ActivityCategory {Code = "08.93", Name = "Добыча соли", Section = "B"},
                    new ActivityCategory {Code = "08.93.0", Name = "Добыча соли", Section = "B"},
                    new ActivityCategory
                    {
                        Code = "08.99",
                        Name = "Добыча прочих полезных ископаемых, не включенных в другие группировки",
                        Section = "B"
                    },
                    new ActivityCategory
                    {
                        Code = "08.99.1",
                        Name = "Добыча природного асфальта и битума",
                        Section = "B"
                    },
                    new ActivityCategory
                    {
                        Code = "08.99.2",
                        Name = "Добыча природных драгоценных и полудрагоценных камней (кроме алмазов)",
                        Section = "B"
                    },
                    new ActivityCategory {Code = "08.99.3", Name = "Добыча природных алмазов", Section = "B"},
                    new ActivityCategory
                    {
                        Code = "08.99.4",
                        Name = "Добыча пемзы и природных абразивных материалов",
                        Section = "B"
                    },
                    new ActivityCategory
                    {
                        Code = "08.99.9",
                        Name = "Добыча прочих природных минералов и горных пород",
                        Section = "B"
                    },
                    new ActivityCategory
                    {
                        Code = "09",
                        Name = "Предоставление услуг по добыче полезных ископаемых",
                        Section = "B"
                    },
                    new ActivityCategory
                    {
                        Code = "09.1",
                        Name = "Предоставление услуг по добыче нефти и природного газа",
                        Section = "B"
                    },
                    new ActivityCategory
                    {
                        Code = "09.10",
                        Name = "Предоставление услуг по добыче нефти и природного газа",
                        Section = "B"
                    },
                    new ActivityCategory
                    {
                        Code = "09.10.1",
                        Name = "Бурение скважин для добычи нефти и природного газа",
                        Section = "B"
                    },
                    new ActivityCategory
                    {
                        Code = "09.10.2",
                        Name = "Сжижение и повторная газификация для транспортирования  природного газа",
                        Section = "B"
                    },
                    new ActivityCategory
                    {
                        Code = "09.10.9",
                        Name = "Предоставление прочих услуг по добыче нефти и природного газа",
                        Section = "B"
                    },
                    new ActivityCategory
                    {
                        Code = "09.9",
                        Name = "Предоставление услуг по добыче прочих полезных ископаемых",
                        Section = "B"
                    },
                    new ActivityCategory
                    {
                        Code = "09.90",
                        Name = "Предоставление услуг по добыче прочих полезных ископаемых",
                        Section = "B"
                    },
                    new ActivityCategory
                    {
                        Code = "09.90.1",
                        Name = "Предоставление услуг по добыче и обогащению каменного угля",
                        Section = "B"
                    },
                    new ActivityCategory
                    {
                        Code = "09.90.9",
                        Name = "Предоставление услуг по добыче прочего минерального сырья и строительного камня",
                        Section = "B"
                    },
                    new ActivityCategory
                    {
                        Code = "C",
                        Name = "Обрабатывающие производства (обрабатывающая промышленность)",
                        Section = "C"
                    },
                    new ActivityCategory
                    {
                        Code = "CA",
                        Name = "Производство пищевых продуктов (включая напитки) и табачных изделий",
                        Section = "CA"
                    },
                    new ActivityCategory {Code = "10", Name = "Производство пищевых продуктов", Section = "CA"},
                    new ActivityCategory {Code = "10.1", Name = "Производство мясных продуктов", Section = "CA"},
                    new ActivityCategory
                    {
                        Code = "10.11",
                        Name = "Производство (переработка и сохранение) мяса, кроме мяса птицы",
                        Section = "CA"
                    },
                    new ActivityCategory
                    {
                        Code = "10.11.1",
                        Name = "Производство свежего, охлажденного и замороженного мяса и пищевых субпродуктов",
                        Section = "CA"
                    },
                    new ActivityCategory
                    {
                        Code = "10.11.9",
                        Name = "Производство прочих продуктов убоя животных, включая диких",
                        Section = "CA"
                    },
                    new ActivityCategory
                    {
                        Code = "10.12",
                        Name = "Производство (переработка и сохранение) мяса сельскохозяйственной птицы",
                        Section = "CA"
                    },
                    new ActivityCategory
                    {
                        Code = "10.12.1",
                        Name = "Производство свежего, охлажденного и замороженного мяса птицы  и пищевых субпродуктов",
                        Section = "CA"
                    },
                    new ActivityCategory
                    {
                        Code = "10.12.9",
                        Name = "Производство прочих продуктов убоя птицы",
                        Section = "CA"
                    },
                    new ActivityCategory
                    {
                        Code = "10.13",
                        Name = "Производство продуктов (изделий) из мяса и мяса птицы",
                        Section = "CA"
                    },
                    new ActivityCategory
                    {
                        Code = "10.13.1",
                        Name =
                            "Производство соленых, в рассоле, сушеных или копченых мяса, мяса птицы и пищевых субпродуктов",
                        Section = "CA"
                    },
                    new ActivityCategory
                    {
                        Code = "10.13.9",
                        Name =
                            "Производство колбасных и прочих изделий из мяса, мясных субпродуктов или крови животных",
                        Section = "CA"
                    },
                    new ActivityCategory
                    {
                        Code = "10.2",
                        Name = "Переработка и консервирование рыбы, ракообразных и моллюсков",
                        Section = "CA"
                    },
                    new ActivityCategory
                    {
                        Code = "10.20",
                        Name = "Переработка и консервирование рыбы, ракообразных и моллюсков",
                        Section = "CA"
                    },
                    new ActivityCategory
                    {
                        Code = "10.20.1",
                        Name = "Охлаждение, замораживание рыбы, ракообразных моллюсков или сохранение их в свежем виде",
                        Section = "CA"
                    },
                    new ActivityCategory
                    {
                        Code = "10.20.9",
                        Name =
                            "Переработка рыбы, ракообразных и моллюсков прочими способами и производство из них пищевых и непищевых продуктов",
                        Section = "CA"
                    },
                    new ActivityCategory
                    {
                        Code = "10.3",
                        Name = "Переработка и консервирование фруктов и овощей",
                        Section = "CA"
                    },
                    new ActivityCategory
                    {
                        Code = "10.31",
                        Name = "Переработка и консервирование картофеля",
                        Section = "CA"
                    },
                    new ActivityCategory
                    {
                        Code = "10.31.0",
                        Name = "Переработка и консервирование картофеля",
                        Section = "CA"
                    },
                    new ActivityCategory
                    {
                        Code = "10.32",
                        Name = "Производство фруктовых и овощных соков",
                        Section = "CA"
                    },
                    new ActivityCategory
                    {
                        Code = "10.32.0",
                        Name = "Производство фруктовых и овощных соков",
                        Section = "CA"
                    },
                    new ActivityCategory
                    {
                        Code = "10.39",
                        Name = "Прочие способы переработки и консервирования фруктов и овощей",
                        Section = "CA"
                    },
                    new ActivityCategory
                    {
                        Code = "10.39.0",
                        Name = "Прочие способы переработки и консервирования фруктов и овощей",
                        Section = "CA"
                    },
                    new ActivityCategory
                    {
                        Code = "10.4",
                        Name = "Производство растительных и животных масел и жиров",
                        Section = "CA"
                    },
                    new ActivityCategory
                    {
                        Code = "10.41",
                        Name = "Производство растительных и животных масел и жиров",
                        Section = "CA"
                    },
                    new ActivityCategory
                    {
                        Code = "10.41.1",
                        Name = "Производство нерафинированных (неочищенных) растительных   и животных масел и жиров",
                        Section = "CA"
                    },
                    new ActivityCategory
                    {
                        Code = "10.41.9",
                        Name = "Производство рафинированных (чищенных) растительных и животных масел и жиров",
                        Section = "CA"
                    },
                    new ActivityCategory
                    {
                        Code = "10.42",
                        Name = "Производство маргарина и смешанных пищевых жиров",
                        Section = "CA"
                    },
                    new ActivityCategory
                    {
                        Code = "10.42.0",
                        Name = "Производство маргарина и смешанных пищевых жиров",
                        Section = "CA"
                    },
                    new ActivityCategory {Code = "10.5", Name = "Производство молочных продуктов", Section = "CA"},
                    new ActivityCategory
                    {
                        Code = "10.51",
                        Name = "Переработка молока и производство сыров (сыроварение)",
                        Section = "CA"
                    },
                    new ActivityCategory
                    {
                        Code = "10.51.1",
                        Name = "Производство жидкого молока и сливок",
                        Section = "CA"
                    },
                    new ActivityCategory
                    {
                        Code = "10.51.9",
                        Name = "Производство сыров и прочих молочных и кисломолочных продуктов",
                        Section = "CA"
                    },
                    new ActivityCategory {Code = "10.52", Name = "Производство мороженого", Section = "CA"},
                    new ActivityCategory {Code = "10.52.0", Name = "Производство мороженого", Section = "CA"},
                    new ActivityCategory
                    {
                        Code = "10.6",
                        Name = "Производство муки и круп, крахмалов и крахмалопродуктов",
                        Section = "CA"
                    },
                    new ActivityCategory {Code = "10.61", Name = "Производство муки и круп", Section = "CA"},
                    new ActivityCategory
                    {
                        Code = "10.61.1",
                        Name = "Обработка риса и производство рисовой муки",
                        Section = "CA"
                    },
                    new ActivityCategory
                    {
                        Code = "10.61.2",
                        Name = "Производство муки из зерновых (кроме риса), овощных культур и орехов",
                        Section = "CA"
                    },
                    new ActivityCategory
                    {
                        Code = "10.61.9",
                        Name = "Производство круп, гранул и хлопьев для завтрака и прочих аналогичных продуктов",
                        Section = "CA"
                    },
                    new ActivityCategory
                    {
                        Code = "10.62",
                        Name = "Производство крахмалов и крахмалопродуктов",
                        Section = "CA"
                    },
                    new ActivityCategory
                    {
                        Code = "10.62.0",
                        Name = "Производство крахмалов и крахмалопродуктов",
                        Section = "CA"
                    },
                    new ActivityCategory
                    {
                        Code = "10.7",
                        Name = "Производство хлебобулочных изделий и выпечки",
                        Section = "CA"
                    },
                    new ActivityCategory
                    {
                        Code = "10.71",
                        Name = "Производство хлеба и мучных кондитерских изделий недлительного хранения",
                        Section = "CA"
                    },
                    new ActivityCategory
                    {
                        Code = "10.71.0",
                        Name = "Производство хлеба и мучных кондитерских изделий недлительного хранения",
                        Section = "CA"
                    },
                    new ActivityCategory
                    {
                        Code = "10.72",
                        Name = "Производство сухарей и печенья, мучных кондитерских изделий    длительного хранения",
                        Section = "CA"
                    },
                    new ActivityCategory
                    {
                        Code = "10.72.0",
                        Name = "Производство сухарей и печенья, мучных кондитерских изделий    длительного хранения",
                        Section = "CA"
                    },
                    new ActivityCategory
                    {
                        Code = "10.73",
                        Name =
                            "Производство макаронных изделий (макарон, лапши, кускуса и аналогичных мучных продуктов)",
                        Section = "CA"
                    },
                    new ActivityCategory
                    {
                        Code = "10.73.0",
                        Name =
                            "Производство макаронных изделий (макарон, лапши, кускуса и аналогичных мучных продуктов)",
                        Section = "CA"
                    },
                    new ActivityCategory
                    {
                        Code = "10.8",
                        Name = "Производство прочих пищевых продуктов",
                        Section = "CA"
                    },
                    new ActivityCategory {Code = "10.81", Name = "Производство сахара", Section = "CA"},
                    new ActivityCategory {Code = "10.81.0", Name = "Производство сахара", Section = "CA"},
                    new ActivityCategory
                    {
                        Code = "10.82",
                        Name = "Производство какао, шоколада и кондитерских изделий из сахара",
                        Section = "CA"
                    },
                    new ActivityCategory
                    {
                        Code = "10.82.0",
                        Name = "Производство какао, шоколада и кондитерских изделий из сахара",
                        Section = "CA"
                    },
                    new ActivityCategory
                    {
                        Code = "10.83",
                        Name = "Производство (переработка) чая и кофе",
                        Section = "CA"
                    },
                    new ActivityCategory
                    {
                        Code = "10.83.0",
                        Name = "Производство (переработка) чая и кофе",
                        Section = "CA"
                    },
                    new ActivityCategory {Code = "10.84", Name = "Производство пряностей и приправ", Section = "CA"},
                    new ActivityCategory {Code = "10.84.0", Name = "Производство пряностей и приправ", Section = "CA"},
                    new ActivityCategory {Code = "10.85", Name = "Производство готовых блюд", Section = "CA"},
                    new ActivityCategory {Code = "10.85.0", Name = "Производство готовых блюд", Section = "CA"},
                    new ActivityCategory
                    {
                        Code = "10.86",
                        Name = "Производство гомогенизированных (детского питания) и диетических продуктов",
                        Section = "CA"
                    },
                    new ActivityCategory
                    {
                        Code = "10.86.0",
                        Name = "Производство гомогенизированных (детского питания) и диетических продуктов",
                        Section = "CA"
                    },
                    new ActivityCategory
                    {
                        Code = "10.89",
                        Name = "Производство прочих пищевых продуктов, не включенных в другие    группировки",
                        Section = "CA"
                    },
                    new ActivityCategory
                    {
                        Code = "10.89.1",
                        Name = "Производство супов, бульонов, яйцепродуктов",
                        Section = "CA"
                    },
                    new ActivityCategory {Code = "10.89.2", Name = "Производство дрожжей", Section = "CA"},
                    new ActivityCategory
                    {
                        Code = "10.89.9",
                        Name = "Производство прочих пищевых продуктов, не включенных в другие группировки",
                        Section = "CA"
                    },
                    new ActivityCategory
                    {
                        Code = "10.9",
                        Name = "Производство готовых кормов для животных",
                        Section = "CA"
                    },
                    new ActivityCategory
                    {
                        Code = "10.91",
                        Name = "Производство готовых кормов для животных, содержащихся на фермах",
                        Section = "CA"
                    },
                    new ActivityCategory
                    {
                        Code = "10.91.0",
                        Name = "Производство готовых кормов для животных, содержащихся на фермах",
                        Section = "CA"
                    },
                    new ActivityCategory
                    {
                        Code = "10.92",
                        Name = "Производство готовых кормов для домашних животных (питомцев)",
                        Section = "CA"
                    },
                    new ActivityCategory
                    {
                        Code = "10.92.0",
                        Name = "Производство готовых кормов для домашних животных (питомцев)",
                        Section = "CA"
                    },
                    new ActivityCategory {Code = "11", Name = "Производство напитков", Section = "CA"},
                    new ActivityCategory {Code = "11.0", Name = "Производство напитков", Section = "CA"},
                    new ActivityCategory
                    {
                        Code = "11.01",
                        Name = "Очистка ректификация и купажирование спиртов",
                        Section = "CA"
                    },
                    new ActivityCategory
                    {
                        Code = "11.01.0",
                        Name = "Очистка ректификация и купажирование спиртов",
                        Section = "CA"
                    },
                    new ActivityCategory {Code = "11.02", Name = "Производство вина из винограда", Section = "CA"},
                    new ActivityCategory {Code = "11.02.0", Name = "Производство вина из винограда", Section = "CA"},
                    new ActivityCategory
                    {
                        Code = "11.03",
                        Name = "Производство сидра и прочих плодово- ягодных вин",
                        Section = "CA"
                    },
                    new ActivityCategory
                    {
                        Code = "11.03.0",
                        Name = "Производство сидра и прочих плодово- ягодных вин",
                        Section = "CA"
                    },
                    new ActivityCategory
                    {
                        Code = "11.04",
                        Name = "Производство прочих недистиллированных напитков из сброженного    материала",
                        Section = "CA"
                    },
                    new ActivityCategory
                    {
                        Code = "11.04.0",
                        Name = "Производство прочих недистиллированных напитков из сброженного    материала",
                        Section = "CA"
                    },
                    new ActivityCategory {Code = "11.05", Name = "Производство пива", Section = "CA"},
                    new ActivityCategory {Code = "11.05.0", Name = "Производство пива", Section = "CA"},
                    new ActivityCategory {Code = "11.06", Name = "Производство солода", Section = "CA"},
                    new ActivityCategory {Code = "11.06.0", Name = "Производство солода", Section = "CA"},
                    new ActivityCategory
                    {
                        Code = "11.07",
                        Name =
                            "Производство безалкогольных напитков; производство минеральных    вод и других вод в бутылках",
                        Section = "CA"
                    },
                    new ActivityCategory {Code = "12", Name = "Производство табачных изделий", Section = "CA"},
                    new ActivityCategory {Code = "12.0", Name = "Производство табачных изделий", Section = "CA"},
                    new ActivityCategory {Code = "12.00", Name = "Производство табачных изделий", Section = "CA"},
                    new ActivityCategory {Code = "12.00.0", Name = "Производство табачных изделий", Section = "CA"},
                    new ActivityCategory
                    {
                        Code = "CB",
                        Name = "Текстильное производство; производство одежды и обуви, кожи и прочих кожаных изделий",
                        Section = "CB"
                    },
                    new ActivityCategory {Code = "13", Name = "Текстильное производство", Section = "CB"},
                    new ActivityCategory
                    {
                        Code = "13.1",
                        Name = "Подготовка текстильных волокон и пряжи",
                        Section = "CB"
                    },
                    new ActivityCategory
                    {
                        Code = "13.10",
                        Name = "Подготовка и прядение текстильных волокон и пряжи",
                        Section = "CB"
                    },
                    new ActivityCategory
                    {
                        Code = "13.10.1",
                        Name = "Подготовка и прядение  хлопковых волокон",
                        Section = "CB"
                    },
                    new ActivityCategory
                    {
                        Code = "13.10.2",
                        Name = "Подготовка и прядение шерстяных волокон",
                        Section = "CB"
                    },
                    new ActivityCategory
                    {
                        Code = "13.10.3",
                        Name = "Подготовка и прядение шелковых волокон",
                        Section = "CB"
                    },
                    new ActivityCategory
                    {
                        Code = "13.10.4",
                        Name = "Подготовка и прядение льняных волокон",
                        Section = "CB"
                    },
                    new ActivityCategory {Code = "13.10.5", Name = "Производство швейных ниток", Section = "CB"},
                    new ActivityCategory
                    {
                        Code = "13.10.9",
                        Name = "Подготовка и прядение прочих волокон",
                        Section = "CB"
                    },
                    new ActivityCategory {Code = "13.2", Name = "Ткацкое производство", Section = "CB"},
                    new ActivityCategory {Code = "13.20", Name = "Ткацкое производство", Section = "CB"},
                    new ActivityCategory
                    {
                        Code = "13.20.1",
                        Name = "Производство хлопчатобумажных тканей",
                        Section = "CB"
                    },
                    new ActivityCategory {Code = "13.20.2", Name = "Производство шерстяных тканей", Section = "CB"},
                    new ActivityCategory {Code = "13.20.3", Name = "Производство шелковых тканей", Section = "CB"},
                    new ActivityCategory {Code = "13.20.4", Name = "Производство льняных тканей", Section = "CB"},
                    new ActivityCategory {Code = "13.20.9", Name = "Производство прочих тканей", Section = "CB"},
                    new ActivityCategory {Code = "13.3", Name = "Отделка тканей и текстильных изделий", Section = "CB"},
                    new ActivityCategory
                    {
                        Code = "13.30",
                        Name = "Отделка тканей и текстильных изделий",
                        Section = "CB"
                    },
                    new ActivityCategory
                    {
                        Code = "13.30.0",
                        Name = "Отделка тканей и текстильных изделий",
                        Section = "CB"
                    },
                    new ActivityCategory
                    {
                        Code = "13.9",
                        Name = "Производство прочих текстильных изделий",
                        Section = "CB"
                    },
                    new ActivityCategory
                    {
                        Code = "13.91",
                        Name = "Производство трикотажного полотна машинного или ручного вязания",
                        Section = "CB"
                    },
                    new ActivityCategory
                    {
                        Code = "13.91.0",
                        Name = "Производство трикотажного полотна машинного или ручного вязания",
                        Section = "CB"
                    },
                    new ActivityCategory
                    {
                        Code = "13.92",
                        Name = "Производство готовых текстильных изделий, кроме одежды",
                        Section = "CB"
                    },
                    new ActivityCategory
                    {
                        Code = "13.92.0",
                        Name = "Производство готовых текстильных изделий, кроме одежды",
                        Section = "CB"
                    },
                    new ActivityCategory
                    {
                        Code = "13.93",
                        Name = "Производство ковров и ковровых изделий",
                        Section = "CB"
                    },
                    new ActivityCategory
                    {
                        Code = "13.93.0",
                        Name = "Производство ковров и ковровых изделий",
                        Section = "CB"
                    },
                    new ActivityCategory
                    {
                        Code = "13.94",
                        Name = "Производство канатов, веревок, шпагата и сетей",
                        Section = "CB"
                    },
                    new ActivityCategory
                    {
                        Code = "13.94.0",
                        Name = "Производство канатов, веревок, шпагата и сетей",
                        Section = "CB"
                    },
                    new ActivityCategory
                    {
                        Code = "13.95",
                        Name = "Производство нетканых текстильных материалов и изделий из них",
                        Section = "CB"
                    },
                    new ActivityCategory
                    {
                        Code = "13.95.0",
                        Name = "Производство нетканых текстильных материалов и изделий из них",
                        Section = "CB"
                    },
                    new ActivityCategory
                    {
                        Code = "13.96",
                        Name = "Производство прочих текстильных изделий технического и производственного назначения",
                        Section = "CB"
                    },
                    new ActivityCategory
                    {
                        Code = "13.96.0",
                        Name = "Производство прочих текстильных изделий технического и производственного назначения",
                        Section = "CB"
                    },
                    new ActivityCategory
                    {
                        Code = "13.99",
                        Name = "Производство прочих текстильных изделий, не включенных в другие группировки",
                        Section = "CB"
                    },
                    new ActivityCategory
                    {
                        Code = "13.99.0",
                        Name = "Производство прочих текстильных изделий, не включенных в другие группировки",
                        Section = "CB"
                    },
                    new ActivityCategory {Code = "14", Name = "Производство одежды", Section = "CB"},
                    new ActivityCategory
                    {
                        Code = "14.1",
                        Name = "Производство одежды, кроме одежды из меха",
                        Section = "CB"
                    },
                    new ActivityCategory {Code = "14.11", Name = "Производство одежды из кожи", Section = "CB"},
                    new ActivityCategory {Code = "14.11.0", Name = "Производство одежды из кожи", Section = "CB"},
                    new ActivityCategory {Code = "14.12", Name = "Производство рабочей одежды", Section = "CB"},
                    new ActivityCategory {Code = "14.12.0", Name = "Производство рабочей одежды", Section = "CB"},
                    new ActivityCategory {Code = "14.13", Name = "Производство прочей верхней одежды", Section = "CB"},
                    new ActivityCategory
                    {
                        Code = "14.13.0",
                        Name = "Производство прочей верхней одежды",
                        Section = "CB"
                    },
                    new ActivityCategory {Code = "14.14", Name = "Производство нижнего белья", Section = "CB"},
                    new ActivityCategory {Code = "14.14.0", Name = "Производство нижнего белья", Section = "CB"},
                    new ActivityCategory
                    {
                        Code = "14.19",
                        Name = "Производство прочей одежды и аксессуаров",
                        Section = "CB"
                    },
                    new ActivityCategory {Code = "14.19.1", Name = "Производство головных уборов", Section = "CB"},
                    new ActivityCategory
                    {
                        Code = "14.19.9",
                        Name = "Производство прочей одежды и аксессуаров, не включенных в другие группировки",
                        Section = "CB"
                    },
                    new ActivityCategory {Code = "14.2", Name = "Производство меховых изделий", Section = "CB"},
                    new ActivityCategory {Code = "14.20", Name = "Производство меховых изделий", Section = "CB"},
                    new ActivityCategory {Code = "14.20.0", Name = "Производство меховых изделий", Section = "CB"},
                    new ActivityCategory {Code = "14.3", Name = "Производство трикотажных изделий", Section = "CB"},
                    new ActivityCategory
                    {
                        Code = "14.31",
                        Name = "Производство трикотажных чулочно- носочных изделий",
                        Section = "CB"
                    },
                    new ActivityCategory
                    {
                        Code = "14.31.0",
                        Name = "Производство трикотажных чулочно- носочных изделий",
                        Section = "CB"
                    },
                    new ActivityCategory
                    {
                        Code = "14.39",
                        Name = "Производство прочих трикотажных изделий",
                        Section = "CB"
                    },
                    new ActivityCategory
                    {
                        Code = "14.39.0",
                        Name = "Производство прочих трикотажных изделий",
                        Section = "CB"
                    },
                    new ActivityCategory
                    {
                        Code = "15",
                        Name = "Производство кожи, изделий из кожи, производство обуви",
                        Section = "CB"
                    },
                    new ActivityCategory
                    {
                        Code = "15.1",
                        Name =
                            "Дубление и выделка кож; производство чемоданов и аналогичных изделий, шорно- седельных изделий и упряжи; выделка и окраска меха",
                        Section = "CB"
                    },
                    new ActivityCategory
                    {
                        Code = "15.11",
                        Name = "Дубление и выделка кожи; выделка и окраска меха",
                        Section = "CB"
                    },
                    new ActivityCategory
                    {
                        Code = "15.11.1",
                        Name = "Выделка и окраска меховых шкур (меха)",
                        Section = "CB"
                    },
                    new ActivityCategory
                    {
                        Code = "15.11.9",
                        Name = "Дубление и выделка прочих шкур и кож; производство натуральной  и композиционной кожи",
                        Section = "CB"
                    },
                    new ActivityCategory
                    {
                        Code = "15.12",
                        Name = "Производство чемоданов, сумок и других изделий из кожи",
                        Section = "CB"
                    },
                    new ActivityCategory
                    {
                        Code = "15.12.1",
                        Name = "Производство чемоданов, сумок, аналогичных изделий и мелкой кожгалантереи",
                        Section = "CB"
                    },
                    new ActivityCategory
                    {
                        Code = "15.12.9",
                        Name = "Производство  изделий шорно-седельных",
                        Section = "CB"
                    },
                    new ActivityCategory {Code = "15.2", Name = "Производство обуви", Section = "CB"},
                    new ActivityCategory {Code = "15.20", Name = "Производство обуви", Section = "CB"},
                    new ActivityCategory {Code = "15.20.0", Name = "Производство обуви", Section = "CB"},
                    new ActivityCategory
                    {
                        Code = "CC",
                        Name = "Производство деревянных и бумажных изделий; полиграфическая деятельность",
                        Section = "CC"
                    },
                    new ActivityCategory
                    {
                        Code = "16",
                        Name =
                            "Обработка древесины и производство изделий из дерева и пробки (кроме мебели), плетенных изделий",
                        Section = "CC"
                    },
                    new ActivityCategory {Code = "16.1", Name = "Распиловка и строгание древесины", Section = "CC"},
                    new ActivityCategory {Code = "16.10", Name = "Распиловка и строгание древесины", Section = "CC"},
                    new ActivityCategory {Code = "16.10.0", Name = "Распиловка и строгание древесины", Section = "CC"},
                    new ActivityCategory
                    {
                        Code = "16.2",
                        Name = "Производство изделий из дерева и пробки, плетенных изделий",
                        Section = "CC"
                    },
                    new ActivityCategory
                    {
                        Code = "16.21",
                        Name = "Производство шпона, фанеры,  плит  и панелей из древесины",
                        Section = "CC"
                    },
                    new ActivityCategory
                    {
                        Code = "16.21.0",
                        Name = "Производство шпона, фанеры,  плит  и панелей из древесины",
                        Section = "CC"
                    },
                    new ActivityCategory
                    {
                        Code = "16.22",
                        Name = "Производство щитового паркета в сборе",
                        Section = "CC"
                    },
                    new ActivityCategory
                    {
                        Code = "16.22.0",
                        Name = "Производство щитового паркета в сборе",
                        Section = "CC"
                    },
                    new ActivityCategory
                    {
                        Code = "16.23",
                        Name = "Производство деревянных строительных конструкций и столярных    изделий",
                        Section = "CC"
                    },
                    new ActivityCategory
                    {
                        Code = "16.23.1",
                        Name = "Производство деревянных сборно- разборных домов",
                        Section = "CC"
                    },
                    new ActivityCategory
                    {
                        Code = "16.23.9",
                        Name = "Производство прочих деревянных строительных конструкций и столярных изделий",
                        Section = "CC"
                    },
                    new ActivityCategory {Code = "16.24", Name = "Производство деревянной тары", Section = "CC"},
                    new ActivityCategory
                    {
                        Code = "16.24.0",
                        Name = "Производство деревянной тары и прочих деревянных изделий",
                        Section = "CC"
                    },
                    new ActivityCategory
                    {
                        Code = "16.29",
                        Name =
                            "Производство прочих деревянных изделий, изделий из пробки, соломки  и растительных материалов для плетения",
                        Section = "CC"
                    },
                    new ActivityCategory
                    {
                        Code = "16.29.1",
                        Name = "Производство изделий из пробки, соломки и растительных материалов для плетения",
                        Section = "CC"
                    },
                    new ActivityCategory
                    {
                        Code = "16.29.9",
                        Name = "Производство прочих деревянных изделий, не включенных в другие группировки",
                        Section = "CC"
                    },
                    new ActivityCategory {Code = "17", Name = "Производство бумаги и картона", Section = "CC"},
                    new ActivityCategory
                    {
                        Code = "17.1",
                        Name = "Производство бумажной массы, бумаги и картона",
                        Section = "CC"
                    },
                    new ActivityCategory {Code = "17.11", Name = "Производство бумажной массы", Section = "CC"},
                    new ActivityCategory {Code = "17.11.0", Name = "Производство бумажной массы", Section = "CC"},
                    new ActivityCategory {Code = "17.12", Name = "Производство бумаги и картона", Section = "CC"},
                    new ActivityCategory {Code = "17.12.0", Name = "Производство бумаги и картона", Section = "CC"},
                    new ActivityCategory
                    {
                        Code = "17.2",
                        Name = "Производство изделий из бумаги или картона",
                        Section = "CC"
                    },
                    new ActivityCategory
                    {
                        Code = "17.21",
                        Name = "Производство гофрированных бумаги и картона, бумажной и картонной тары",
                        Section = "CC"
                    },
                    new ActivityCategory
                    {
                        Code = "17.21.1",
                        Name = "Производство гофрированных бумаги и картона",
                        Section = "CC"
                    },
                    new ActivityCategory
                    {
                        Code = "17.21.9",
                        Name = "Производство бумажной и картонной тары",
                        Section = "CC"
                    },
                    new ActivityCategory
                    {
                        Code = "17.22",
                        Name =
                            "Производство бумажных изделий хозяйственно-бытового и санитарно- гигиенического назначения",
                        Section = "CC"
                    },
                    new ActivityCategory
                    {
                        Code = "17.22.0",
                        Name =
                            "Производство бумажных изделий хозяйственно-бытового и санитарно- гигиенического назначения",
                        Section = "CC"
                    },
                    new ActivityCategory {Code = "17.23", Name = "Производство писчебумажных изделий", Section = "CC"},
                    new ActivityCategory
                    {
                        Code = "17.23.0",
                        Name = "Производство писчебумажных изделий",
                        Section = "CC"
                    },
                    new ActivityCategory {Code = "17.24", Name = "Производство обоев", Section = "CC"},
                    new ActivityCategory {Code = "17.24.0", Name = "Производство обоев", Section = "CC"},
                    new ActivityCategory
                    {
                        Code = "17.29",
                        Name = "Производство прочих изделий из бумаги и картона",
                        Section = "CC"
                    },
                    new ActivityCategory
                    {
                        Code = "17.29.0",
                        Name = "Производство прочих изделий из бумаги и картона",
                        Section = "CC"
                    },
                    new ActivityCategory
                    {
                        Code = "18",
                        Name = "Полиграфическая деятельность и тиражирование записанных носителей информации",
                        Section = "CC"
                    },
                    new ActivityCategory
                    {
                        Code = "18.1",
                        Name = "Полиграфическая деятельность и предоставление услуг в этой области",
                        Section = "CC"
                    },
                    new ActivityCategory {Code = "18.11", Name = "Печатание газет", Section = "CC"},
                    new ActivityCategory {Code = "18.11.0", Name = "Печатание газет", Section = "CC"},
                    new ActivityCategory
                    {
                        Code = "18.12",
                        Name = "Печатание прочей полиграфической продукции (кроме газет)",
                        Section = "CC"
                    },
                    new ActivityCategory
                    {
                        Code = "18.12.0",
                        Name = "Печатание прочей полиграфической продукции (кроме газет)",
                        Section = "CC"
                    },
                    new ActivityCategory
                    {
                        Code = "18.13",
                        Name = "Предоставление услуг по подготовке к печати и тиражированию",
                        Section = "CC"
                    },
                    new ActivityCategory
                    {
                        Code = "18.13.0",
                        Name = "Предоставление услуг по подготовке к печати и тиражированию",
                        Section = "CC"
                    },
                    new ActivityCategory
                    {
                        Code = "18.14",
                        Name = "Переплетная и отделочная деятельность",
                        Section = "CC"
                    },
                    new ActivityCategory
                    {
                        Code = "18.14.0",
                        Name = "Переплетная и отделочная деятельность",
                        Section = "CC"
                    },
                    new ActivityCategory
                    {
                        Code = "18.2",
                        Name = "Воспроизведение (копирование), тиражирование записанных носителей информации",
                        Section = "CC"
                    },
                    new ActivityCategory
                    {
                        Code = "18.20",
                        Name = "Воспроизведение (копирование), тиражирование записанных носителей информации",
                        Section = "CC"
                    },
                    new ActivityCategory
                    {
                        Code = "18.20.0",
                        Name = "Воспроизведение (копирование), тиражирование записанных носителей информации",
                        Section = "CC"
                    },
                    new ActivityCategory
                    {
                        Code = "CD",
                        Name = "Производство кокса и очищенных нефтепродуктов",
                        Section = "CD"
                    },
                    new ActivityCategory
                    {
                        Code = "19",
                        Name = "Производство кокса и очищенных нефтепродуктов",
                        Section = "CD"
                    },
                    new ActivityCategory {Code = "19.1", Name = "Производство кокса", Section = "CD"},
                    new ActivityCategory {Code = "19.10", Name = "Производство кокса", Section = "CD"},
                    new ActivityCategory {Code = "19.10.0", Name = "Производство кокса", Section = "CD"},
                    new ActivityCategory
                    {
                        Code = "19.2",
                        Name = "Производство очищенных нефтепродуктов",
                        Section = "CD"
                    },
                    new ActivityCategory
                    {
                        Code = "19.20",
                        Name = "Производство очищенных нефтепродуктов",
                        Section = "CD"
                    },
                    new ActivityCategory
                    {
                        Code = "19.20.1",
                        Name = "Производство очищенных нефтепродуктов, в том числе брикетов из нефтепродуктов",
                        Section = "CD"
                    },
                    new ActivityCategory
                    {
                        Code = "19.20.9",
                        Name = "Производство топливных брикетов из угля и торфа",
                        Section = "CD"
                    },
                    new ActivityCategory {Code = "CE", Name = "Производство химической продукции", Section = "CE"},
                    new ActivityCategory {Code = "20", Name = "Производство химической продукции", Section = "CE"},
                    new ActivityCategory
                    {
                        Code = "20.1",
                        Name =
                            "Производство основных химических веществ, удобрений и азотных соединений, пластмасс и синтетического каучука (резины) в первичных    формах",
                        Section = "CE"
                    },
                    new ActivityCategory {Code = "20.11", Name = "Производство промышленных газов", Section = "CE"},
                    new ActivityCategory {Code = "20.11.0", Name = "Производство промышленных газов", Section = "CE"},
                    new ActivityCategory {Code = "20.12", Name = "Производство красителей и пигментов", Section = "CE"},
                    new ActivityCategory
                    {
                        Code = "20.12.0",
                        Name = "Производство красителей и пигментов",
                        Section = "CE"
                    },
                    new ActivityCategory
                    {
                        Code = "20.13",
                        Name = "Производство прочих основных неорганических химических веществ",
                        Section = "CE"
                    },
                    new ActivityCategory {Code = "20.13.1", Name = "Производство обогащенного урана", Section = "CE"},
                    new ActivityCategory
                    {
                        Code = "20.13.9",
                        Name =
                            "Производство прочих основных неорганических химических веществ, не включенных в другие группировки",
                        Section = "CE"
                    },
                    new ActivityCategory
                    {
                        Code = "20.14",
                        Name = "Производство прочих основных органических химических веществ",
                        Section = "CE"
                    },
                    new ActivityCategory
                    {
                        Code = "20.14.1",
                        Name = "Производство углеводородов и их производных",
                        Section = "CE"
                    },
                    new ActivityCategory
                    {
                        Code = "20.14.2",
                        Name = "Производство нециклических и циклических спиртов",
                        Section = "CE"
                    },
                    new ActivityCategory
                    {
                        Code = "20.14.9",
                        Name =
                            "Производство прочих основных органических химических веществ, не включенных в другие группировки",
                        Section = "CE"
                    },
                    new ActivityCategory
                    {
                        Code = "20.15",
                        Name = "Производство удобрений и азотных соединений",
                        Section = "CE"
                    },
                    new ActivityCategory
                    {
                        Code = "20.15.0",
                        Name = "Производство удобрений и азотных соединений",
                        Section = "CE"
                    },
                    new ActivityCategory
                    {
                        Code = "20.16",
                        Name = "Производство пластмасс в первичных формах",
                        Section = "CE"
                    },
                    new ActivityCategory
                    {
                        Code = "20.16.0",
                        Name = "Производство пластмасс в первичных формах",
                        Section = "CE"
                    },
                    new ActivityCategory
                    {
                        Code = "20.17",
                        Name = "Производство синтетического каучука в первичных формах",
                        Section = "CE"
                    },
                    new ActivityCategory
                    {
                        Code = "20.17.0",
                        Name = "Производство синтетического каучука в первичных формах",
                        Section = "CE"
                    },
                    new ActivityCategory
                    {
                        Code = "20.2",
                        Name = "Производство пестицидов и прочих агрохимических продуктов",
                        Section = "CE"
                    },
                    new ActivityCategory
                    {
                        Code = "20.20",
                        Name = "Производство пестицидов и прочих агрохимических продуктов",
                        Section = "CE"
                    },
                    new ActivityCategory
                    {
                        Code = "20.20.0",
                        Name = "Производство пестицидов и прочих агрохимических продуктов",
                        Section = "CE"
                    },
                    new ActivityCategory
                    {
                        Code = "20.3",
                        Name = "Производство красок, лаков и аналогичных покрытий, типографских красок и мастик",
                        Section = "CE"
                    },
                    new ActivityCategory
                    {
                        Code = "20.30",
                        Name = "Производство красок, лаков и аналогичных покрытий, типографских красок и мастик",
                        Section = "CE"
                    },
                    new ActivityCategory
                    {
                        Code = "20.30.1",
                        Name = "Производство красок, эмалей и лаков на основе полимеров",
                        Section = "CE"
                    },
                    new ActivityCategory
                    {
                        Code = "20.30.9",
                        Name =
                            "Производство прочих красок (в т. ч. типографских), эмалей, мастик и связанных с ними продуктов (разбавителей, растворителей и т. п.)",
                        Section = "CE"
                    },
                    new ActivityCategory
                    {
                        Code = "20.4",
                        Name =
                            "Производство мыла и моющих, чистящих и полирующих средств,    парфюмерных и косметических средств",
                        Section = "CE"
                    },
                    new ActivityCategory
                    {
                        Code = "20.41",
                        Name = "Производство мыла и моющих, чистящих и полирующих средств",
                        Section = "CE"
                    },
                    new ActivityCategory
                    {
                        Code = "20.41.0",
                        Name = "Производство мыла и моющих, чистящих и полирующих средств",
                        Section = "CE"
                    },
                    new ActivityCategory
                    {
                        Code = "20.42",
                        Name = "Производство парфюмерных и косметических средств",
                        Section = "CE"
                    },
                    new ActivityCategory
                    {
                        Code = "20.42.0",
                        Name = "Производство парфюмерных и косметических средств",
                        Section = "CE"
                    },
                    new ActivityCategory
                    {
                        Code = "20.5",
                        Name = "Производство прочих химических продуктов",
                        Section = "CE"
                    },
                    new ActivityCategory {Code = "20.51", Name = "Производство взрывчатых веществ", Section = "CE"},
                    new ActivityCategory {Code = "20.51.0", Name = "Производство взрывчатых веществ", Section = "CE"},
                    new ActivityCategory {Code = "20.52", Name = "Производство клеев", Section = "CE"},
                    new ActivityCategory {Code = "20.52.0", Name = "Производство клеев", Section = "CE"},
                    new ActivityCategory {Code = "20.53", Name = "Производство эфирных масел", Section = "CE"},
                    new ActivityCategory {Code = "20.53.0", Name = "Производство эфирных масел", Section = "CE"},
                    new ActivityCategory
                    {
                        Code = "20.59",
                        Name = "Производство прочих химических продуктов, не включенных в другие группировки",
                        Section = "CE"
                    },
                    new ActivityCategory
                    {
                        Code = "20.59.1",
                        Name = "Производство фотохимических материалов",
                        Section = "CE"
                    },
                    new ActivityCategory
                    {
                        Code = "20.59.2",
                        Name = "Производство желатина и его производных",
                        Section = "CE"
                    },
                    new ActivityCategory
                    {
                        Code = "20.59.9",
                        Name = "Производство различных химических продуктов, не включенных в другие группировки",
                        Section = "CE"
                    },
                    new ActivityCategory
                    {
                        Code = "20.6",
                        Name = "Производство химических (искусственных и синтетических) волокон",
                        Section = "CE"
                    },
                    new ActivityCategory
                    {
                        Code = "20.60",
                        Name = "Производство химических (искусственных и синтетических) волокон",
                        Section = "CE"
                    },
                    new ActivityCategory
                    {
                        Code = "20.60.0",
                        Name = "Производство химических (искусственных и синтетических) волокон",
                        Section = "CE"
                    },
                    new ActivityCategory
                    {
                        Code = "CF",
                        Name = "Производство фармацевтической продукции",
                        Section = "CF"
                    },
                    new ActivityCategory
                    {
                        Code = "21",
                        Name = "Производство фармацевтической продукции",
                        Section = "CF"
                    },
                    new ActivityCategory
                    {
                        Code = "21.1",
                        Name = "Производство основных фармацевтических продуктов",
                        Section = "CF"
                    },
                    new ActivityCategory
                    {
                        Code = "21.10",
                        Name = "Производство основных фармацевтических продуктов",
                        Section = "CF"
                    },
                    new ActivityCategory
                    {
                        Code = "21.10.0",
                        Name = "Производство основных фармацевтических продуктов",
                        Section = "CF"
                    },
                    new ActivityCategory
                    {
                        Code = "21.2",
                        Name = "Производство фармацевтических препаратов и материалов",
                        Section = "CF"
                    },
                    new ActivityCategory
                    {
                        Code = "21.20",
                        Name = "Производство фармацевтических препаратов и материалов",
                        Section = "CF"
                    },
                    new ActivityCategory
                    {
                        Code = "21.20.1",
                        Name = "Производство радиоактивных веществ для диагностики",
                        Section = "CF"
                    },
                    new ActivityCategory
                    {
                        Code = "21.20.9",
                        Name = "Производство прочих медикаментов, фармацевтических препаратов и материалов",
                        Section = "CF"
                    },
                    new ActivityCategory
                    {
                        Code = "CG",
                        Name =
                            "Производство резиновых и пластмассовых изделий, прочих неметаллических минеральных продуктов",
                        Section = "CG"
                    },
                    new ActivityCategory
                    {
                        Code = "22",
                        Name = "Производство резиновых и пластмассовых изделий",
                        Section = "CG"
                    },
                    new ActivityCategory {Code = "22.1", Name = "Производство резиновых изделий", Section = "CG"},
                    new ActivityCategory
                    {
                        Code = "22.11",
                        Name = "Производство резиновых шин, покрышек и камер",
                        Section = "CG"
                    },
                    new ActivityCategory
                    {
                        Code = "22.11.1",
                        Name = "Производство резиновых шин, покрышек и камер",
                        Section = "CG"
                    },
                    new ActivityCategory
                    {
                        Code = "22.11.9",
                        Name = "Восстановление резиновых шин и покрышек",
                        Section = "CG"
                    },
                    new ActivityCategory
                    {
                        Code = "22.19",
                        Name = "Производство прочих резиновых изделий",
                        Section = "CG"
                    },
                    new ActivityCategory
                    {
                        Code = "22.19.0",
                        Name = "Производство прочих резиновых изделий",
                        Section = "CG"
                    },
                    new ActivityCategory {Code = "22.2", Name = "Производство пластмассовых изделий", Section = "CG"},
                    new ActivityCategory
                    {
                        Code = "22.21",
                        Name = "Производство пластмассовых плит, полос, труб и профилей",
                        Section = "CG"
                    },
                    new ActivityCategory
                    {
                        Code = "22.21.0",
                        Name = "Производство пластмассовых плит, полос, труб и профилей",
                        Section = "CG"
                    },
                    new ActivityCategory
                    {
                        Code = "22.22",
                        Name = "Производство пластмассовых изделий для упаковывания товаров",
                        Section = "CG"
                    },
                    new ActivityCategory
                    {
                        Code = "22.22.0",
                        Name = "Производство пластмассовых изделий для упаковывания товаров",
                        Section = "CG"
                    },
                    new ActivityCategory
                    {
                        Code = "22.23",
                        Name = "Производство пластмассовых изделий, используемых в строительстве",
                        Section = "CG"
                    },
                    new ActivityCategory
                    {
                        Code = "22.23.0",
                        Name = "Производство пластмассовых изделий, используемых в строительстве",
                        Section = "CG"
                    },
                    new ActivityCategory
                    {
                        Code = "22.29",
                        Name = "Производство прочих пластмассовых изделий",
                        Section = "CG"
                    },
                    new ActivityCategory
                    {
                        Code = "22.29.0",
                        Name = "Производство прочих пластмассовых изделий",
                        Section = "CG"
                    },
                    new ActivityCategory
                    {
                        Code = "23",
                        Name = "Производство прочих неметаллических минеральных продуктов",
                        Section = "CG"
                    },
                    new ActivityCategory
                    {
                        Code = "23.1",
                        Name = "Производство стекла и изделий из стекла",
                        Section = "CG"
                    },
                    new ActivityCategory {Code = "23.11", Name = "Производство листового стекла", Section = "CG"},
                    new ActivityCategory {Code = "23.11.0", Name = "Производство листового стекла", Section = "CG"},
                    new ActivityCategory
                    {
                        Code = "23.12",
                        Name = "Формование и обработка листового стекла",
                        Section = "CG"
                    },
                    new ActivityCategory
                    {
                        Code = "23.12.0",
                        Name = "Формование и обработка листового стекла",
                        Section = "CG"
                    },
                    new ActivityCategory
                    {
                        Code = "23.13",
                        Name = "Производство полых стеклянных изделий",
                        Section = "CG"
                    },
                    new ActivityCategory
                    {
                        Code = "23.13.0",
                        Name = "Производство полых стеклянных изделий",
                        Section = "CG"
                    },
                    new ActivityCategory {Code = "23.14", Name = "Производство стекловолокна", Section = "CG"},
                    new ActivityCategory {Code = "23.14.0", Name = "Производство стекловолокна", Section = "CG"},
                    new ActivityCategory
                    {
                        Code = "23.19",
                        Name = "Производство и обработка прочих стеклянных изделий",
                        Section = "CG"
                    },
                    new ActivityCategory
                    {
                        Code = "23.19.1",
                        Name = "Производство лабораторных, гигиенических и фармацевтических стеклянных изделий",
                        Section = "CG"
                    },
                    new ActivityCategory
                    {
                        Code = "23.19.9",
                        Name =
                            "Производство технического и прочего стекла и стеклянных изделий, не включенных в другие группировки",
                        Section = "CG"
                    },
                    new ActivityCategory {Code = "23.2", Name = "Производство огнеупоров", Section = "CG"},
                    new ActivityCategory {Code = "23.20", Name = "Производство огнеупоров", Section = "CG"},
                    new ActivityCategory {Code = "23.20.0", Name = "Производство огнеупоров", Section = "CG"},
                    new ActivityCategory
                    {
                        Code = "23.3",
                        Name = "Производство прочих строительных изделий из глины",
                        Section = "CG"
                    },
                    new ActivityCategory
                    {
                        Code = "23.31",
                        Name = "Производство керамических плиток и плит",
                        Section = "CG"
                    },
                    new ActivityCategory
                    {
                        Code = "23.31.0",
                        Name = "Производство керамических плиток и плит",
                        Section = "CG"
                    },
                    new ActivityCategory
                    {
                        Code = "23.32",
                        Name = "Производство кирпича, черепицы и прочих строительных изделий из обожженной глины",
                        Section = "CG"
                    },
                    new ActivityCategory
                    {
                        Code = "23.32.0",
                        Name = "Производство кирпича, черепицы и прочих строительных изделий из обожженной глины",
                        Section = "CG"
                    },
                    new ActivityCategory
                    {
                        Code = "23.4",
                        Name = "Производство прочих изделий из керамики и фарфора",
                        Section = "CG"
                    },
                    new ActivityCategory
                    {
                        Code = "23.41",
                        Name = "Производство керамических хозяйственных и декоративных изделий",
                        Section = "CG"
                    },
                    new ActivityCategory
                    {
                        Code = "23.41.0",
                        Name = "Производство керамических хозяйственных и декоративных изделий",
                        Section = "CG"
                    },
                    new ActivityCategory
                    {
                        Code = "23.42",
                        Name = "Производство керамических санитарно- технических изделий",
                        Section = "CG"
                    },
                    new ActivityCategory
                    {
                        Code = "23.42.0",
                        Name = "Производство керамических санитарно- технических изделий",
                        Section = "CG"
                    },
                    new ActivityCategory
                    {
                        Code = "23.43",
                        Name = "Производство керамических электроизоляторов и изолирующей арматуры",
                        Section = "CG"
                    },
                    new ActivityCategory
                    {
                        Code = "23.43.0",
                        Name = "Производство керамических электроизоляторов и изолирующей арматуры",
                        Section = "CG"
                    },
                    new ActivityCategory
                    {
                        Code = "23.44",
                        Name = "Производство прочих керамических технических изделий",
                        Section = "CG"
                    },
                    new ActivityCategory
                    {
                        Code = "23.44.0",
                        Name = "Производство прочих керамических технических изделий",
                        Section = "CG"
                    },
                    new ActivityCategory
                    {
                        Code = "23.49",
                        Name = "Производство прочих керамических изделий",
                        Section = "CG"
                    },
                    new ActivityCategory
                    {
                        Code = "23.49.0",
                        Name = "Производство прочих керамических изделий",
                        Section = "CG"
                    },
                    new ActivityCategory
                    {
                        Code = "23.5",
                        Name = "Производство цемента, извести и гипса",
                        Section = "CG"
                    },
                    new ActivityCategory {Code = "23.51", Name = "Производство цемента", Section = "CG"},
                    new ActivityCategory {Code = "23.51.0", Name = "Производство цемента", Section = "CG"},
                    new ActivityCategory {Code = "23.52", Name = "Производство извести и гипса", Section = "CG"},
                    new ActivityCategory {Code = "23.52.0", Name = "Производство извести и гипса", Section = "CG"},
                    new ActivityCategory
                    {
                        Code = "23.6",
                        Name = "Производство изделий из бетона, гипса и цемента",
                        Section = "CG"
                    },
                    new ActivityCategory
                    {
                        Code = "23.61",
                        Name = "Производство изделий из бетона для использования в строительстве",
                        Section = "CG"
                    },
                    new ActivityCategory
                    {
                        Code = "23.61.0",
                        Name = "Производство изделий из бетона для использования в строительстве",
                        Section = "CG"
                    },
                    new ActivityCategory
                    {
                        Code = "23.62",
                        Name = "Производство изделий из гипса для использования в строительстве",
                        Section = "CG"
                    },
                    new ActivityCategory
                    {
                        Code = "23.62.0",
                        Name = "Производство изделий из гипса для использования в строительстве",
                        Section = "CG"
                    },
                    new ActivityCategory
                    {
                        Code = "23.63",
                        Name = "Производство товарного бетона (готовой бетонной смеси)",
                        Section = "CG"
                    },
                    new ActivityCategory
                    {
                        Code = "23.63.0",
                        Name = "Производство товарного бетона (готовой бетонной смеси)",
                        Section = "CG"
                    },
                    new ActivityCategory {Code = "23.64", Name = "Производство сухих бетонных смесей", Section = "CG"},
                    new ActivityCategory
                    {
                        Code = "23.64.0",
                        Name = "Производство сухих бетонных смесей",
                        Section = "CG"
                    },
                    new ActivityCategory
                    {
                        Code = "23.65",
                        Name = "Производство изделий из асбестоцемента (волокнистого цемент)",
                        Section = "CG"
                    },
                    new ActivityCategory
                    {
                        Code = "23.65.0",
                        Name = "Производство изделий из асбестоцемента (волокнистого цемента)",
                        Section = "CG"
                    },
                    new ActivityCategory
                    {
                        Code = "23.69",
                        Name = "Производство прочих изделий из бетона, гипса и цемента",
                        Section = "CG"
                    },
                    new ActivityCategory
                    {
                        Code = "23.69.0",
                        Name = "Производство прочих изделий из бетона, гипса и цемента",
                        Section = "CG"
                    },
                    new ActivityCategory
                    {
                        Code = "23.7",
                        Name = "Резка, обработка и отделка декоративного и строительного камня",
                        Section = "CG"
                    },
                    new ActivityCategory
                    {
                        Code = "23.70",
                        Name = "Резка, обработка и отделка декоративного и строительного камня",
                        Section = "CG"
                    },
                    new ActivityCategory
                    {
                        Code = "23.70.0",
                        Name = "Резка, обработка и отделка декоративного и строительного камня",
                        Section = "CG"
                    },
                    new ActivityCategory
                    {
                        Code = "23.9",
                        Name =
                            "Производство абразивных изделий и прочей неметаллической    минеральной продукции, не включенной в другие группировки",
                        Section = "CG"
                    },
                    new ActivityCategory {Code = "23.91", Name = "Производство абразивных изделий", Section = "CG"},
                    new ActivityCategory {Code = "23.91.0", Name = "Производство абразивных изделий", Section = "CG"},
                    new ActivityCategory
                    {
                        Code = "23.99",
                        Name =
                            "Производство прочей неметаллической минеральной продукции, не включенной в другие группировки.",
                        Section = "CG"
                    },
                    new ActivityCategory
                    {
                        Code = "23.99.1",
                        Name = "Производство асбестовых технических изделий",
                        Section = "CG"
                    },
                    new ActivityCategory
                    {
                        Code = "23.99.9",
                        Name =
                            "Производство прочей неметаллической минеральной продукции, в другом месте не поименованной",
                        Section = "CG"
                    },
                    new ActivityCategory
                    {
                        Code = "CH",
                        Name =
                            "Производство основных металлов и готовых металлических изделий, кроме машин и оборудования",
                        Section = "CH"
                    },
                    new ActivityCategory {Code = "24", Name = "Производство основных металлов", Section = "CH"},
                    new ActivityCategory
                    {
                        Code = "24.1",
                        Name = "Производство чугуна, стали и ферросплавов",
                        Section = "CH"
                    },
                    new ActivityCategory
                    {
                        Code = "24.10",
                        Name = "Производство чугуна, стали и ферросплавов",
                        Section = "CH"
                    },
                    new ActivityCategory
                    {
                        Code = "24.10.0",
                        Name = "Производство чугуна, стали и ферросплавов",
                        Section = "CH"
                    },
                    new ActivityCategory
                    {
                        Code = "24.2",
                        Name = "Производство стальных труб, полых профилей и фитингов",
                        Section = "CH"
                    },
                    new ActivityCategory
                    {
                        Code = "24.20",
                        Name = "Производство стальных труб, полых профилей и фитингов",
                        Section = "CH"
                    },
                    new ActivityCategory
                    {
                        Code = "24.20.0",
                        Name = "Производство стальных труб, полых профилей и фитингов",
                        Section = "CH"
                    },
                    new ActivityCategory {Code = "24.3", Name = "Прочая первичная обработка стали", Section = "CH"},
                    new ActivityCategory {Code = "24.31", Name = "Холодное волочение", Section = "CH"},
                    new ActivityCategory {Code = "24.31.0", Name = "Холодное волочение", Section = "CH"},
                    new ActivityCategory
                    {
                        Code = "24.32",
                        Name = "Холодная прокатка лент и узких полос",
                        Section = "CH"
                    },
                    new ActivityCategory
                    {
                        Code = "24.32.0",
                        Name = "Холодная прокатка лент и узких полос",
                        Section = "CH"
                    },
                    new ActivityCategory {Code = "24.33", Name = "Холодная штамповка и гибка", Section = "CH"},
                    new ActivityCategory {Code = "24.33.0", Name = "Холодная штамповка и гибка", Section = "CH"},
                    new ActivityCategory {Code = "24.34", Name = "Производство проволоки", Section = "CH"},
                    new ActivityCategory {Code = "24.34.0", Name = "Производство проволоки", Section = "CH"},
                    new ActivityCategory {Code = "24.4", Name = "Производство цветных металлов", Section = "CH"},
                    new ActivityCategory
                    {
                        Code = "24.41",
                        Name = "Производство благородных (драгоценных) металлов",
                        Section = "CH"
                    },
                    new ActivityCategory
                    {
                        Code = "24.41.0",
                        Name = "Производство благородных (драгоценных) металлов",
                        Section = "CH"
                    },
                    new ActivityCategory {Code = "24.42", Name = "Производство алюминия", Section = "CH"},
                    new ActivityCategory {Code = "24.42.0", Name = "Производство алюминия", Section = "CH"},
                    new ActivityCategory {Code = "24.43", Name = "Производство свинца, цинка и олова", Section = "CH"},
                    new ActivityCategory
                    {
                        Code = "24.43.0",
                        Name = "Производство свинца, цинка и олова",
                        Section = "CH"
                    },
                    new ActivityCategory {Code = "24.44", Name = "Производство меди", Section = "CH"},
                    new ActivityCategory {Code = "24.44.0", Name = "Производство меди", Section = "CH"},
                    new ActivityCategory
                    {
                        Code = "24.45",
                        Name = "Производство прочих цветных  металлов",
                        Section = "CH"
                    },
                    new ActivityCategory
                    {
                        Code = "24.45.1",
                        Name = "Производство никеля и изделий из него",
                        Section = "CH"
                    },
                    new ActivityCategory
                    {
                        Code = "24.45.9",
                        Name =
                            "Производство прочих цветных металлов, не включенных в другие группировки, и изделия из них",
                        Section = "CH"
                    },
                    new ActivityCategory
                    {
                        Code = "24.46",
                        Name = "Производство ядерных материалов (ядерного топлива)",
                        Section = "CH"
                    },
                    new ActivityCategory
                    {
                        Code = "24.46.0",
                        Name = "Производство ядерных материалов (ядерного топлива)",
                        Section = "CH"
                    },
                    new ActivityCategory {Code = "24.5", Name = "Литье металлов", Section = "CH"},
                    new ActivityCategory {Code = "24.51", Name = "Литье чугуна", Section = "CH"},
                    new ActivityCategory {Code = "24.51.0", Name = "Литье чугуна", Section = "CH"},
                    new ActivityCategory {Code = "24.52", Name = "Литье стали", Section = "CH"},
                    new ActivityCategory {Code = "24.52.0", Name = "Литье стали", Section = "CH"},
                    new ActivityCategory {Code = "24.53", Name = "Литье легких металлов", Section = "CH"},
                    new ActivityCategory {Code = "24.53.0", Name = "Литье легких металлов", Section = "CH"},
                    new ActivityCategory {Code = "24.54", Name = "Литье прочих цветных металлов", Section = "CH"},
                    new ActivityCategory {Code = "24.54.0", Name = "Литье прочих цветных металлов", Section = "CH"},
                    new ActivityCategory
                    {
                        Code = "25",
                        Name = "Производство готовых металлических изделий, кроме машин и оборудования",
                        Section = "CH"
                    },
                    new ActivityCategory
                    {
                        Code = "25.1",
                        Name = "Производство строительных металлических конструкций и изделий",
                        Section = "CH"
                    },
                    new ActivityCategory
                    {
                        Code = "25.11",
                        Name = "Производство строительных металлических конструкций",
                        Section = "CH"
                    },
                    new ActivityCategory
                    {
                        Code = "25.11.0",
                        Name = "Производство строительных металлических конструкций",
                        Section = "CH"
                    },
                    new ActivityCategory
                    {
                        Code = "25.12",
                        Name = "Производство металлических дверей и оконных рам",
                        Section = "CH"
                    },
                    new ActivityCategory
                    {
                        Code = "25.12.0",
                        Name = "Производство металлических дверей и оконных рам",
                        Section = "CH"
                    },
                    new ActivityCategory
                    {
                        Code = "25.2",
                        Name = "Производство металлических резервуаров, радиаторов и котлов центрального отопления",
                        Section = "CH"
                    },
                    new ActivityCategory
                    {
                        Code = "25.21",
                        Name = "Производство радиаторов и котлов центрального отопления",
                        Section = "CH"
                    },
                    new ActivityCategory
                    {
                        Code = "25.21.0",
                        Name = "Производство радиаторов и котлов центрального отопления",
                        Section = "CH"
                    },
                    new ActivityCategory
                    {
                        Code = "25.29",
                        Name = "Производство прочих металлических цистерн, резервуаров и контейнеров",
                        Section = "CH"
                    },
                    new ActivityCategory
                    {
                        Code = "25.29.0",
                        Name = "Производство прочих металлических цистерн, резервуаров и контейнеров",
                        Section = "CH"
                    },
                    new ActivityCategory
                    {
                        Code = "25.3",
                        Name = "Производство паровых котлов, кроме котлов центрального отопления",
                        Section = "CH"
                    },
                    new ActivityCategory
                    {
                        Code = "25.30",
                        Name = "Производство паровых котлов, кроме котлов центрального отопления",
                        Section = "CH"
                    },
                    new ActivityCategory
                    {
                        Code = "25.30.0",
                        Name = "Производство паровых котлов, кроме котлов центрального отопления",
                        Section = "CH"
                    },
                    new ActivityCategory {Code = "25.4", Name = "Производство оружия и боеприпасов", Section = "CH"},
                    new ActivityCategory {Code = "25.40", Name = "Производство оружия и боеприпасов", Section = "CH"},
                    new ActivityCategory {Code = "25.40.0", Name = "Производство оружия и боеприпасов", Section = "CH"},
                    new ActivityCategory
                    {
                        Code = "25.5",
                        Name = "Ковка, прессование, штамповка, прокатка; порошковая металлургия",
                        Section = "CH"
                    },
                    new ActivityCategory
                    {
                        Code = "25.50",
                        Name = "Ковка, прессование, штамповка, прокатка; порошковая металлургия",
                        Section = "CH"
                    },
                    new ActivityCategory
                    {
                        Code = "25.50.1",
                        Name = "Ковка, прессование, штамповка, прокатка",
                        Section = "CH"
                    },
                    new ActivityCategory
                    {
                        Code = "25.50.9",
                        Name = "Изготовление металлических изделий методом порошковой металлургии",
                        Section = "CH"
                    },
                    new ActivityCategory
                    {
                        Code = "25.6",
                        Name =
                            "Обработка металлов и нанесение покрытий на металлы; основные технологические процессы машиностроения",
                        Section = "CH"
                    },
                    new ActivityCategory
                    {
                        Code = "25.61",
                        Name = "Обработка металлов и нанесение покрытий на металлы",
                        Section = "CH"
                    },
                    new ActivityCategory
                    {
                        Code = "25.61.0",
                        Name = "Обработка металлов и нанесение покрытий на металлы",
                        Section = "CH"
                    },
                    new ActivityCategory
                    {
                        Code = "25.62",
                        Name = "Основные технологические процессы машиностроения",
                        Section = "CH"
                    },
                    new ActivityCategory
                    {
                        Code = "25.62.0",
                        Name = "Основные технологические процессы машиностроения",
                        Section = "CH"
                    },
                    new ActivityCategory
                    {
                        Code = "25.7",
                        Name = "Производство ножевых изделий, инструментов и скобяных изделий",
                        Section = "CH"
                    },
                    new ActivityCategory {Code = "25.71", Name = "Производство ножевых изделий", Section = "CH"},
                    new ActivityCategory {Code = "25.71.0", Name = "Производство ножевых изделий", Section = "CH"},
                    new ActivityCategory {Code = "25.72", Name = "Производство замков и петель", Section = "CH"},
                    new ActivityCategory {Code = "25.72.0", Name = "Производство замков и петель", Section = "CH"},
                    new ActivityCategory {Code = "25.73", Name = "Производство инструментов", Section = "CH"},
                    new ActivityCategory
                    {
                        Code = "25.73.1",
                        Name =
                            "Производство ручных инструментов для использования в сельском хозяйстве, садоводстве или лесном хозяйстве",
                        Section = "CH"
                    },
                    new ActivityCategory {Code = "25.73.9", Name = "Производство прочих инструментов", Section = "CH"},
                    new ActivityCategory
                    {
                        Code = "25.9",
                        Name = "Производство прочих готовых металлических изделий",
                        Section = "CH"
                    },
                    new ActivityCategory
                    {
                        Code = "25.91",
                        Name = "Производство металлических бочек и аналогичных емкостей",
                        Section = "CH"
                    },
                    new ActivityCategory
                    {
                        Code = "25.91.0",
                        Name = "Производство металлических бочек и аналогичных емкостей",
                        Section = "CH"
                    },
                    new ActivityCategory
                    {
                        Code = "25.92",
                        Name = "Производство упаковки из легких металлов",
                        Section = "CH"
                    },
                    new ActivityCategory
                    {
                        Code = "25.92.0",
                        Name = "Производство упаковки из легких металлов",
                        Section = "CH"
                    },
                    new ActivityCategory
                    {
                        Code = "25.93",
                        Name = "Производство изделий из проволоки, цепей и пружин",
                        Section = "CH"
                    },
                    new ActivityCategory
                    {
                        Code = "25.93.1",
                        Name = "Производство  изделий  из проволоки",
                        Section = "CH"
                    },
                    new ActivityCategory {Code = "25.93.9", Name = "Производство цепей и пружин", Section = "CH"},
                    new ActivityCategory
                    {
                        Code = "25.94",
                        Name = "Производство крепежных изделий, резьбовых изделий",
                        Section = "CH"
                    },
                    new ActivityCategory
                    {
                        Code = "25.94.0",
                        Name = "Производство крепежных изделий, резьбовых изделий",
                        Section = "CH"
                    },
                    new ActivityCategory
                    {
                        Code = "25.99",
                        Name = "Производство прочих готовых металлических изделий, не включенных в другие группировки",
                        Section = "CH"
                    },
                    new ActivityCategory
                    {
                        Code = "25.99.1",
                        Name =
                            "Производство металлических изделий санитарно-технического и хозяйственно- бытового назначения",
                        Section = "CH"
                    },
                    new ActivityCategory
                    {
                        Code = "25.99.9",
                        Name = "Производство прочих готовых металлических изделий, в другом месте непоименованных",
                        Section = "CH"
                    },
                    new ActivityCategory
                    {
                        Code = "CI",
                        Name = "Производство компьютеров, электронного и оптического оборудования",
                        Section = "CI"
                    },
                    new ActivityCategory
                    {
                        Code = "26",
                        Name = "Производство компьютеров, электронного и оптического оборудования",
                        Section = "CI"
                    },
                    new ActivityCategory
                    {
                        Code = "26.1",
                        Name = "Производство электронных компонентов и плат (схем)",
                        Section = "CI"
                    },
                    new ActivityCategory
                    {
                        Code = "26.11",
                        Name = "Производство электронных компонентов",
                        Section = "CI"
                    },
                    new ActivityCategory
                    {
                        Code = "26.11.0",
                        Name = "Производство электронных компонентов",
                        Section = "CI"
                    },
                    new ActivityCategory
                    {
                        Code = "26.12",
                        Name = "Производство электронных плат (схем)",
                        Section = "CI"
                    },
                    new ActivityCategory
                    {
                        Code = "26.12.0",
                        Name = "Производство электронных плат (схем)",
                        Section = "CI"
                    },
                    new ActivityCategory
                    {
                        Code = "26.2",
                        Name = "Производство компьютеров и периферийных устройств",
                        Section = "CI"
                    },
                    new ActivityCategory
                    {
                        Code = "26.20",
                        Name = "Производство компьютеров и периферийных устройств",
                        Section = "CI"
                    },
                    new ActivityCategory
                    {
                        Code = "26.20.0",
                        Name = "Производство компьютеров и периферийных устройств",
                        Section = "CI"
                    },
                    new ActivityCategory
                    {
                        Code = "26.3",
                        Name = "Производство телекоммуникационного оборудования (оборудования связи)",
                        Section = "CI"
                    },
                    new ActivityCategory
                    {
                        Code = "26.30",
                        Name = "Производство телекоммуникационного оборудования (оборудования вязи)",
                        Section = "CI"
                    },
                    new ActivityCategory
                    {
                        Code = "26.30.1",
                        Name = "Производство теле- и радиоаппаратуры производственного назначения",
                        Section = "CI"
                    },
                    new ActivityCategory
                    {
                        Code = "26.30.2",
                        Name = "Производство аппаратуры для проводной телефонной или телеграфной связи",
                        Section = "CI"
                    },
                    new ActivityCategory
                    {
                        Code = "26.30.9",
                        Name = "Производство электросигнального и прочего оборудования связи",
                        Section = "CI"
                    },
                    new ActivityCategory
                    {
                        Code = "26.4",
                        Name = "Производство бытовой электронной аппаратуры",
                        Section = "CI"
                    },
                    new ActivityCategory
                    {
                        Code = "26.40",
                        Name = "Производство бытовой электронной аппаратуры",
                        Section = "CI"
                    },
                    new ActivityCategory
                    {
                        Code = "26.40.0",
                        Name = "Производство бытовой электронной аппаратуры",
                        Section = "CI"
                    },
                    new ActivityCategory
                    {
                        Code = "26.5",
                        Name =
                            "Производство приборов и инструментов для измерения, контроля, испытаний и навигации; производство часов всех типов",
                        Section = "CI"
                    },
                    new ActivityCategory
                    {
                        Code = "26.51",
                        Name = "Производство приборов и инструментов для измерения, контроля, испытаний, навигации",
                        Section = "CI"
                    },
                    new ActivityCategory
                    {
                        Code = "26.51.1",
                        Name =
                            "Производство навигационных, метеорологических, геофизических и аналогических приборов и инструментов",
                        Section = "CI"
                    },
                    new ActivityCategory
                    {
                        Code = "26.51.9",
                        Name = "Производство прочих контрольно- измерительных приборов",
                        Section = "CI"
                    },
                    new ActivityCategory {Code = "26.52", Name = "Производство часов всех типов", Section = "CI"},
                    new ActivityCategory
                    {
                        Code = "26.52.1",
                        Name = "Производство наручных и прочих часов",
                        Section = "CI"
                    },
                    new ActivityCategory
                    {
                        Code = "26.52.9",
                        Name =
                            "Производство деталей и принадлежностей для часов; производство прочих приборов для регистрации времени",
                        Section = "CI"
                    },
                    new ActivityCategory
                    {
                        Code = "26.6",
                        Name =
                            "Производство рентгеновского, электромедицинского и электротерапевтического оборудования",
                        Section = "CI"
                    },
                    new ActivityCategory
                    {
                        Code = "26.60",
                        Name =
                            "Производство рентгеновского, электромедицинского и электротерапевтического оборудования",
                        Section = "CI"
                    },
                    new ActivityCategory
                    {
                        Code = "26.60.0",
                        Name =
                            "Производство рентгеновского, электромедицинского и электротерапевтического оборудования",
                        Section = "CI"
                    },
                    new ActivityCategory
                    {
                        Code = "26.7",
                        Name = "Производство оптических приборов и фотооборудования",
                        Section = "CI"
                    },
                    new ActivityCategory
                    {
                        Code = "26.70",
                        Name = "Производство оптических приборов и фотооборудования",
                        Section = "CI"
                    },
                    new ActivityCategory
                    {
                        Code = "26.70.1",
                        Name = "Производство фото -  и кинооборудования и их частей",
                        Section = "CI"
                    },
                    new ActivityCategory
                    {
                        Code = "26.70.9",
                        Name =
                            "Производство очков, линз, оптических микроскопов, биноклей и прочих оптических приборов и их частей",
                        Section = "CI"
                    },
                    new ActivityCategory
                    {
                        Code = "26.8",
                        Name = "Производство магнитных и оптических носителей информации",
                        Section = "CI"
                    },
                    new ActivityCategory
                    {
                        Code = "26.80",
                        Name = "Производство магнитных и оптических носителей информации",
                        Section = "CI"
                    },
                    new ActivityCategory
                    {
                        Code = "26.80.0",
                        Name = "Производство магнитных и оптических носителей информации",
                        Section = "CI"
                    },
                    new ActivityCategory
                    {
                        Code = "CJ",
                        Name = "Производство электрического оборудования",
                        Section = "CJ"
                    },
                    new ActivityCategory
                    {
                        Code = "27",
                        Name = "Производство электрического оборудования",
                        Section = "CJ"
                    },
                    new ActivityCategory
                    {
                        Code = "27.1",
                        Name =
                            "Производство электродвигателей, генераторов и трансформаторов, электрораспределительной и регулирующей аппаратуры",
                        Section = "CJ"
                    },
                    new ActivityCategory
                    {
                        Code = "27.11",
                        Name = "Производство электродвигателей, генераторов и трансформаторов",
                        Section = "CJ"
                    },
                    new ActivityCategory
                    {
                        Code = "27.11.0",
                        Name = "Производство электродвигателей, генераторов и трансформаторов",
                        Section = "CJ"
                    },
                    new ActivityCategory
                    {
                        Code = "27.12",
                        Name = "Производство электрораспределительной и регулирующей аппаратуры",
                        Section = "CJ"
                    },
                    new ActivityCategory
                    {
                        Code = "27.12.0",
                        Name = "Производство электрораспределительной и регулирующей аппаратуры",
                        Section = "CJ"
                    },
                    new ActivityCategory
                    {
                        Code = "27.2",
                        Name = "Производство первичных элементов, батарей первичных элементов и их частей",
                        Section = "CJ"
                    },
                    new ActivityCategory
                    {
                        Code = "27.20",
                        Name = "Производство первичных элементов, батарей первичных элементов и их частей",
                        Section = "CJ"
                    },
                    new ActivityCategory
                    {
                        Code = "27.20.0",
                        Name = "Производство первичных элементов, батарей первичных элементов и их частей",
                        Section = "CJ"
                    },
                    new ActivityCategory
                    {
                        Code = "27.3",
                        Name = "Производство проводов и кабелей и приспособлений для электропроводки",
                        Section = "CJ"
                    },
                    new ActivityCategory
                    {
                        Code = "27.31",
                        Name = "Производство волоконно-оптических кабелей",
                        Section = "CJ"
                    },
                    new ActivityCategory
                    {
                        Code = "27.31.0",
                        Name = "Производство волоконно-оптических кабелей",
                        Section = "CJ"
                    },
                    new ActivityCategory
                    {
                        Code = "27.32",
                        Name = "Производство прочих изолированных проводов и кабелей",
                        Section = "CJ"
                    },
                    new ActivityCategory
                    {
                        Code = "27.32.0",
                        Name = "Производство прочих изолированных проводов и кабелей",
                        Section = "CJ"
                    },
                    new ActivityCategory
                    {
                        Code = "27.33",
                        Name = "Производство приспособлений для электропроводки",
                        Section = "CJ"
                    },
                    new ActivityCategory
                    {
                        Code = "27.33.0",
                        Name = "Производство приспособлений для электропроводки",
                        Section = "CJ"
                    },
                    new ActivityCategory
                    {
                        Code = "27.4",
                        Name = "Производство электрического осветительного оборудования",
                        Section = "CJ"
                    },
                    new ActivityCategory
                    {
                        Code = "27.40",
                        Name = "Производство электрического осветительного оборудования",
                        Section = "CJ"
                    },
                    new ActivityCategory
                    {
                        Code = "27.40.0",
                        Name = "Производство электрического осветительного оборудования",
                        Section = "CJ"
                    },
                    new ActivityCategory {Code = "27.5", Name = "Производство бытовых приборов", Section = "CJ"},
                    new ActivityCategory
                    {
                        Code = "27.51",
                        Name = "Производство бытовых электрических приборов",
                        Section = "CJ"
                    },
                    new ActivityCategory
                    {
                        Code = "27.51.1",
                        Name = "Производство бытовых холодильников и морозильников",
                        Section = "CJ"
                    },
                    new ActivityCategory
                    {
                        Code = "27.51.9",
                        Name = "Производство прочих бытовых электроприборов",
                        Section = "CJ"
                    },
                    new ActivityCategory
                    {
                        Code = "27.52",
                        Name = "Производство бытовых неэлектрических приборов",
                        Section = "CJ"
                    },
                    new ActivityCategory
                    {
                        Code = "27.52.0",
                        Name = "Производство бытовых неэлектрических приборов",
                        Section = "CJ"
                    },
                    new ActivityCategory
                    {
                        Code = "27.9",
                        Name = "Производство прочего электрического оборудования",
                        Section = "CJ"
                    },
                    new ActivityCategory
                    {
                        Code = "27.90",
                        Name = "Производство прочего электрического оборудования",
                        Section = "CJ"
                    },
                    new ActivityCategory
                    {
                        Code = "27.90.1",
                        Name = "Производство электросварочного оборудования",
                        Section = "CJ"
                    },
                    new ActivityCategory
                    {
                        Code = "27.90.2",
                        Name = "Производство электродной продукции",
                        Section = "CJ"
                    },
                    new ActivityCategory
                    {
                        Code = "27.90.9",
                        Name = "Производство прочего электрического оборудования, не включенного в другие группировки",
                        Section = "CJ"
                    },
                    new ActivityCategory
                    {
                        Code = "CK",
                        Name = "Производство машин и оборудования, не включенных в другие группировки",
                        Section = "CK"
                    },
                    new ActivityCategory
                    {
                        Code = "28",
                        Name = "Производство машин и оборудования, не включенных в другие группировки",
                        Section = "CK"
                    },
                    new ActivityCategory
                    {
                        Code = "28.1",
                        Name = "Производство машин и оборудования общего назначения",
                        Section = "CK"
                    },
                    new ActivityCategory
                    {
                        Code = "28.11",
                        Name =
                            "Производство двигателей и турбин, кроме авиационных, автомобильных и мотоциклетных двигателей",
                        Section = "CK"
                    },
                    new ActivityCategory
                    {
                        Code = "28.11.1",
                        Name =
                            "Производство двигателей и их частей кроме авиационных, автомобильных, и мотоциклетных двигателей",
                        Section = "CK"
                    },
                    new ActivityCategory {Code = "28.11.9", Name = "Производство турбин и их частей", Section = "CK"},
                    new ActivityCategory
                    {
                        Code = "28.12",
                        Name = "Производство гидравлического и пневматического силового оборудования",
                        Section = "CK"
                    },
                    new ActivityCategory
                    {
                        Code = "28.12.0",
                        Name = "Производство гидравлического и пневматического силового оборудования",
                        Section = "CK"
                    },
                    new ActivityCategory
                    {
                        Code = "28.13",
                        Name = "Производство прочих насосов и компрессоров",
                        Section = "CK"
                    },
                    new ActivityCategory
                    {
                        Code = "28.13.1",
                        Name = "Производство насосов для перекачки жидкостей и подъемников жидкостей",
                        Section = "CK"
                    },
                    new ActivityCategory
                    {
                        Code = "28.13.9",
                        Name =
                            "Производство воздушных или вакуумных насосов, воздушных или прочих газовых компрессоров",
                        Section = "CK"
                    },
                    new ActivityCategory {Code = "28.14", Name = "Производство кранов и клапанов", Section = "CK"},
                    new ActivityCategory {Code = "28.14.0", Name = "Производство кранов и клапанов", Section = "CK"},
                    new ActivityCategory
                    {
                        Code = "28.15",
                        Name = "Производство подшипников, зубчатых передач, элементов механических передач и приводов",
                        Section = "CK"
                    },
                    new ActivityCategory {Code = "28.15.1", Name = "Производство подшипников", Section = "CK"},
                    new ActivityCategory
                    {
                        Code = "28.15.9",
                        Name = "Производство прочих общемашиностроительных узлов и деталей",
                        Section = "CK"
                    },
                    new ActivityCategory
                    {
                        Code = "28.2",
                        Name = "Производство прочих машин и оборудования общего назначения",
                        Section = "CK"
                    },
                    new ActivityCategory {Code = "28.21", Name = "Производство печей и печных горелок", Section = "CK"},
                    new ActivityCategory
                    {
                        Code = "28.21.1",
                        Name = "Производство электрических печей и печных грелок",
                        Section = "CK"
                    },
                    new ActivityCategory
                    {
                        Code = "28.21.9",
                        Name = "Производство прочих (неэлектрических) печей и печных грелок",
                        Section = "CK"
                    },
                    new ActivityCategory
                    {
                        Code = "28.22",
                        Name = "Производство подъемно-транспортного оборудования",
                        Section = "CK"
                    },
                    new ActivityCategory
                    {
                        Code = "28.22.1",
                        Name = "Производство подъемных кранов и их частей",
                        Section = "CK"
                    },
                    new ActivityCategory
                    {
                        Code = "28.22.2",
                        Name = "Производство оборудования непрерывного транспорта и его части",
                        Section = "CK"
                    },
                    new ActivityCategory
                    {
                        Code = "28.22.9",
                        Name =
                            "Производство прочего подъемно- транспортного, погрузочно- разгрузочного оборудования и его частей",
                        Section = "CK"
                    },
                    new ActivityCategory
                    {
                        Code = "28.23",
                        Name = "Производство офисного оборудования ( кроме компьютеров и периферийного оборудования)",
                        Section = "CK"
                    },
                    new ActivityCategory
                    {
                        Code = "28.23.0",
                        Name = "Производство офисного оборудования (кроме компьютеров и периферийного оборудования)",
                        Section = "CK"
                    },
                    new ActivityCategory
                    {
                        Code = "28.24",
                        Name = "Производство ручных механизированных инструментов",
                        Section = "CK"
                    },
                    new ActivityCategory
                    {
                        Code = "28.24.0",
                        Name = "Производство ручных механизированных инструментов",
                        Section = "CK"
                    },
                    new ActivityCategory
                    {
                        Code = "28.25",
                        Name = "Производство промышленного холодильного и вентиляционного оборудования",
                        Section = "CK"
                    },
                    new ActivityCategory
                    {
                        Code = "28.25.0",
                        Name = "Производство промышленного холодильного и вентиляционного оборудования",
                        Section = "CK"
                    },
                    new ActivityCategory
                    {
                        Code = "28.29",
                        Name =
                            "Производство прочих машин и оборудования общего назначения, не включенных в другие группировки",
                        Section = "CK"
                    },
                    new ActivityCategory
                    {
                        Code = "28.29.1",
                        Name = "Производство фильтрующего и очистительного оборудования",
                        Section = "CK"
                    },
                    new ActivityCategory
                    {
                        Code = "28.29.2",
                        Name =
                            "Производство машин и оборудования для распыления и разбрызгивания жидкостей или порошков, упаковочных и оберточных машин",
                        Section = "CK"
                    },
                    new ActivityCategory
                    {
                        Code = "28.29.3",
                        Name = "Производство весоизмерительного оборудования (кроме прецизионных лабораторных весов)",
                        Section = "CK"
                    },
                    new ActivityCategory
                    {
                        Code = "28.29.9",
                        Name =
                            "Производство прочих машин и оборудования общего назначения деталей и узлов к ним, в другом месте не поименованных",
                        Section = "CK"
                    },
                    new ActivityCategory
                    {
                        Code = "28.3",
                        Name = "Производство машин и оборудования для сельского и  лесного хозяйства",
                        Section = "CK"
                    },
                    new ActivityCategory
                    {
                        Code = "28.30",
                        Name = "Производство машин и оборудования для сельского и лесного хозяйства",
                        Section = "CK"
                    },
                    new ActivityCategory
                    {
                        Code = "28.30.1",
                        Name = "Производство тракторов для сельского и лесного хозяйства и частей к ним",
                        Section = "CK"
                    },
                    new ActivityCategory
                    {
                        Code = "28.30.2",
                        Name = "Производство прочих машин и оборудования для растениеводства и частей к ним",
                        Section = "CK"
                    },
                    new ActivityCategory
                    {
                        Code = "28.30.3",
                        Name =
                            "Производство прочих машин и оборудования для  животноводства и приготовления кормов и частей к ним",
                        Section = "CK"
                    },
                    new ActivityCategory
                    {
                        Code = "28.30.9",
                        Name = "Производство прочих машин и оборудования для лесозаготовок и мелиорации",
                        Section = "CK"
                    },
                    new ActivityCategory {Code = "28.4", Name = "Производство станков", Section = "CK"},
                    new ActivityCategory {Code = "28.41", Name = "Производство металлорежущих станков", Section = "CK"},
                    new ActivityCategory
                    {
                        Code = "28.41.0",
                        Name = "Производство металлорежущих станков",
                        Section = "CK"
                    },
                    new ActivityCategory {Code = "28.49", Name = "Производство прочих станков", Section = "CK"},
                    new ActivityCategory
                    {
                        Code = "28.49.1",
                        Name =
                            "Производство станков для обработки камня, дерева, керамики и аналогичных твердых материалов",
                        Section = "CK"
                    },
                    new ActivityCategory
                    {
                        Code = "28.49.9",
                        Name = "Производство прочих станков и оборудования, не включенных в другие группировки",
                        Section = "CK"
                    },
                    new ActivityCategory
                    {
                        Code = "28.9",
                        Name = "Производство прочих машин и оборудования специального назначения",
                        Section = "CK"
                    },
                    new ActivityCategory
                    {
                        Code = "28.91",
                        Name = "Производство машин и оборудования для металлургии",
                        Section = "CK"
                    },
                    new ActivityCategory
                    {
                        Code = "28.91.0",
                        Name = "Производство машин и оборудования для металлургии",
                        Section = "CK"
                    },
                    new ActivityCategory
                    {
                        Code = "28.92",
                        Name = "Производство машин и оборудования для добычи полезных ископаемых и строительства",
                        Section = "CK"
                    },
                    new ActivityCategory
                    {
                        Code = "28.92.0",
                        Name = "Производство машин и оборудования для добычи полезных ископаемых и строительства",
                        Section = "CK"
                    },
                    new ActivityCategory
                    {
                        Code = "28.93",
                        Name =
                            "Производство машин и оборудования для изготовления пищевых продуктов, включая напитки, и табачных изделий",
                        Section = "CK"
                    },
                    new ActivityCategory
                    {
                        Code = "28.93.0",
                        Name =
                            "Производство машин и оборудования для изготовления пищевых продуктов, включая напитки, и табачных изделий",
                        Section = "CK"
                    },
                    new ActivityCategory
                    {
                        Code = "28.94",
                        Name =
                            "Производство машин и оборудования для изготовления текстильных, швейных, меховых и кожаных изделий",
                        Section = "CK"
                    },
                    new ActivityCategory
                    {
                        Code = "28.94.1",
                        Name = "Производство машин и оборудования для изготовления текстильных изделий",
                        Section = "CK"
                    },
                    new ActivityCategory
                    {
                        Code = "28.94.2",
                        Name = "Производство машин и оборудования для изготовления швейных и трикотажных изделий",
                        Section = "CK"
                    },
                    new ActivityCategory
                    {
                        Code = "28.94.3",
                        Name = "Производство бытовых швейных машин",
                        Section = "CK"
                    },
                    new ActivityCategory
                    {
                        Code = "28.94.4",
                        Name =
                            "Производство машин и оборудования для обработки кожи и меха и производства обуви и прочих кожаных и меховых изделий",
                        Section = "CK"
                    },
                    new ActivityCategory
                    {
                        Code = "28.94.9",
                        Name =
                            "Производство машин и оборудования для прачечных и прочих предприятий бытового обслуживания",
                        Section = "CK"
                    },
                    new ActivityCategory
                    {
                        Code = "28.95",
                        Name = "Производство машин и оборудования для изготовления бумаги и картона",
                        Section = "CK"
                    },
                    new ActivityCategory
                    {
                        Code = "28.95.0",
                        Name = "Производство машин и оборудования для изготовления бумаги и картона",
                        Section = "CK"
                    },
                    new ActivityCategory
                    {
                        Code = "28.96",
                        Name = "Производство машин и оборудования для обработки мягкой резины или пластмасс",
                        Section = "CK"
                    },
                    new ActivityCategory
                    {
                        Code = "28.96.0",
                        Name = "Производство машин и оборудования для обработки мягкой резины или пластмасс",
                        Section = "CK"
                    },
                    new ActivityCategory
                    {
                        Code = "28.99",
                        Name =
                            "Производство прочих машин и оборудования специального назначения, не включенных в другие группировки",
                        Section = "CK"
                    },
                    new ActivityCategory
                    {
                        Code = "28.99.1",
                        Name = "Производство печатных и брошюровочно- переплетных машин и оборудования",
                        Section = "CK"
                    },
                    new ActivityCategory
                    {
                        Code = "28.99.9",
                        Name =
                            "Производство прочих машин и оборудования специального назначения в другом месте не поименованных",
                        Section = "CK"
                    },
                    new ActivityCategory {Code = "CL", Name = "Производство транспортных средств", Section = "CL"},
                    new ActivityCategory {Code = "29", Name = "Производство автомобилей", Section = "CL"},
                    new ActivityCategory {Code = "29.1", Name = "Производство автомобилей", Section = "CL"},
                    new ActivityCategory {Code = "29.10", Name = "Производство автомобилей", Section = "CL"},
                    new ActivityCategory {Code = "29.10.1", Name = "Производство автомобилей", Section = "CL"},
                    new ActivityCategory
                    {
                        Code = "29.10.9",
                        Name = "Производство автомобильных двигателей",
                        Section = "CL"
                    },
                    new ActivityCategory
                    {
                        Code = "29.2",
                        Name = "Производство автомобильных кузовов; производство прицепов",
                        Section = "CL"
                    },
                    new ActivityCategory
                    {
                        Code = "29.20",
                        Name = "Производство автомобильных кузовов; производство прицепов",
                        Section = "CL"
                    },
                    new ActivityCategory
                    {
                        Code = "29.20.1",
                        Name = "Производство автомобильных кузовов",
                        Section = "CL"
                    },
                    new ActivityCategory
                    {
                        Code = "29.20.2",
                        Name = "Производство прицепов, полуприцепов, контейнеров и их частей",
                        Section = "CL"
                    },
                    new ActivityCategory
                    {
                        Code = "29.3",
                        Name = "Производство частей и принадлежностей автомобилей",
                        Section = "CL"
                    },
                    new ActivityCategory
                    {
                        Code = "29.31",
                        Name = "Производство электрооборудования для автомобилей",
                        Section = "CL"
                    },
                    new ActivityCategory
                    {
                        Code = "29.31.0",
                        Name = "Производство электрооборудования для автомобилей",
                        Section = "CL"
                    },
                    new ActivityCategory
                    {
                        Code = "29.32",
                        Name = "Производство прочих частей и принадлежностей автомобилей",
                        Section = "CL"
                    },
                    new ActivityCategory
                    {
                        Code = "29.32.0",
                        Name = "Производство прочих частей и принадлежностей автомобилей",
                        Section = "CL"
                    },
                    new ActivityCategory
                    {
                        Code = "30",
                        Name = "Производство прочих транспортных средств",
                        Section = "CL"
                    },
                    new ActivityCategory {Code = "30.1", Name = "Строительство судов", Section = "CL"},
                    new ActivityCategory
                    {
                        Code = "30.11",
                        Name = "Строительство судов и плавучих средств",
                        Section = "CL"
                    },
                    new ActivityCategory
                    {
                        Code = "30.11.0",
                        Name = "Строительство судов и плавучих средств",
                        Section = "CL"
                    },
                    new ActivityCategory {Code = "30.12", Name = "Строительство спортивных судов", Section = "CL"},
                    new ActivityCategory {Code = "30.12.0", Name = "Строительство спортивных судов", Section = "CL"},
                    new ActivityCategory
                    {
                        Code = "30.2",
                        Name = "Производство железнодорожного подвижного состава",
                        Section = "CL"
                    },
                    new ActivityCategory
                    {
                        Code = "30.20",
                        Name = "Производство железнодорожного подвижного состава",
                        Section = "CL"
                    },
                    new ActivityCategory
                    {
                        Code = "30.20.0",
                        Name = "Производство железнодорожного подвижного состава",
                        Section = "CL"
                    },
                    new ActivityCategory
                    {
                        Code = "30.3",
                        Name = "Производство летательных аппаратов, включая космические",
                        Section = "CL"
                    },
                    new ActivityCategory
                    {
                        Code = "30.30",
                        Name = "Производство летательных аппаратов, включая космические",
                        Section = "CL"
                    },
                    new ActivityCategory
                    {
                        Code = "30.30.1",
                        Name = "Производство межконтинентальных баллистических ракет",
                        Section = "CL"
                    },
                    new ActivityCategory
                    {
                        Code = "30.30.2",
                        Name = "Производство космических летательных аппаратов и их частей",
                        Section = "CL"
                    },
                    new ActivityCategory
                    {
                        Code = "30.30.9",
                        Name = "Производство прочих летательных аппаратов и их частей",
                        Section = "CL"
                    },
                    new ActivityCategory {Code = "30.4", Name = "Производство военных боевых машин", Section = "CL"},
                    new ActivityCategory {Code = "30.40", Name = "Производство военных боевых машин", Section = "CL"},
                    new ActivityCategory {Code = "30.40.0", Name = "Производство военных боевых машин", Section = "CL"},
                    new ActivityCategory
                    {
                        Code = "30.9",
                        Name = "Производство прочих транспортных средств, не включенных другие группировки",
                        Section = "CL"
                    },
                    new ActivityCategory {Code = "30.91", Name = "Производство мотоциклов", Section = "CL"},
                    new ActivityCategory {Code = "30.91.0", Name = "Производство мотоциклов", Section = "CL"},
                    new ActivityCategory
                    {
                        Code = "30.92",
                        Name = "Производство велосипедов и инвалидных колясок",
                        Section = "CL"
                    },
                    new ActivityCategory
                    {
                        Code = "30.92.1",
                        Name = "Производство велосипедов и их частей",
                        Section = "CL"
                    },
                    new ActivityCategory
                    {
                        Code = "30.92.2",
                        Name = "Производство инвалидных колясок и их частей",
                        Section = "CL"
                    },
                    new ActivityCategory
                    {
                        Code = "30.92.9",
                        Name = "Производство детских колясок и их частей",
                        Section = "CL"
                    },
                    new ActivityCategory
                    {
                        Code = "30.99",
                        Name =
                            "Производство прочих транспортных средств и оборудования, не включенных в другие группировки",
                        Section = "CL"
                    },
                    new ActivityCategory
                    {
                        Code = "30.99.0",
                        Name =
                            "Производство прочих транспортных средств и оборудования, не включенных в другие группировки",
                        Section = "CL"
                    },
                    new ActivityCategory
                    {
                        Code = "CM",
                        Name = "Прочие производства, ремонт и установка машин и оборудования",
                        Section = "CM"
                    },
                    new ActivityCategory {Code = "31", Name = "Производство мебели", Section = "CM"},
                    new ActivityCategory {Code = "31.0", Name = "Производство мебели", Section = "CM"},
                    new ActivityCategory
                    {
                        Code = "31.01",
                        Name = "Производство мебели для офисов и предприятий торговли",
                        Section = "CM"
                    },
                    new ActivityCategory
                    {
                        Code = "31.01.0",
                        Name = "Производство мебели для офисов и предприятий торговли",
                        Section = "CM"
                    },
                    new ActivityCategory {Code = "31.02", Name = "Производство кухонной мебели", Section = "CM"},
                    new ActivityCategory {Code = "31.02.0", Name = "Производство кухонной мебели", Section = "CM"},
                    new ActivityCategory {Code = "31.03", Name = "Производство матрасов", Section = "CM"},
                    new ActivityCategory {Code = "31.03.0", Name = "Производство матрасов", Section = "CM"},
                    new ActivityCategory {Code = "31.09", Name = "Производство прочей мебели", Section = "CM"},
                    new ActivityCategory {Code = "31.09.0", Name = "Производство прочей мебели", Section = "CM"},
                    new ActivityCategory {Code = "32", Name = "Производство прочей продукции", Section = "CM"},
                    new ActivityCategory
                    {
                        Code = "32.1",
                        Name = "Производство ювелирных изделий, монет и медалей",
                        Section = "CM"
                    },
                    new ActivityCategory {Code = "32.11", Name = "Чеканка монет и медалей", Section = "CM"},
                    new ActivityCategory {Code = "32.11.0", Name = "Чеканка монет и медалей", Section = "CM"},
                    new ActivityCategory {Code = "32.12", Name = "Производство ювелирных изделий", Section = "CM"},
                    new ActivityCategory {Code = "32.12.0", Name = "Производство ювелирных изделий", Section = "CM"},
                    new ActivityCategory
                    {
                        Code = "32.13",
                        Name = "Производство бижутерии и аналогичных изделий",
                        Section = "CM"
                    },
                    new ActivityCategory
                    {
                        Code = "32.13.0",
                        Name = "Производство бижутерии и аналогичных изделий",
                        Section = "CM"
                    },
                    new ActivityCategory
                    {
                        Code = "32.2",
                        Name = "Производство музыкальных инструментов",
                        Section = "CM"
                    },
                    new ActivityCategory
                    {
                        Code = "32.20",
                        Name = "Производство музыкальных инструментов",
                        Section = "CM"
                    },
                    new ActivityCategory
                    {
                        Code = "32.20.0",
                        Name = "Производство музыкальных инструментов",
                        Section = "CM"
                    },
                    new ActivityCategory {Code = "32.3", Name = "Производство спортивных товаров", Section = "CM"},
                    new ActivityCategory {Code = "32.30", Name = "Производство спортивных товаров", Section = "CM"},
                    new ActivityCategory {Code = "32.30.0", Name = "Производство спортивных товаров", Section = "CM"},
                    new ActivityCategory {Code = "32.4", Name = "Производство игр и игрушек", Section = "CM"},
                    new ActivityCategory {Code = "32.40", Name = "Производство игр и игрушек", Section = "CM"},
                    new ActivityCategory {Code = "32.40.0", Name = "Производство игр и игрушек", Section = "CM"},
                    new ActivityCategory
                    {
                        Code = "32.5",
                        Name = "Производство инструментов и приспособлений, используемых в медицине и стоматологии",
                        Section = "CM"
                    },
                    new ActivityCategory
                    {
                        Code = "32.50",
                        Name = "Производство инструментов и приспособлений, используемых в медицине и стоматологии",
                        Section = "CM"
                    },
                    new ActivityCategory
                    {
                        Code = "32.50.0",
                        Name = "Производство инструментов и приспособлений, используемых в медицине и стоматологии",
                        Section = "CM"
                    },
                    new ActivityCategory
                    {
                        Code = "32.9",
                        Name = "Производство прочей продукции, не включенной в другие группировки",
                        Section = "CM"
                    },
                    new ActivityCategory {Code = "32.91", Name = "Производство метел и щеток", Section = "CM"},
                    new ActivityCategory {Code = "32.91.0", Name = "Производство метел и щеток", Section = "CM"},
                    new ActivityCategory
                    {
                        Code = "32.99",
                        Name = "Производство различной продукции, не включенной в другие группировки",
                        Section = "CM"
                    },
                    new ActivityCategory
                    {
                        Code = "32.99.1",
                        Name = "Производство защитных головных уборов, одежды и прочих защитных средств",
                        Section = "CM"
                    },
                    new ActivityCategory
                    {
                        Code = "32.99.2",
                        Name = "Производство наборов пишущих принадлежностей и прочих канцелярских изделий",
                        Section = "CM"
                    },
                    new ActivityCategory
                    {
                        Code = "32.99.9",
                        Name = "Производство прочей продукции, в другом месте не поименованной (включая набивку чучел)",
                        Section = "CM"
                    },
                    new ActivityCategory
                    {
                        Code = "33",
                        Name = "Ремонт и установка машин и оборудования",
                        Section = "CM"
                    },
                    new ActivityCategory
                    {
                        Code = "33.1",
                        Name = "Ремонт готовых металлических изделий, машин и оборудования",
                        Section = "CM"
                    },
                    new ActivityCategory
                    {
                        Code = "33.11",
                        Name = "Ремонт готовых металлических изделий",
                        Section = "CM"
                    },
                    new ActivityCategory
                    {
                        Code = "33.11.1",
                        Name = "Ремонт и техническое обслуживание металлоконструкций",
                        Section = "CM"
                    },
                    new ActivityCategory
                    {
                        Code = "33.11.2",
                        Name = "Ремонт и техническое обслуживание металлических цистерн, баков, резервуаров и емкостей",
                        Section = "CM"
                    },
                    new ActivityCategory
                    {
                        Code = "33.11.3",
                        Name = "Ремонт и техническое обслуживание радиаторов и котлов центрального отопления",
                        Section = "CM"
                    },
                    new ActivityCategory
                    {
                        Code = "33.11.4",
                        Name = "Ремонт и техническое обслуживание парогенераторов и прочих водяных котлов",
                        Section = "CM"
                    },
                    new ActivityCategory
                    {
                        Code = "33.11.5",
                        Name = "Ремонт и техническое обслуживание оружия и систем вооружения",
                        Section = "CM"
                    },
                    new ActivityCategory
                    {
                        Code = "33.11.9",
                        Name = "Ремонт прочих готовых металлических изделий",
                        Section = "CM"
                    },
                    new ActivityCategory {Code = "33.12", Name = "Ремонт продукции машиностроения", Section = "CM"},
                    new ActivityCategory
                    {
                        Code = "33.12.1",
                        Name = "Ремонт и техническое обслуживание оборудования общего назначения",
                        Section = "CM"
                    },
                    new ActivityCategory
                    {
                        Code = "33.12.9",
                        Name = "Ремонт и техническое обслуживание оборудования специального назначения",
                        Section = "CM"
                    },
                    new ActivityCategory
                    {
                        Code = "33.13",
                        Name = "Ремонт электронного и оптического оборудования",
                        Section = "CM"
                    },
                    new ActivityCategory
                    {
                        Code = "33.13.1",
                        Name =
                            "Ремонт и техническое обслуживание приборов и инструментов для измерения контроля испытаний и навигации группы 26.5",
                        Section = "CM"
                    },
                    new ActivityCategory
                    {
                        Code = "33.13.2",
                        Name =
                            "Ремонт и техническое обслуживание медицинских инструментов, рентгеновского, электромедицинского и электротерапевтического оборудования группы 26.6",
                        Section = "CM"
                    },
                    new ActivityCategory
                    {
                        Code = "33.13.9",
                        Name =
                            "Ремонт и техническое обслуживание профессиональных оптических приборов и фотооборудования группы 26.7",
                        Section = "CM"
                    },
                    new ActivityCategory {Code = "33.14", Name = "Ремонт электрического оборудования", Section = "CM"},
                    new ActivityCategory
                    {
                        Code = "33.14.1",
                        Name =
                            "Ремонт и техническое обслуживание электродвигателей, генераторов и трансформаторов, электрораспределительной и регулирующей аппаратуры группы 27.1",
                        Section = "CM"
                    },
                    new ActivityCategory
                    {
                        Code = "33.14.9",
                        Name =
                            "Ремонт и техническое обслуживание прочего электрического оборудования раздела 27, кроме группы 27.1",
                        Section = "CM"
                    },
                    new ActivityCategory
                    {
                        Code = "33.15",
                        Name = "Ремонт и техническое обслуживание водного транспорта",
                        Section = "CM"
                    },
                    new ActivityCategory
                    {
                        Code = "33.15.0",
                        Name = "Ремонт и техническое обслуживание водного транспорта",
                        Section = "CM"
                    },
                    new ActivityCategory
                    {
                        Code = "33.16",
                        Name = "Ремонт и техническое обслуживание летательных аппаратов и космических аппаратов",
                        Section = "CM"
                    },
                    new ActivityCategory
                    {
                        Code = "33.16.0",
                        Name = "Ремонт и техническое обслуживание летательных аппаратов и космических аппаратов",
                        Section = "CM"
                    },
                    new ActivityCategory
                    {
                        Code = "33.17",
                        Name = "Ремонт и техническое обслуживание прочего транспортного оборудования",
                        Section = "CM"
                    },
                    new ActivityCategory
                    {
                        Code = "33.17.1",
                        Name =
                            "Ремонт и техническое обслуживание железнодорожных локомотивов и подвижного состава, в т.ч. трамваев, вагонов метро и троллейбусов",
                        Section = "CM"
                    },
                    new ActivityCategory
                    {
                        Code = "33.17.9",
                        Name =
                            "Ремонт и техническое обслуживание прочего транспортного оборудования, не включенного в другие группировки",
                        Section = "CM"
                    },
                    new ActivityCategory {Code = "33.19", Name = "Ремонт прочего оборудования", Section = "CM"},
                    new ActivityCategory {Code = "33.19.0", Name = "Ремонт прочего оборудования", Section = "CM"},
                    new ActivityCategory
                    {
                        Code = "33.2",
                        Name = "Установка промышленных машин и оборудования",
                        Section = "CM"
                    },
                    new ActivityCategory
                    {
                        Code = "33.20",
                        Name = "Установка промышленных машин и оборудования",
                        Section = "CM"
                    },
                    new ActivityCategory
                    {
                        Code = "33.20.1",
                        Name = "Установка готовых металлических изделий (кроме машин и оборудования)",
                        Section = "CM"
                    },
                    new ActivityCategory
                    {
                        Code = "33.20.2",
                        Name = "Установка машин и оборудования общего назначения",
                        Section = "CM"
                    },
                    new ActivityCategory
                    {
                        Code = "33.20.3",
                        Name = "Установка машин и оборудования специального назначения",
                        Section = "CM"
                    },
                    new ActivityCategory
                    {
                        Code = "33.20.4",
                        Name = "Установка электронного и оптического оборудования",
                        Section = "CM"
                    },
                    new ActivityCategory
                    {
                        Code = "33.20.5",
                        Name = "Установка электрического оборудования",
                        Section = "CM"
                    },
                    new ActivityCategory
                    {
                        Code = "33.20.6",
                        Name = "Установка оборудования контроля за технологическими процессами",
                        Section = "CM"
                    },
                    new ActivityCategory
                    {
                        Code = "33.20.9",
                        Name = "Установка прочего оборудования, не включенного в другие группировки",
                        Section = "CM"
                    },
                    new ActivityCategory
                    {
                        Code = "D",
                        Name = "Обеспечение (снабжение) электроэнергией, газом, паром и кондиционированным воздухом",
                        Section = "D"
                    },
                    new ActivityCategory
                    {
                        Code = "35",
                        Name = "Обеспечение (снабжение) электроэнергией, газом, паром и кондиционированным воздухом",
                        Section = "D"
                    },
                    new ActivityCategory
                    {
                        Code = "35.1",
                        Name = "Производство (выработка) электроэнергии, ее передача и распределение",
                        Section = "D"
                    },
                    new ActivityCategory {Code = "35.11", Name = "Производство электроэнергии", Section = "D"},
                    new ActivityCategory
                    {
                        Code = "35.11.1",
                        Name = "Производство электроэнергии тепловыми электростанциями",
                        Section = "D"
                    },
                    new ActivityCategory
                    {
                        Code = "35.11.2",
                        Name = "Производство электроэнергии гидроэлектростанциями",
                        Section = "D"
                    },
                    new ActivityCategory
                    {
                        Code = "35.11.3",
                        Name = "Производство электроэнергии ядерными (атомными) электростанциями",
                        Section = "D"
                    },
                    new ActivityCategory
                    {
                        Code = "35.11.9",
                        Name = "Производство электроэнергии прочими электростанциями",
                        Section = "D"
                    },
                    new ActivityCategory {Code = "35.12", Name = "Передача электроэнергии", Section = "D"},
                    new ActivityCategory {Code = "35.12.0", Name = "Передача электроэнергии", Section = "D"},
                    new ActivityCategory {Code = "35.13", Name = "Распределение электроэнергии", Section = "D"},
                    new ActivityCategory {Code = "35.13.0", Name = "Распределение электроэнергии", Section = "D"},
                    new ActivityCategory {Code = "35.14", Name = "Продажа электроэнергии", Section = "D"},
                    new ActivityCategory {Code = "35.14.0", Name = "Продажа электроэнергии", Section = "D"},
                    new ActivityCategory
                    {
                        Code = "35.2",
                        Name = "Производство газа; распределение газообразного топлива через системы газоснабжения",
                        Section = "D"
                    },
                    new ActivityCategory {Code = "35.21", Name = "Производство газообразного топлива", Section = "D"},
                    new ActivityCategory {Code = "35.21.0", Name = "Производство газообразного топлива", Section = "D"},
                    new ActivityCategory
                    {
                        Code = "35.22",
                        Name = "Распределение газообразного топлива через системы газоснабжения",
                        Section = "D"
                    },
                    new ActivityCategory
                    {
                        Code = "35.22.0",
                        Name = "Распределение газообразного топлива через системы газоснабжения",
                        Section = "D"
                    },
                    new ActivityCategory
                    {
                        Code = "35.23",
                        Name = "Продажа газообразного топлива, поступающего через системы газоснабжения",
                        Section = "D"
                    },
                    new ActivityCategory
                    {
                        Code = "35.23.0",
                        Name = "Продажа газообразного топлива, поступающего через системы газоснабжения",
                        Section = "D"
                    },
                    new ActivityCategory
                    {
                        Code = "35.3",
                        Name = "Обеспечение (снабжение) паром и кондиционированным воздухом",
                        Section = "D"
                    },
                    new ActivityCategory
                    {
                        Code = "35.30",
                        Name = "Обеспечение (снабжение) паром и кондиционированным воздухом",
                        Section = "D"
                    },
                    new ActivityCategory
                    {
                        Code = "35.30.0",
                        Name = "Обеспечение (снабжение) паром и кондиционированным воздухом",
                        Section = "D"
                    },
                    new ActivityCategory
                    {
                        Code = "E",
                        Name = "Водоснабжение, очистка, обработка отходов и получение вторичного сырья",
                        Section = "E"
                    },
                    new ActivityCategory
                    {
                        Code = "36",
                        Name = "Сбор, обработка и распределение воды (водоснабжение)",
                        Section = "E"
                    },
                    new ActivityCategory
                    {
                        Code = "36.0",
                        Name = "Сбор, обработка и распределение воды (водоснабжение)",
                        Section = "E"
                    },
                    new ActivityCategory
                    {
                        Code = "36.00",
                        Name = "Сбор, обработка и распределение воды (водоснабжение)",
                        Section = "E"
                    },
                    new ActivityCategory
                    {
                        Code = "36.00.0",
                        Name = "Сбор, обработка и распределение воды (водоснабжение)",
                        Section = "E"
                    },
                    new ActivityCategory {Code = "37", Name = "Сбор и обработка сточных вод", Section = "E"},
                    new ActivityCategory {Code = "37.0", Name = "Сбор и обработка сточных вод", Section = "E"},
                    new ActivityCategory {Code = "37.00", Name = "Сбор и обработка сточных вод", Section = "E"},
                    new ActivityCategory {Code = "37.00.0", Name = "Сбор и обработка сточных вод", Section = "E"},
                    new ActivityCategory
                    {
                        Code = "38",
                        Name = "Сбор, обработка и уничтожение отходов, получение вторичного сырья",
                        Section = "E"
                    },
                    new ActivityCategory {Code = "38.1", Name = "Сбор отходов", Section = "E"},
                    new ActivityCategory {Code = "38.11", Name = "Сбор безопасных отходов", Section = "E"},
                    new ActivityCategory {Code = "38.11.0", Name = "Сбор безопасных отходов", Section = "E"},
                    new ActivityCategory {Code = "38.12", Name = "Сбор опасных отходов", Section = "E"},
                    new ActivityCategory {Code = "38.12.0", Name = "Сбор опасных отходов", Section = "E"},
                    new ActivityCategory {Code = "38.2", Name = "Обработка и уничтожение отходов", Section = "E"},
                    new ActivityCategory
                    {
                        Code = "38.21",
                        Name = "Обработка и уничтожение безопасных отходов",
                        Section = "E"
                    },
                    new ActivityCategory
                    {
                        Code = "38.21.0",
                        Name = "Обработка и уничтожение безопасных отходов",
                        Section = "E"
                    },
                    new ActivityCategory
                    {
                        Code = "38.22",
                        Name = "Обработка и уничтожение опасных отходов",
                        Section = "E"
                    },
                    new ActivityCategory
                    {
                        Code = "38.22.0",
                        Name = "Обработка и уничтожение опасных отходов",
                        Section = "E"
                    },
                    new ActivityCategory {Code = "38.3", Name = "Получение вторичного сырья", Section = "E"},
                    new ActivityCategory
                    {
                        Code = "38.31",
                        Name = "Разрезка и разбор остатков судов, машин и прочего оборудование",
                        Section = "E"
                    },
                    new ActivityCategory
                    {
                        Code = "38.31.0",
                        Name = "Разрезка и разбор остатков судов, машин и прочего оборудование",
                        Section = "E"
                    },
                    new ActivityCategory
                    {
                        Code = "38.32",
                        Name = "Сортировка и переработка отходов для получения вторичного сырья",
                        Section = "E"
                    },
                    new ActivityCategory
                    {
                        Code = "38.32.0",
                        Name = "Сортировка и переработка отходов для получения вторичного сырья",
                        Section = "E"
                    },
                    new ActivityCategory
                    {
                        Code = "39",
                        Name = "Обеззараживание и прочая обработка отходов",
                        Section = "E"
                    },
                    new ActivityCategory
                    {
                        Code = "39.0",
                        Name = "Обеззараживание и прочая обработка отходов",
                        Section = "E"
                    },
                    new ActivityCategory
                    {
                        Code = "39.00",
                        Name = "Обеззараживание и прочая обработка отходов",
                        Section = "E"
                    },
                    new ActivityCategory
                    {
                        Code = "39.00.0",
                        Name = "Обеззараживание и прочая обработка отходов",
                        Section = "E"
                    },
                    new ActivityCategory {Code = "F", Name = "Строительство", Section = "F"},
                    new ActivityCategory {Code = "41", Name = "Строительство зданий", Section = "F"},
                    new ActivityCategory {Code = "41.1", Name = "Разработка строительных проектов", Section = "F"},
                    new ActivityCategory {Code = "41.10", Name = "Разработка строительных проектов", Section = "F"},
                    new ActivityCategory {Code = "41.10.0", Name = "Разработка строительных проектов", Section = "F"},
                    new ActivityCategory {Code = "41.2", Name = "Строительство жилых и нежилых зданий", Section = "F"},
                    new ActivityCategory {Code = "41.20", Name = "Строительство жилых и нежилых здании", Section = "F"},
                    new ActivityCategory
                    {
                        Code = "41.20.0",
                        Name = "Строительство жилых и нежилых здании",
                        Section = "F"
                    },
                    new ActivityCategory
                    {
                        Code = "42",
                        Name = "Строительство объектов гражданского назначения",
                        Section = "F"
                    },
                    new ActivityCategory
                    {
                        Code = "42.1",
                        Name = "Строительство автомобильных и железных дорог",
                        Section = "F"
                    },
                    new ActivityCategory
                    {
                        Code = "42.11",
                        Name = "Строительство шоссе и автомагистралей",
                        Section = "F"
                    },
                    new ActivityCategory
                    {
                        Code = "42.11.0",
                        Name = "Строительство шоссе и автомагистралей",
                        Section = "F"
                    },
                    new ActivityCategory {Code = "42.12", Name = "Строительство железных дорог", Section = "F"},
                    new ActivityCategory {Code = "42.12.0", Name = "Строительство железных дорог", Section = "F"},
                    new ActivityCategory {Code = "42.13", Name = "Строительство мостов и туннелей", Section = "F"},
                    new ActivityCategory {Code = "42.13.0", Name = "Строительство мостов и туннелей", Section = "F"},
                    new ActivityCategory
                    {
                        Code = "42.2",
                        Name = "Строительство прочих объектов гражданского назначения",
                        Section = "F"
                    },
                    new ActivityCategory {Code = "42.21", Name = "Строительство трубопроводов", Section = "F"},
                    new ActivityCategory {Code = "42.21.0", Name = "Строительство трубопроводов", Section = "F"},
                    new ActivityCategory
                    {
                        Code = "42.22",
                        Name = "Строительство линий электропередач и телекоммуникаций",
                        Section = "F"
                    },
                    new ActivityCategory
                    {
                        Code = "42.22.0",
                        Name = "Строительство линий электропередач и телекоммуникаций",
                        Section = "F"
                    },
                    new ActivityCategory
                    {
                        Code = "42.9",
                        Name =
                            "Строительство прочих объектов гражданского назначения, не включенных в другие группировки",
                        Section = "F"
                    },
                    new ActivityCategory {Code = "42.91", Name = "Строительство водных сооружений", Section = "F"},
                    new ActivityCategory {Code = "42.91.0", Name = "Строительство водных сооружений", Section = "F"},
                    new ActivityCategory
                    {
                        Code = "42.99",
                        Name = "Строительство прочих объектов гражданского назначения, в другом месте не поименованных",
                        Section = "F"
                    },
                    new ActivityCategory
                    {
                        Code = "42.99.0",
                        Name = "Строительство прочих объектов гражданского назначения, в другом месте не поименованных",
                        Section = "F"
                    },
                    new ActivityCategory {Code = "43", Name = "Специальные строительные работы", Section = "F"},
                    new ActivityCategory
                    {
                        Code = "43.1",
                        Name = "Снос зданий и подготовка строительного участка",
                        Section = "F"
                    },
                    new ActivityCategory {Code = "43.11", Name = "Снос зданий", Section = "F"},
                    new ActivityCategory {Code = "43.11.0", Name = "Снос зданий", Section = "F"},
                    new ActivityCategory {Code = "43.12", Name = "Подготовка строительного участка", Section = "F"},
                    new ActivityCategory {Code = "43.12.0", Name = "Подготовка строительного участка", Section = "F"},
                    new ActivityCategory {Code = "43.13", Name = "Разведочное бурение", Section = "F"},
                    new ActivityCategory {Code = "43.13.0", Name = "Разведочное бурение", Section = "F"},
                    new ActivityCategory
                    {
                        Code = "43.2",
                        Name =
                            "Монтаж (установка) электрических и водопроводных систем и прочие строительно-монтажные работы",
                        Section = "F"
                    },
                    new ActivityCategory {Code = "43.21", Name = "Электромонтажные работы", Section = "F"},
                    new ActivityCategory {Code = "43.21.0", Name = "Электромонтажные работы", Section = "F"},
                    new ActivityCategory
                    {
                        Code = "43.22",
                        Name =
                            "Монтаж (установка) водопроводных систем, систем отопления, вентиляции, кондиционирования воздуха",
                        Section = "F"
                    },
                    new ActivityCategory
                    {
                        Code = "43.22.0",
                        Name =
                            "Монтаж (установка) водопроводных систем, систем отопления, вентиляции, кондиционирования воздуха",
                        Section = "F"
                    },
                    new ActivityCategory {Code = "43.29", Name = "Прочие строительно-монтажные работы", Section = "F"},
                    new ActivityCategory {Code = "43.29.1", Name = "Изоляционные работы", Section = "F"},
                    new ActivityCategory
                    {
                        Code = "43.29.9",
                        Name = "Прочие строительно-монтажные работы, не включенные в другие группировки",
                        Section = "F"
                    },
                    new ActivityCategory
                    {
                        Code = "43.3",
                        Name = "Работы по завершению строительства и отделочные работы",
                        Section = "F"
                    },
                    new ActivityCategory {Code = "43.31", Name = "Штукатурные работы", Section = "F"},
                    new ActivityCategory {Code = "43.31.0", Name = "Штукатурные работы", Section = "F"},
                    new ActivityCategory {Code = "43.32", Name = "Столярные и плотницкие работы", Section = "F"},
                    new ActivityCategory {Code = "43.32.0", Name = "Столярные и плотницкие работы", Section = "F"},
                    new ActivityCategory {Code = "43.33", Name = "Покрытие полов и облицовка стен", Section = "F"},
                    new ActivityCategory {Code = "43.33.0", Name = "Покрытие полов и облицовка стен", Section = "F"},
                    new ActivityCategory {Code = "43.34", Name = "Малярные и стекольные работы", Section = "F"},
                    new ActivityCategory {Code = "43.34.0", Name = "Малярные и стекольные работы", Section = "F"},
                    new ActivityCategory
                    {
                        Code = "43.39",
                        Name = "Прочие отделочные и завершающие работы",
                        Section = "F"
                    },
                    new ActivityCategory
                    {
                        Code = "43.39.0",
                        Name = "Прочие отделочные и завершающие работы",
                        Section = "F"
                    },
                    new ActivityCategory
                    {
                        Code = "43.9",
                        Name = "Прочие специальные строительные работы",
                        Section = "F"
                    },
                    new ActivityCategory {Code = "43.91", Name = "Кровельные работы", Section = "F"},
                    new ActivityCategory {Code = "43.91.0", Name = "Кровельные работы", Section = "F"},
                    new ActivityCategory
                    {
                        Code = "43.99",
                        Name = "Прочие специальные строительные работы, не включенные в другие группировки",
                        Section = "F"
                    },
                    new ActivityCategory
                    {
                        Code = "43.99.1",
                        Name = "Закладка фундамента, включая забивку свай",
                        Section = "F"
                    },
                    new ActivityCategory
                    {
                        Code = "43.99.2",
                        Name = "Бурение и постройка водяных колодцев, артезианских скважин",
                        Section = "F"
                    },
                    new ActivityCategory {Code = "43.99.3", Name = "Кладка кирпичей и камней", Section = "F"},
                    new ActivityCategory
                    {
                        Code = "43.99.9",
                        Name = "Прочие специальные строительные работы, в другом месте не поименованные",
                        Section = "F"
                    },
                    new ActivityCategory
                    {
                        Code = "G",
                        Name = "Оптовая и розничная торговля; ремонт автомобилей и мотоциклов",
                        Section = "G"
                    },
                    new ActivityCategory
                    {
                        Code = "45",
                        Name =
                            "Оптовая и розничная торговля автомобилями и мотоциклами; ремонт автомобилей и мотоциклов",
                        Section = "G"
                    },
                    new ActivityCategory {Code = "45.1", Name = "Торговля автомобилями", Section = "G"},
                    new ActivityCategory
                    {
                        Code = "45.11",
                        Name = "Торговля автомобилями и легкими автотранспортными средствами",
                        Section = "G"
                    },
                    new ActivityCategory
                    {
                        Code = "45.11.1",
                        Name = "Оптовая торговля автомобилями и легкими автотранспортными средствами",
                        Section = "G"
                    },
                    new ActivityCategory
                    {
                        Code = "45.11.9",
                        Name = "Розничная торговля автомобилями и легкими автотранспортными средствами",
                        Section = "G"
                    },
                    new ActivityCategory
                    {
                        Code = "45.19",
                        Name = "Торговля прочими автотранспортными средствами",
                        Section = "G"
                    },
                    new ActivityCategory
                    {
                        Code = "45.19.1",
                        Name = "Оптовая торговля прочими автотранспортными средствами",
                        Section = "G"
                    },
                    new ActivityCategory
                    {
                        Code = "45.19.9",
                        Name = "Розничная торговля прочими автотранспортными средствами",
                        Section = "G"
                    },
                    new ActivityCategory
                    {
                        Code = "45.2",
                        Name = "Техническое обслуживание и ремонт автомобилей",
                        Section = "G"
                    },
                    new ActivityCategory
                    {
                        Code = "45.20",
                        Name = "Техническое обслуживание и ремонт автомобилей",
                        Section = "G"
                    },
                    new ActivityCategory
                    {
                        Code = "45.20.1",
                        Name = "Техническое  обслуживание и ремонт легковых автомобилей",
                        Section = "G"
                    },
                    new ActivityCategory
                    {
                        Code = "45.20.9",
                        Name = "Техническое  обслуживание и ремонт прочих автомобилей",
                        Section = "G"
                    },
                    new ActivityCategory
                    {
                        Code = "45.3",
                        Name = "Торговля автомобильными деталями, узлами и принадлежностями",
                        Section = "G"
                    },
                    new ActivityCategory
                    {
                        Code = "45.31",
                        Name = "Оптовая торговля автомобильными деталями, узлами и принадлежностями",
                        Section = "G"
                    },
                    new ActivityCategory
                    {
                        Code = "45.31.0",
                        Name = "Оптовая торговля автомобильными деталями, узлами и принадлежностями",
                        Section = "G"
                    },
                    new ActivityCategory
                    {
                        Code = "45.32",
                        Name = "Розничная торговля автомобильными деталями, узлами и  принадлежностями",
                        Section = "G"
                    },
                    new ActivityCategory
                    {
                        Code = "45.32.0",
                        Name = "Розничная торговля автомобильными деталями, узлами  и принадлежностями",
                        Section = "G"
                    },
                    new ActivityCategory
                    {
                        Code = "45.4",
                        Name =
                            "Торговля мотоциклами, их деталями, узлами и принадлежностями; техническое обслуживание и ремонт мотоциклов",
                        Section = "G"
                    },
                    new ActivityCategory
                    {
                        Code = "45.40",
                        Name =
                            "Торговля мотоциклами, их деталями, узлами и принадлежностями; техническое обслуживание и ремонт мотоциклов",
                        Section = "G"
                    },
                    new ActivityCategory
                    {
                        Code = "45.40.1",
                        Name = "Оптовая торговля мотоциклами, их деталями, узлами и принадлежностями",
                        Section = "G"
                    },
                    new ActivityCategory
                    {
                        Code = "45.40.2",
                        Name = "Розничная торговля мотоциклами, их деталями, узлами и принадлежностями",
                        Section = "G"
                    },
                    new ActivityCategory
                    {
                        Code = "45.40.9",
                        Name = "Техническое обслуживание и ремонт мотоциклов",
                        Section = "G"
                    },
                    new ActivityCategory
                    {
                        Code = "46",
                        Name = "Оптовая торговля, кроме торговли автомобилями и мотоциклами",
                        Section = "G"
                    },
                    new ActivityCategory
                    {
                        Code = "46.1",
                        Name = "Оптовая торговля через агентов (за вознаграждение или на договорной основе)",
                        Section = "G"
                    },
                    new ActivityCategory
                    {
                        Code = "46.11",
                        Name =
                            "Деятельность агентов по оптовой торговле сельскохозяйственным сырьем, живыми    животными, текстильным сырьем и полуфабрикатами",
                        Section = "G"
                    },
                    new ActivityCategory
                    {
                        Code = "46.11.0",
                        Name =
                            "Деятельность агентов по оптовой торговле сельскохозяйственным сырьем, живыми    животными, текстильным сырьем и полуфабрикатами",
                        Section = "G"
                    },
                    new ActivityCategory
                    {
                        Code = "46.12",
                        Name =
                            "Деятельность агентов по оптовой торговле топливом, рудами, металлами и химическими веществами",
                        Section = "G"
                    },
                    new ActivityCategory
                    {
                        Code = "46.12.0",
                        Name =
                            "Деятельность агентов по оптовой торговле топливом, рудами, металлами и химическими веществами",
                        Section = "G"
                    },
                    new ActivityCategory
                    {
                        Code = "46.13",
                        Name = "Деятельность агентов по оптовой торговле древесиной и строительными материалами",
                        Section = "G"
                    },
                    new ActivityCategory
                    {
                        Code = "46.13.0",
                        Name = "Деятельность агентов по оптовой торговле древесиной и строительными материалами",
                        Section = "G"
                    },
                    new ActivityCategory
                    {
                        Code = "46.14",
                        Name =
                            "Деятельность агентов по оптовой торговле машинами, оборудованием, судами и летательными аппаратами",
                        Section = "G"
                    },
                    new ActivityCategory
                    {
                        Code = "46.14.0",
                        Name =
                            "Деятельность агентов по оптовой торговле машинами, оборудованием, судами и летательными аппаратами",
                        Section = "G"
                    },
                    new ActivityCategory
                    {
                        Code = "46.15",
                        Name =
                            "Деятельность агентов по оптовой торговле мебелью, бытовыми товарами, скобяными и прочими металлическими изделиями",
                        Section = "G"
                    },
                    new ActivityCategory
                    {
                        Code = "46.15.0",
                        Name =
                            "Деятельность агентов по оптовой торговле мебелью, бытовыми товарами, скобяными и прочими металлическими изделиями",
                        Section = "G"
                    },
                    new ActivityCategory
                    {
                        Code = "46.16",
                        Name =
                            "Деятельность агентов по оптовой торговле текстильными изделиями, одеждой, обувью, изделиями  из  кожи и меха",
                        Section = "G"
                    },
                    new ActivityCategory
                    {
                        Code = "46.16.0",
                        Name =
                            "Деятельность агентов по оптовой торговле текстильными изделиями, одеждой, обувью, изделиями из кожи и меха",
                        Section = "G"
                    },
                    new ActivityCategory
                    {
                        Code = "46.17",
                        Name =
                            "Деятельность агентов по оптовой торговле пищевыми  продуктами, включая напитки, и табачными  изделиями",
                        Section = "G"
                    },
                    new ActivityCategory
                    {
                        Code = "46.17.0",
                        Name =
                            "Деятельность агентов по оптовой торговле пищевыми  продуктами, включая напитки, и табачными изделиями",
                        Section = "G"
                    },
                    new ActivityCategory
                    {
                        Code = "46.18",
                        Name =
                            "Деятельность агентов, специализирующихся на оптовой торговле отдельными видами товаров или группами товаров, не включенными в другие группировки",
                        Section = "G"
                    },
                    new ActivityCategory
                    {
                        Code = "46.18.0",
                        Name =
                            "Деятельность агентов, специализирующихся на оптовой торговле отдельными видами товаров или группами товаров, не включенными в другие группировки",
                        Section = "G"
                    },
                    new ActivityCategory
                    {
                        Code = "46.19",
                        Name = "Деятельность агентов по оптовой торговле товарами широкого ассортимента",
                        Section = "G"
                    },
                    new ActivityCategory
                    {
                        Code = "46.19.0",
                        Name = "Деятельность агентов по оптовой торговле товарами широкого ассортимента",
                        Section = "G"
                    },
                    new ActivityCategory
                    {
                        Code = "46.2",
                        Name = "Оптовая торговля сельскохозяйственным сырьем и живыми животными",
                        Section = "G"
                    },
                    new ActivityCategory
                    {
                        Code = "46.21",
                        Name = "Оптовая торговля зерном, необработанным табаком, семенами и кормами для животных",
                        Section = "G"
                    },
                    new ActivityCategory
                    {
                        Code = "46.21.1",
                        Name = "Оптовая торговля зерном, семенами и кормами для животных",
                        Section = "G"
                    },
                    new ActivityCategory
                    {
                        Code = "46.21.9",
                        Name = "Оптовая торговля необработанным табаком",
                        Section = "G"
                    },
                    new ActivityCategory
                    {
                        Code = "46.22",
                        Name = "Оптовая торговля цветами и другими растениями",
                        Section = "G"
                    },
                    new ActivityCategory
                    {
                        Code = "46.22.0",
                        Name = "Оптовая торговля цветами и другими растениями",
                        Section = "G"
                    },
                    new ActivityCategory {Code = "46.23", Name = "Оптовая торговля живыми животными", Section = "G"},
                    new ActivityCategory {Code = "46.23.0", Name = "Оптовая торговля живыми животными", Section = "G"},
                    new ActivityCategory {Code = "46.24", Name = "Оптовая торговля шкурами и кожей", Section = "G"},
                    new ActivityCategory {Code = "46.24.0", Name = "Оптовая торговля шкурами и кожей", Section = "G"},
                    new ActivityCategory
                    {
                        Code = "46.3",
                        Name = "Оптовая торговля пищевыми продуктами, включая  напитки, и табачными изделиями",
                        Section = "G"
                    },
                    new ActivityCategory {Code = "46.31", Name = "Оптовая торговля фруктами и овощами", Section = "G"},
                    new ActivityCategory
                    {
                        Code = "46.31.0",
                        Name = "Оптовая торговля фруктами и овощами",
                        Section = "G"
                    },
                    new ActivityCategory
                    {
                        Code = "46.32",
                        Name = "Оптовая торговля мясом и мясными продуктами",
                        Section = "G"
                    },
                    new ActivityCategory
                    {
                        Code = "46.32.0",
                        Name = "Оптовая торговля мясом и мясными продуктами",
                        Section = "G"
                    },
                    new ActivityCategory
                    {
                        Code = "46.33",
                        Name = "Оптовая торговля молочными продуктами, яйцами, пищевыми маслами и жирами",
                        Section = "G"
                    },
                    new ActivityCategory
                    {
                        Code = "46.33.0",
                        Name = "Оптовая торговля молочными продуктами, яйцами, пищевыми маслами и жирами",
                        Section = "G"
                    },
                    new ActivityCategory
                    {
                        Code = "46.34",
                        Name = "Оптовая торговля алкогольными и другими напитками",
                        Section = "G"
                    },
                    new ActivityCategory
                    {
                        Code = "46.34.0",
                        Name = "Оптовая торговля алкогольными и другими напитками",
                        Section = "G"
                    },
                    new ActivityCategory {Code = "46.35", Name = "Оптовая торговля табачными изделиями", Section = "G"},
                    new ActivityCategory
                    {
                        Code = "46.35.0",
                        Name = "Оптовая торговля табачными изделиями",
                        Section = "G"
                    },
                    new ActivityCategory
                    {
                        Code = "46.36",
                        Name = "Оптовая торговля сахаром, шоколадом и кондитерскими изделиями из сахара",
                        Section = "G"
                    },
                    new ActivityCategory
                    {
                        Code = "46.36.0",
                        Name = "Оптовая торговля сахаром, шоколадом и кондитерскими изделиями из сахара",
                        Section = "G"
                    },
                    new ActivityCategory
                    {
                        Code = "46.37",
                        Name = "Оптовая торговля кофе, чаем, какао и пряностями",
                        Section = "G"
                    },
                    new ActivityCategory
                    {
                        Code = "46.37.0",
                        Name = "Оптовая торговля кофе, чаем, какао и пряностями",
                        Section = "G"
                    },
                    new ActivityCategory
                    {
                        Code = "46.38",
                        Name =
                            "Оптовая торговля прочими пищевыми продуктами, в том числе рыбой, ракообразными и моллюсками",
                        Section = "G"
                    },
                    new ActivityCategory
                    {
                        Code = "46.39",
                        Name =
                            "Неспециализированная оптовая торговля пищевыми продуктами, включая  напитки, и табачными изделиями",
                        Section = "G"
                    },
                    new ActivityCategory
                    {
                        Code = "46.39.0",
                        Name =
                            "Неспециализированная оптовая торговля пищевыми продуктами, включая  напитки, и табачными изделиями",
                        Section = "G"
                    },
                    new ActivityCategory
                    {
                        Code = "46.4",
                        Name = "Оптовая торговля непродовольственными товарами потребительского назначения",
                        Section = "G"
                    },
                    new ActivityCategory
                    {
                        Code = "46.41",
                        Name = "Оптовая торговля текстильными товарами",
                        Section = "G"
                    },
                    new ActivityCategory
                    {
                        Code = "46.41.0",
                        Name = "Оптовая торговля текстильными товарами",
                        Section = "G"
                    },
                    new ActivityCategory {Code = "46.42", Name = "Оптовая торговля одеждой и обувью", Section = "G"},
                    new ActivityCategory {Code = "46.42.1", Name = "Оптовая торговля одеждой", Section = "G"},
                    new ActivityCategory {Code = "46.42.9", Name = "Оптовая торговля обувью", Section = "G"},
                    new ActivityCategory
                    {
                        Code = "46.43",
                        Name = "Оптовая торговля бытовыми электротоварами, радио- и телеаппаратурой",
                        Section = "G"
                    },
                    new ActivityCategory
                    {
                        Code = "46.43.1",
                        Name = "Оптовая торговля бытовой радио- и телеаппаратурой",
                        Section = "G"
                    },
                    new ActivityCategory
                    {
                        Code = "46.43.2",
                        Name =
                            "Оптовая торговля грампластинками, магнитными лентами, компакт-дисками, видеокассетами, DVD-дисками записанными",
                        Section = "G"
                    },
                    new ActivityCategory
                    {
                        Code = "46.43.9",
                        Name = "Оптовая торговля прочими бытовыми электротоварами, кроме осветительного оборудования",
                        Section = "G"
                    },
                    new ActivityCategory
                    {
                        Code = "46.44",
                        Name = "Оптовая торговля изделиями из фарфора и стекла, обоями и чистящими средствами",
                        Section = "G"
                    },
                    new ActivityCategory
                    {
                        Code = "46.44.0",
                        Name = "Оптовая торговля изделиями из фарфора и стекла, обоями и чистящими средствами",
                        Section = "G"
                    },
                    new ActivityCategory
                    {
                        Code = "46.45",
                        Name = "Оптовая торговля парфюмерными и косметическими товарами (включая мыло)",
                        Section = "G"
                    },
                    new ActivityCategory
                    {
                        Code = "46.45.0",
                        Name = "Оптовая торговля парфюмерными и косметическими товарами (включая мыло)",
                        Section = "G"
                    },
                    new ActivityCategory
                    {
                        Code = "46.46",
                        Name = "Оптовая торговля фармацевтическими товарами",
                        Section = "G"
                    },
                    new ActivityCategory
                    {
                        Code = "46.46.0",
                        Name = "Оптовая торговля фармацевтическими товарами",
                        Section = "G"
                    },
                    new ActivityCategory
                    {
                        Code = "46.47",
                        Name = "Оптовая торговля бытовой мебелью, коврами и осветительными приборами",
                        Section = "G"
                    },
                    new ActivityCategory
                    {
                        Code = "46.47.1",
                        Name = "Оптовая торговля бытовой мебелью и коврами",
                        Section = "G"
                    },
                    new ActivityCategory
                    {
                        Code = "46.47.9",
                        Name = "Оптовая торговля осветительными приборами",
                        Section = "G"
                    },
                    new ActivityCategory
                    {
                        Code = "46.48",
                        Name = "Оптовая торговля часами и ювелирными изделиями",
                        Section = "G"
                    },
                    new ActivityCategory
                    {
                        Code = "46.48.0",
                        Name = "Оптовая торговля часами и ювелирными изделиями",
                        Section = "G"
                    },
                    new ActivityCategory
                    {
                        Code = "46.49",
                        Name = "Оптовая торговля прочими непродовольственными товарами потребительского назначения",
                        Section = "G"
                    },
                    new ActivityCategory
                    {
                        Code = "46.49.0",
                        Name = "Оптовая торговля прочими непродовольственными товарами потребительского назначения",
                        Section = "G"
                    },
                    new ActivityCategory
                    {
                        Code = "46.5",
                        Name = "Оптовая торговля компьютерами и телекоммуникационным оборудованием",
                        Section = "G"
                    },
                    new ActivityCategory
                    {
                        Code = "46.51",
                        Name =
                            "Оптовая торговля компьютерами (ЭВМ), периферийными устройствами и программным обеспечением",
                        Section = "G"
                    },
                    new ActivityCategory
                    {
                        Code = "46.51.0",
                        Name =
                            "Оптовая торговля компьютерами (ЭВМ), периферийными устройствами и программным обеспечением",
                        Section = "G"
                    },
                    new ActivityCategory
                    {
                        Code = "46.52",
                        Name = "Оптовая торговля компонентами электронного и телекоммуникационного оборудования",
                        Section = "G"
                    },
                    new ActivityCategory
                    {
                        Code = "46.52.1",
                        Name = "Оптовая торговля компонентами электронного и телекоммуникационного оборудования",
                        Section = "G"
                    },
                    new ActivityCategory
                    {
                        Code = "46.52.9",
                        Name =
                            "Оптовая торговля грампластинками, магнитными лентами, компакт-дисками, видеокассетами, DVD-дисками чистыми",
                        Section = "G"
                    },
                    new ActivityCategory
                    {
                        Code = "46.6",
                        Name = "Оптовая торговля машинами и оборудованием",
                        Section = "G"
                    },
                    new ActivityCategory
                    {
                        Code = "46.61",
                        Name = "Оптовая торговля сельскохозяйственными машинами",
                        Section = "G"
                    },
                    new ActivityCategory
                    {
                        Code = "46.61.0",
                        Name = "Оптовая торговля сельскохозяйственными машинами",
                        Section = "G"
                    },
                    new ActivityCategory {Code = "46.62", Name = "Оптовая торговля станками", Section = "G"},
                    new ActivityCategory {Code = "46.62.0", Name = "Оптовая торговля станками", Section = "G"},
                    new ActivityCategory
                    {
                        Code = "46.63",
                        Name =
                            "Оптовая торговля машинами и оборудованием для горнодобывающей промышленности, строительства, в том числе гражданского строительства",
                        Section = "G"
                    },
                    new ActivityCategory
                    {
                        Code = "46.63.0",
                        Name =
                            "Оптовая торговля машинами и оборудованием для горнодобывающей промышленности, строительства, в том числе гражданского строительства",
                        Section = "G"
                    },
                    new ActivityCategory
                    {
                        Code = "46.64",
                        Name =
                            "Оптовая торговля машинами для текстильной промышленности, швейными и вязальными машинами",
                        Section = "G"
                    },
                    new ActivityCategory
                    {
                        Code = "46.64.0",
                        Name =
                            "Оптовая торговля машинами для текстильной промышленности, швейными и вязальными машинами",
                        Section = "G"
                    },
                    new ActivityCategory {Code = "46.65", Name = "Оптовая торговля офисной мебелью", Section = "G"},
                    new ActivityCategory {Code = "46.65.0", Name = "Оптовая торговля офисной мебелью", Section = "G"},
                    new ActivityCategory
                    {
                        Code = "46.66",
                        Name = "Оптовая торговля офисными машинами и оборудованием",
                        Section = "G"
                    },
                    new ActivityCategory
                    {
                        Code = "46.66.0",
                        Name = "Оптовая торговля офисными машинами и оборудованием",
                        Section = "G"
                    },
                    new ActivityCategory
                    {
                        Code = "46.69",
                        Name = "Оптовая торговля прочими машинами и оборудованием",
                        Section = "G"
                    },
                    new ActivityCategory
                    {
                        Code = "46.69.0",
                        Name = "Оптовая торговля прочими машинами и оборудованием",
                        Section = "G"
                    },
                    new ActivityCategory {Code = "46.7", Name = "Оптовая торговля прочими товарами", Section = "G"},
                    new ActivityCategory {Code = "46.71", Name = "Оптовая торговля топливом", Section = "G"},
                    new ActivityCategory
                    {
                        Code = "46.71.1",
                        Name = "Оптовая торговля сырой нефтью и попутным газом",
                        Section = "G"
                    },
                    new ActivityCategory
                    {
                        Code = "46.71.2",
                        Name = "Оптовая торговля природным (горючим) газом",
                        Section = "G"
                    },
                    new ActivityCategory
                    {
                        Code = "46.71.3",
                        Name = "Оптовая торговля каменным углем и лигнитом (бурым углем)",
                        Section = "G"
                    },
                    new ActivityCategory
                    {
                        Code = "46.71.4",
                        Name = "Оптовая торговля авиационным и автомобильным топливом",
                        Section = "G"
                    },
                    new ActivityCategory
                    {
                        Code = "46.71.9",
                        Name = "Оптовая торговля прочим топливом, смазочными материалами, техническими маслами и т.п.",
                        Section = "G"
                    },
                    new ActivityCategory
                    {
                        Code = "46.72",
                        Name = "Оптовая торговля металлами и металлическими  рудами",
                        Section = "G"
                    },
                    new ActivityCategory
                    {
                        Code = "46.72.1",
                        Name = "Оптовая торговля рудами черных и цветных металлов",
                        Section = "G"
                    },
                    new ActivityCategory
                    {
                        Code = "46.72.2",
                        Name = "Оптовая торговля чугуном, сталью и отливками из них",
                        Section = "G"
                    },
                    new ActivityCategory
                    {
                        Code = "46.72.3",
                        Name = "Оптовая торговля цветными металлами и отливками из них",
                        Section = "G"
                    },
                    new ActivityCategory
                    {
                        Code = "46.72.4",
                        Name = "Оптовая торговля драгоценными металлами",
                        Section = "G"
                    },
                    new ActivityCategory
                    {
                        Code = "46.72.9",
                        Name = "Оптовая торговля прочими металлами и отливками из них",
                        Section = "G"
                    },
                    new ActivityCategory
                    {
                        Code = "46.73",
                        Name =
                            "Оптовая торговля  лесоматериалами, строительными  материалами и санитарно- техническим оборудованием",
                        Section = "G"
                    },
                    new ActivityCategory {Code = "46.73.1", Name = "Оптовая торговля лесоматериалами", Section = "G"},
                    new ActivityCategory
                    {
                        Code = "46.73.2",
                        Name = "Оптовая торговля обоями и напольными покрытиями",
                        Section = "G"
                    },
                    new ActivityCategory
                    {
                        Code = "46.73.9",
                        Name =
                            "Оптовая торговля прочими строительными материалами и санитарно-техническим оборудованием",
                        Section = "G"
                    },
                    new ActivityCategory
                    {
                        Code = "46.74",
                        Name = "Оптовая торговля скобяными изделиями, водопроводным и отопительным оборудованием",
                        Section = "G"
                    },
                    new ActivityCategory
                    {
                        Code = "46.74.0",
                        Name = "Оптовая торговля скобяными изделиями, водопроводным и отопительным оборудованием",
                        Section = "G"
                    },
                    new ActivityCategory
                    {
                        Code = "46.75",
                        Name = "Оптовая торговля химическими продуктами",
                        Section = "G"
                    },
                    new ActivityCategory
                    {
                        Code = "46.75.0",
                        Name = "Оптовая торговля химическими продуктами",
                        Section = "G"
                    },
                    new ActivityCategory
                    {
                        Code = "46.76",
                        Name = "Оптовая торговля прочими промежуточными продуктами",
                        Section = "G"
                    },
                    new ActivityCategory
                    {
                        Code = "46.76.0",
                        Name = "Оптовая торговля прочими промежуточными продуктами",
                        Section = "G"
                    },
                    new ActivityCategory {Code = "46.77", Name = "Оптовая торговля отходами и ломом", Section = "G"},
                    new ActivityCategory
                    {
                        Code = "46.77.1",
                        Name = "Оптовая торговля отходами и ломом черных и цветных металлов",
                        Section = "G"
                    },
                    new ActivityCategory
                    {
                        Code = "46.77.2",
                        Name = "Оптовая торговля отходами и ломом драгоценных металлов и драгоценных камней",
                        Section = "G"
                    },
                    new ActivityCategory
                    {
                        Code = "46.77.9",
                        Name = "Оптовая торговля прочими неметаллическими отходами  и неметаллическим ломом",
                        Section = "G"
                    },
                    new ActivityCategory {Code = "46.9", Name = "Оптовая неспециализированная торговля", Section = "G"},
                    new ActivityCategory
                    {
                        Code = "46.90",
                        Name = "Оптовая неспециализированная торговля",
                        Section = "G"
                    },
                    new ActivityCategory
                    {
                        Code = "46.90.0",
                        Name = "Оптовая неспециализированная торговля",
                        Section = "G"
                    },
                    new ActivityCategory
                    {
                        Code = "47",
                        Name = "Розничная торговля, кроме торговли автомобилями и мотоциклами",
                        Section = "G"
                    },
                    new ActivityCategory
                    {
                        Code = "47.1",
                        Name = "Розничная торговля в неспециализированных магазинах",
                        Section = "G"
                    },
                    new ActivityCategory
                    {
                        Code = "47.11",
                        Name =
                            "Розничная торговля в неспециализированных магазинах преимущественно  пищевыми продуктами, включая  напитки, и табачными изделиями",
                        Section = "G"
                    },
                    new ActivityCategory
                    {
                        Code = "47.11.0",
                        Name =
                            "Розничная торговля в неспециализированных магазинах преимущественно пищевыми продуктами, включая напитки, и табачными изделиями",
                        Section = "G"
                    },
                    new ActivityCategory
                    {
                        Code = "47.19",
                        Name = "Розничная торговля в неспециализированных магазинах прочими товарами",
                        Section = "G"
                    },
                    new ActivityCategory
                    {
                        Code = "47.19.0",
                        Name = "Розничная торговля в неспециализированных магазинах прочими товарами",
                        Section = "G"
                    },
                    new ActivityCategory
                    {
                        Code = "47.2",
                        Name =
                            "Розничная торговля в специализированных магазинах пищевыми продуктами, включая напитки, и табачными изделиями",
                        Section = "G"
                    },
                    new ActivityCategory
                    {
                        Code = "47.21",
                        Name = "Розничная торговля в специализированных магазинах фруктами и овощами",
                        Section = "G"
                    },
                    new ActivityCategory
                    {
                        Code = "47.21.0",
                        Name = "Розничная торговля в специализированных магазинах фруктами и овощами",
                        Section = "G"
                    },
                    new ActivityCategory
                    {
                        Code = "47.22",
                        Name = "Розничная торговля в специализированных магазинах мясом и мясными продуктами",
                        Section = "G"
                    },
                    new ActivityCategory
                    {
                        Code = "47.22.1",
                        Name =
                            "Розничная торговля в специализированных магазинах домашней птицей, дичью и изделиями из них",
                        Section = "G"
                    },
                    new ActivityCategory
                    {
                        Code = "47.22.9",
                        Name = "Розничная торговля в специализированных магазинах мясом и мясными продуктами",
                        Section = "G"
                    },
                    new ActivityCategory
                    {
                        Code = "47.23",
                        Name = "Розничная торговля в специализированных магазинах рыбой, ракообразными и моллюсками",
                        Section = "G"
                    },
                    new ActivityCategory
                    {
                        Code = "47.23.0",
                        Name = "Розничная торговля в специализированных магазинах рыбой, ракообразными и моллюсками",
                        Section = "G"
                    },
                    new ActivityCategory
                    {
                        Code = "47.24",
                        Name =
                            "Розничная торговля  в специализированных магазинах хлебобулочными изделиями, мучными и кондитерскими изделиями из сахара",
                        Section = "G"
                    },
                    new ActivityCategory
                    {
                        Code = "47.24.0",
                        Name =
                            "Розничная торговля  в специализированных магазинах хлебобулочными изделиями, мучными и кондитерскими изделиями из сахара",
                        Section = "G"
                    },
                    new ActivityCategory
                    {
                        Code = "47.25",
                        Name = "Розничная торговля в специализированных магазинах алкогольными и другими напитками",
                        Section = "G"
                    },
                    new ActivityCategory
                    {
                        Code = "47.25.0",
                        Name = "Розничная торговля в специализированных магазинах алкогольными и другими напитками",
                        Section = "G"
                    },
                    new ActivityCategory
                    {
                        Code = "47.26",
                        Name = "Розничная торговля в специализированных магазинах табачными изделиями",
                        Section = "G"
                    },
                    new ActivityCategory
                    {
                        Code = "47.26.0",
                        Name = "Розничная торговля в специализированных магазинах табачными изделиями",
                        Section = "G"
                    },
                    new ActivityCategory
                    {
                        Code = "47.29",
                        Name = "Розничная торговля в специализированных магазинах прочими пищевыми  продуктами",
                        Section = "G"
                    },
                    new ActivityCategory
                    {
                        Code = "47.29.0",
                        Name = "Розничная торговля в специализированных магазинах прочими пищевыми  продуктами",
                        Section = "G"
                    },
                    new ActivityCategory
                    {
                        Code = "47.3",
                        Name = "Розничная торговля в специализированных магазинах моторным топливом",
                        Section = "G"
                    },
                    new ActivityCategory
                    {
                        Code = "47.30",
                        Name = "Розничная торговля в специализированных магазинах моторным топливом",
                        Section = "G"
                    },
                    new ActivityCategory
                    {
                        Code = "47.30.0",
                        Name = "Розничная торговля в специализированных магазинах моторным топливом",
                        Section = "G"
                    },
                    new ActivityCategory
                    {
                        Code = "47.4",
                        Name =
                            "Розничная торговля в специализированных магазинах информационным и телекоммуникационным оборудованием",
                        Section = "G"
                    },
                    new ActivityCategory
                    {
                        Code = "47.41",
                        Name =
                            "Розничная торговля в специализированных магазинах компьютерами и программным обеспечением",
                        Section = "G"
                    },
                    new ActivityCategory
                    {
                        Code = "47.41.0",
                        Name =
                            "Розничная торговля в специализированных магазинах компьютерами и программным обеспечением",
                        Section = "G"
                    },
                    new ActivityCategory
                    {
                        Code = "47.42",
                        Name = "Розничная торговля в специализированных магазинах телекоммуникационным оборудованием",
                        Section = "G"
                    },
                    new ActivityCategory
                    {
                        Code = "47.42.0",
                        Name = "Розничная торговля в специализированных магазинах телекоммуникационным оборудованием",
                        Section = "G"
                    },
                    new ActivityCategory
                    {
                        Code = "47.43",
                        Name = "Розничная торговля в специализированных магазинах аудио- и видеоаппаратурой",
                        Section = "G"
                    },
                    new ActivityCategory
                    {
                        Code = "47.43.0",
                        Name = "Розничная торговля в специализированных магазинах аудио- и видеоаппаратурой",
                        Section = "G"
                    },
                    new ActivityCategory
                    {
                        Code = "47.5",
                        Name = "Розничная торговля в специализированных магазинах прочим оборудованием для дома",
                        Section = "G"
                    },
                    new ActivityCategory
                    {
                        Code = "47.51",
                        Name = "Розничная торговля  в специализированных магазинах текстильными  изделиями",
                        Section = "G"
                    },
                    new ActivityCategory
                    {
                        Code = "47.51.0",
                        Name = "Розничная торговля  в специализированных магазинах текстильными  изделиями",
                        Section = "G"
                    },
                    new ActivityCategory
                    {
                        Code = "47.52",
                        Name =
                            "Розничная торговля в специализированных магазинах скобяными изделиями, лакокрасочными материалами и стеклом",
                        Section = "G"
                    },
                    new ActivityCategory
                    {
                        Code = "47.52.0",
                        Name =
                            "Розничная торговля в специализированных магазинах скобяными изделиями, лакокрасочными материалами и стеклом",
                        Section = "G"
                    },
                    new ActivityCategory
                    {
                        Code = "47.53",
                        Name =
                            "Розничная торговля в специализированных магазинах коврами, настенными напольными покрытиями",
                        Section = "G"
                    },
                    new ActivityCategory
                    {
                        Code = "47.53.1",
                        Name = "Розничная торговля в специализированных магазинах коврами и ковровыми изделиями",
                        Section = "G"
                    },
                    new ActivityCategory
                    {
                        Code = "47.53.9",
                        Name =
                            "Розничная торговля в специализированных магазинах прочими настенными и напольными покрытиями",
                        Section = "G"
                    },
                    new ActivityCategory
                    {
                        Code = "47.54",
                        Name = "Розничная торговля в специализированных магазинах бытовыми электротоварами",
                        Section = "G"
                    },
                    new ActivityCategory
                    {
                        Code = "47.54.0",
                        Name = "Розничная торговля в специализированных магазинах бытовыми электротоварами",
                        Section = "G"
                    },
                    new ActivityCategory
                    {
                        Code = "47.59",
                        Name =
                            "Розничная торговля в специализированных магазинах мебелью, осветительными приборами и прочими бытовыми товарами",
                        Section = "G"
                    },
                    new ActivityCategory
                    {
                        Code = "47.59.1",
                        Name = "Розничная торговля в специализированных магазинах мебелью",
                        Section = "G"
                    },
                    new ActivityCategory
                    {
                        Code = "47.59.9",
                        Name =
                            "Розничная торговля в специализированных магазинах осветительными приборами и прочими бытовыми товарами",
                        Section = "G"
                    },
                    new ActivityCategory
                    {
                        Code = "47.6",
                        Name =
                            "Розничная торговля в специализированных магазинах товарами для культурных развлечений, спорта и отдыха",
                        Section = "G"
                    },
                    new ActivityCategory
                    {
                        Code = "47.61",
                        Name = "Розничная торговля в специализированных магазинах книгами",
                        Section = "G"
                    },
                    new ActivityCategory
                    {
                        Code = "47.61.0",
                        Name = "Розничная торговля в специализированных магазинах книгами",
                        Section = "G"
                    },
                    new ActivityCategory
                    {
                        Code = "47.62",
                        Name = "Розничная торговля в специализированных магазинах журналами и канцелярскими товарами",
                        Section = "G"
                    },
                    new ActivityCategory
                    {
                        Code = "47.62.0",
                        Name = "Розничная торговля в специализированных магазинах журналами и канцелярскими товарами",
                        Section = "G"
                    },
                    new ActivityCategory
                    {
                        Code = "47.63",
                        Name = "Розничная торговля в специализированных магазинах видео и музыкальными записями",
                        Section = "G"
                    },
                    new ActivityCategory
                    {
                        Code = "47.63.0",
                        Name = "Розничная торговля в специализированных магазинах видео и музыкальными записями",
                        Section = "G"
                    },
                    new ActivityCategory
                    {
                        Code = "47.64",
                        Name = "Розничная торговля в специализированных магазинах спортивными товарами",
                        Section = "G"
                    },
                    new ActivityCategory
                    {
                        Code = "47.64.0",
                        Name = "Розничная торговля в специализированных магазинах спортивными товарами",
                        Section = "G"
                    },
                    new ActivityCategory
                    {
                        Code = "47.65",
                        Name = "Розничная торговля в специализированных магазинах играми и игрушками",
                        Section = "G"
                    },
                    new ActivityCategory
                    {
                        Code = "47.65.0",
                        Name = "Розничная торговля в специализированных магазинах играми и игрушками",
                        Section = "G"
                    },
                    new ActivityCategory
                    {
                        Code = "47.7",
                        Name = "Розничная торговля в специализированных магазинах прочими товарами",
                        Section = "G"
                    },
                    new ActivityCategory
                    {
                        Code = "47.71",
                        Name = "Розничная торговля в специализированных магазинах одеждой",
                        Section = "G"
                    },
                    new ActivityCategory
                    {
                        Code = "47.71.1",
                        Name =
                            "Розничная торговля в специализированных магазинах трикотажными и чулочно-носочными изделиями",
                        Section = "G"
                    },
                    new ActivityCategory
                    {
                        Code = "47.71.9",
                        Name =
                            "Розничная торговля в специализированных магазинах одеждой (кроме трикотажных и чулочно-носочных изделий)",
                        Section = "G"
                    },
                    new ActivityCategory
                    {
                        Code = "47.72",
                        Name = "Розничная торговля в специализированных магазинах обувью и кожаными изделиями",
                        Section = "G"
                    },
                    new ActivityCategory
                    {
                        Code = "47.72.1",
                        Name = "Розничная торговля в специализированных магазинах обувью",
                        Section = "G"
                    },
                    new ActivityCategory
                    {
                        Code = "47.72.9",
                        Name = "Розничная торговля в специализированных магазинах кожаными изделиями",
                        Section = "G"
                    },
                    new ActivityCategory
                    {
                        Code = "47.73",
                        Name = "Розничная торговля в специализированных магазинах фармацевтическими товарами",
                        Section = "G"
                    },
                    new ActivityCategory
                    {
                        Code = "47.73.0",
                        Name = "Розничная торговля в специализированных магазинах фармацевтическими товарами",
                        Section = "G"
                    },
                    new ActivityCategory
                    {
                        Code = "47.74",
                        Name =
                            "Розничная торговля в специализированных магазинах медицинскими и ортопедическими товарами",
                        Section = "G"
                    },
                    new ActivityCategory
                    {
                        Code = "47.74.0",
                        Name =
                            "Розничная торговля в специализированных магазинах медицинскими и ортопедическими товарами",
                        Section = "G"
                    },
                    new ActivityCategory
                    {
                        Code = "47.75",
                        Name =
                            "Розничная торговля в специализированных магазинах косметическими  и парфюмерными товарами",
                        Section = "G"
                    },
                    new ActivityCategory
                    {
                        Code = "47.75.0",
                        Name =
                            "Розничная торговля в специализированных магазинах косметическими  и парфюмерными товарами",
                        Section = "G"
                    },
                    new ActivityCategory
                    {
                        Code = "47.76",
                        Name =
                            "Розничная торговля в специализированных магазинах цветами и другими растениями, семенами, удобрениями, домашними животными (питомцами) и кормом для них",
                        Section = "G"
                    },
                    new ActivityCategory
                    {
                        Code = "47.76.0",
                        Name =
                            "Розничная торговля в специализированных магазинах цветами и другими растениями, семенами, удобрениями, домашними животными (питомцами) и кормом для них",
                        Section = "G"
                    },
                    new ActivityCategory
                    {
                        Code = "47.77",
                        Name = "Розничная торговля в специализированных магазинах часами и ювелирными изделиями",
                        Section = "G"
                    },
                    new ActivityCategory
                    {
                        Code = "47.77.0",
                        Name = "Розничная торговля в специализированных магазинах часами и ювелирными изделиями",
                        Section = "G"
                    },
                    new ActivityCategory
                    {
                        Code = "47.78",
                        Name = "Розничная торговля в специализированных магазинах прочими новыми товарами",
                        Section = "G"
                    },
                    new ActivityCategory
                    {
                        Code = "47.78.0",
                        Name = "Розничная торговля в специализированных магазинах прочими новыми товарами",
                        Section = "G"
                    },
                    new ActivityCategory
                    {
                        Code = "47.79",
                        Name = "Розничная торговля в магазинах товарами, бывшими в употреблении",
                        Section = "G"
                    },
                    new ActivityCategory
                    {
                        Code = "47.79.0",
                        Name = "Розничная торговля в магазинах товарами, бывшими в употреблении",
                        Section = "G"
                    },
                    new ActivityCategory {Code = "47.8", Name = "Розничная торговля вне магазинов", Section = "G"},
                    new ActivityCategory
                    {
                        Code = "47.81",
                        Name = "Розничная торговля в палатках и на рынках пищевыми продуктами",
                        Section = "G"
                    },
                    new ActivityCategory
                    {
                        Code = "47.81.0",
                        Name = "Розничная торговля в палатках и на рынках пищевыми продуктами",
                        Section = "G"
                    },
                    new ActivityCategory
                    {
                        Code = "47.82",
                        Name = "Розничная торговля в палатках и на рынках текстилем, одеждой, обувью",
                        Section = "G"
                    },
                    new ActivityCategory
                    {
                        Code = "47.82.0",
                        Name = "Розничная торговля в палатках и на рынках текстилем, одеждой, обувью",
                        Section = "G"
                    },
                    new ActivityCategory
                    {
                        Code = "47.89",
                        Name = "Розничная торговля в палатках и на рынках прочими товарами",
                        Section = "G"
                    },
                    new ActivityCategory
                    {
                        Code = "47.89.0",
                        Name = "Розничная торговля в палатках и на рынках прочими товарами",
                        Section = "G"
                    },
                    new ActivityCategory
                    {
                        Code = "47.9",
                        Name = "Розничная торговля вне магазинов, палаток и рынков",
                        Section = "G"
                    },
                    new ActivityCategory
                    {
                        Code = "47.91",
                        Name = "Розничная дистанционная торговля (по почте и через Интернет)",
                        Section = "G"
                    },
                    new ActivityCategory
                    {
                        Code = "47.91.0",
                        Name = "Розничная дистанционная торговля (по почте и через Интернет)",
                        Section = "G"
                    },
                    new ActivityCategory
                    {
                        Code = "47.99",
                        Name = "Прочая розничная торговля вне магазинов, палаток и рынков",
                        Section = "G"
                    },
                    new ActivityCategory
                    {
                        Code = "47.99.0",
                        Name = "Прочая розничная торговля вне магазинов, палаток и рынков",
                        Section = "G"
                    },
                    new ActivityCategory
                    {
                        Code = "H",
                        Name = "Транспортная деятельность и хранение грузов",
                        Section = "H"
                    },
                    new ActivityCategory
                    {
                        Code = "49",
                        Name = "Деятельность наземного и трубопроводного транспорта",
                        Section = "H"
                    },
                    new ActivityCategory
                    {
                        Code = "49.1",
                        Name = "Деятельность пассажирского железнодорожного транспорта",
                        Section = "H"
                    },
                    new ActivityCategory
                    {
                        Code = "49.10",
                        Name = "Деятельность пассажирского железнодорожного транспорта",
                        Section = "H"
                    },
                    new ActivityCategory
                    {
                        Code = "49.10.0",
                        Name = "Деятельность пассажирского железнодорожного транспорта",
                        Section = "H"
                    },
                    new ActivityCategory
                    {
                        Code = "49.2",
                        Name = "Деятельность грузового железнодорожного транспорта",
                        Section = "H"
                    },
                    new ActivityCategory
                    {
                        Code = "49.20",
                        Name = "Деятельность грузового железнодорожного транспорта",
                        Section = "H"
                    },
                    new ActivityCategory
                    {
                        Code = "49.20.0",
                        Name = "Деятельность грузового железнодорожного транспорта",
                        Section = "H"
                    },
                    new ActivityCategory
                    {
                        Code = "49.3",
                        Name = "Деятельность прочего наземного транспорта",
                        Section = "H"
                    },
                    new ActivityCategory
                    {
                        Code = "49.31",
                        Name = "Деятельность наземного транспорта по городским и пригородным пассажирским перевозкам",
                        Section = "H"
                    },
                    new ActivityCategory
                    {
                        Code = "49.31.0",
                        Name = "Деятельность наземного транспорта по городским и пригородным пассажирским перевозкам",
                        Section = "H"
                    },
                    new ActivityCategory
                    {
                        Code = "49.32",
                        Name = "Деятельность такси по перевозке пассажиров",
                        Section = "H"
                    },
                    new ActivityCategory
                    {
                        Code = "49.32.0",
                        Name = "Деятельность такси по перевозке пассажиров",
                        Section = "H"
                    },
                    new ActivityCategory
                    {
                        Code = "49.39",
                        Name =
                            "Деятельность прочего пассажирского наземного транспорта, не включенного в другие группировки",
                        Section = "H"
                    },
                    new ActivityCategory
                    {
                        Code = "49.39.0",
                        Name =
                            "Деятельность прочего пассажирского наземного транспорта, не включенного в другие группировки",
                        Section = "H"
                    },
                    new ActivityCategory
                    {
                        Code = "49.4",
                        Name = "Деятельность грузового автомобильного транспорта и предоставление услуг по переезду",
                        Section = "H"
                    },
                    new ActivityCategory
                    {
                        Code = "49.41",
                        Name = "Деятельность грузового автомобильного транспорта",
                        Section = "H"
                    },
                    new ActivityCategory
                    {
                        Code = "49.41.0",
                        Name = "Деятельность грузового автомобильного транспорта",
                        Section = "H"
                    },
                    new ActivityCategory
                    {
                        Code = "49.42",
                        Name = "Предоставление услуг по переезду (перемещению)",
                        Section = "H"
                    },
                    new ActivityCategory
                    {
                        Code = "49.42.0",
                        Name = "Предоставление услуг по переезду (перемещению)",
                        Section = "H"
                    },
                    new ActivityCategory
                    {
                        Code = "49.5",
                        Name = "Деятельность трубопроводного транспорта",
                        Section = "H"
                    },
                    new ActivityCategory
                    {
                        Code = "49.50",
                        Name = "Деятельность трубопроводного транспорта",
                        Section = "H"
                    },
                    new ActivityCategory
                    {
                        Code = "49.50.0",
                        Name = "Деятельность трубопроводного транспорта",
                        Section = "H"
                    },
                    new ActivityCategory {Code = "50", Name = "Деятельность водного транспорта", Section = "H"},
                    new ActivityCategory
                    {
                        Code = "50.1",
                        Name = "Деятельность пассажирского морского транспорта",
                        Section = "H"
                    },
                    new ActivityCategory
                    {
                        Code = "50.10",
                        Name = "Деятельность пассажирского морского транспорта",
                        Section = "H"
                    },
                    new ActivityCategory
                    {
                        Code = "50.10.0",
                        Name = "Деятельность пассажирского морского транспорта",
                        Section = "H"
                    },
                    new ActivityCategory
                    {
                        Code = "50.2",
                        Name = "Деятельность грузового морского транспорта",
                        Section = "H"
                    },
                    new ActivityCategory
                    {
                        Code = "50.20",
                        Name = "Деятельность грузового морского транспорта",
                        Section = "H"
                    },
                    new ActivityCategory
                    {
                        Code = "50.20.0",
                        Name = "Деятельность грузового морского транспорта",
                        Section = "H"
                    },
                    new ActivityCategory
                    {
                        Code = "50.3",
                        Name = "Деятельность пассажирского речного транспорта",
                        Section = "H"
                    },
                    new ActivityCategory
                    {
                        Code = "50.30",
                        Name = "Деятельность пассажирского речного транспорта",
                        Section = "H"
                    },
                    new ActivityCategory
                    {
                        Code = "50.30.0",
                        Name = "Деятельность пассажирского речного транспорта",
                        Section = "H"
                    },
                    new ActivityCategory
                    {
                        Code = "50.4",
                        Name = "Деятельность грузового речного транспорта",
                        Section = "H"
                    },
                    new ActivityCategory
                    {
                        Code = "50.40",
                        Name = "Деятельность грузового речного транспорта",
                        Section = "H"
                    },
                    new ActivityCategory
                    {
                        Code = "50.40.0",
                        Name = "Деятельность грузового речного транспорта",
                        Section = "H"
                    },
                    new ActivityCategory {Code = "51", Name = "Деятельность воздушного транспорта", Section = "H"},
                    new ActivityCategory
                    {
                        Code = "51.1",
                        Name = "Деятельность пассажирского воздушного транспорта",
                        Section = "H"
                    },
                    new ActivityCategory
                    {
                        Code = "51.10",
                        Name = "Деятельность пассажирского воздушного транспорта",
                        Section = "H"
                    },
                    new ActivityCategory
                    {
                        Code = "51.10.0",
                        Name = "Деятельность пассажирского воздушного транспорта",
                        Section = "H"
                    },
                    new ActivityCategory
                    {
                        Code = "51.2",
                        Name = "Деятельность грузового воздушного транспорта",
                        Section = "H"
                    },
                    new ActivityCategory
                    {
                        Code = "51.21",
                        Name = "Деятельность грузового воздушного транспорта",
                        Section = "H"
                    },
                    new ActivityCategory
                    {
                        Code = "51.21.0",
                        Name = "Деятельность грузового воздушного транспорта",
                        Section = "H"
                    },
                    new ActivityCategory {Code = "51.22", Name = "Деятельность космического транспорта", Section = "H"},
                    new ActivityCategory
                    {
                        Code = "51.22.0",
                        Name = "Деятельность космического транспорта",
                        Section = "H"
                    },
                    new ActivityCategory
                    {
                        Code = "52",
                        Name = "Складирование грузов и вспомогательная транспортная деятельность",
                        Section = "H"
                    },
                    new ActivityCategory {Code = "52.1", Name = "Складирование и хранение грузов", Section = "H"},
                    new ActivityCategory {Code = "52.10", Name = "Складирование и хранение грузов", Section = "H"},
                    new ActivityCategory {Code = "52.10.0", Name = "Складирование и хранение грузов", Section = "H"},
                    new ActivityCategory
                    {
                        Code = "52.2",
                        Name = "Прочая вспомогательная транспортная деятельность",
                        Section = "H"
                    },
                    new ActivityCategory
                    {
                        Code = "52.21",
                        Name = "Прочая вспомогательная деятельность наземного транспорта",
                        Section = "H"
                    },
                    new ActivityCategory
                    {
                        Code = "52.22",
                        Name = "Прочая вспомогательная деятельность водного транспорта",
                        Section = "H"
                    },
                    new ActivityCategory
                    {
                        Code = "52.22.0",
                        Name = "Прочая вспомогательная деятельность водного транспорта",
                        Section = "H"
                    },
                    new ActivityCategory
                    {
                        Code = "52.23",
                        Name = "Прочая вспомогательная деятельность воздушного транспорта",
                        Section = "H"
                    },
                    new ActivityCategory
                    {
                        Code = "52.23.0",
                        Name = "Прочая вспомогательная деятельность воздушного транспорта",
                        Section = "H"
                    },
                    new ActivityCategory {Code = "52.24", Name = "Транспортная обработка грузов", Section = "H"},
                    new ActivityCategory {Code = "52.24.0", Name = "Транспортная обработка грузов", Section = "H"},
                    new ActivityCategory
                    {
                        Code = "52.29",
                        Name = "Прочая вспомогательная транспортная деятельность",
                        Section = "H"
                    },
                    new ActivityCategory
                    {
                        Code = "52.29.0",
                        Name = "Прочая вспомогательная транспортная деятельность",
                        Section = "H"
                    },
                    new ActivityCategory {Code = "53", Name = "Почтовая и курьерская деятельность", Section = "H"},
                    new ActivityCategory
                    {
                        Code = "53.1",
                        Name = "Почтовая деятельность, осуществляемая под руководством национальных операторов",
                        Section = "H"
                    },
                    new ActivityCategory
                    {
                        Code = "53.10",
                        Name = "Почтовая деятельность, осуществляемая под руководством национальных операторов",
                        Section = "H"
                    },
                    new ActivityCategory
                    {
                        Code = "53.10.1",
                        Name = "Предоставление универсальных почтовых услуг",
                        Section = "H"
                    },
                    new ActivityCategory
                    {
                        Code = "53.10.2",
                        Name = "Предоставление прочих почтовых услуг",
                        Section = "H"
                    },
                    new ActivityCategory
                    {
                        Code = "53.2",
                        Name = "Прочая почтовая и курьерская деятельность",
                        Section = "H"
                    },
                    new ActivityCategory
                    {
                        Code = "53.20",
                        Name = "Прочая почтовая и курьерская деятельность",
                        Section = "H"
                    },
                    new ActivityCategory
                    {
                        Code = "53.20.0",
                        Name = "Прочая почтовая и курьерская деятельность",
                        Section = "H"
                    },
                    new ActivityCategory {Code = "I", Name = "Деятельность  гостиниц и ресторанов", Section = "I"},
                    new ActivityCategory {Code = "55", Name = "Деятельность гостиниц", Section = "I"},
                    new ActivityCategory {Code = "55.1", Name = "Предоставление услуг гостиницами", Section = "I"},
                    new ActivityCategory {Code = "55.10", Name = "Предоставление услуг гостиницами", Section = "I"},
                    new ActivityCategory {Code = "55.10.0", Name = "Предоставление услуг гостиницами", Section = "I"},
                    new ActivityCategory
                    {
                        Code = "55.2",
                        Name = "Предоставление услуг для туристического проживания",
                        Section = "I"
                    },
                    new ActivityCategory
                    {
                        Code = "55.20",
                        Name = "Предоставление услуг для туристического проживания",
                        Section = "I"
                    },
                    new ActivityCategory
                    {
                        Code = "55.20.0",
                        Name = "Предоставление услуг для туристического проживания",
                        Section = "I"
                    },
                    new ActivityCategory
                    {
                        Code = "55.3",
                        Name = "Предоставление услуг кемпингами, в том числе стоянками для автофургонов и автоприцепов",
                        Section = "I"
                    },
                    new ActivityCategory
                    {
                        Code = "55.30",
                        Name = "Предоставление услуг кемпингами, в том числе стоянками для автофургонов и автоприцепов",
                        Section = "I"
                    },
                    new ActivityCategory
                    {
                        Code = "55.30.0",
                        Name = "Предоставление услуг кемпингами, в том числе стоянками для автофургонов и автоприцепов",
                        Section = "I"
                    },
                    new ActivityCategory
                    {
                        Code = "55.9",
                        Name = "Предоставление услуг прочими местами для проживания",
                        Section = "I"
                    },
                    new ActivityCategory
                    {
                        Code = "55.90",
                        Name = "Предоставление услуг прочими местами для проживания",
                        Section = "I"
                    },
                    new ActivityCategory
                    {
                        Code = "55.90.0",
                        Name = "Предоставление услуг прочими местами для проживания",
                        Section = "I"
                    },
                    new ActivityCategory {Code = "56", Name = "Деятельность ресторанов", Section = "I"},
                    new ActivityCategory
                    {
                        Code = "56.1",
                        Name = "Деятельность ресторанов и предоставление мобильных услуг по обеспечению пищей",
                        Section = "I"
                    },
                    new ActivityCategory
                    {
                        Code = "56.10",
                        Name = "Деятельность ресторанов и предоставление мобильных услуг по обеспечению пищей",
                        Section = "I"
                    },
                    new ActivityCategory
                    {
                        Code = "56.10.0",
                        Name = "Деятельность ресторанов и предоставление мобильных услуг по обеспечению пищей",
                        Section = "I"
                    },
                    new ActivityCategory
                    {
                        Code = "56.2",
                        Name = "Предоставление разовых и прочих услуг по обеспечению пищей",
                        Section = "I"
                    },
                    new ActivityCategory
                    {
                        Code = "56.21",
                        Name = "Предоставление разовых и прочих услуг по обеспечению пищей",
                        Section = "I"
                    },
                    new ActivityCategory
                    {
                        Code = "56.21.0",
                        Name = "Предоставление разовых и прочих услуг по обеспечению пищей",
                        Section = "I"
                    },
                    new ActivityCategory
                    {
                        Code = "56.29",
                        Name = "Предоставление прочих услуг ресторанами",
                        Section = "I"
                    },
                    new ActivityCategory
                    {
                        Code = "56.29.0",
                        Name = "Предоставление прочих услуг ресторанами",
                        Section = "I"
                    },
                    new ActivityCategory {Code = "56.3", Name = "Предоставление услуг барами", Section = "I"},
                    new ActivityCategory {Code = "56.30", Name = "Предоставление услуг барами", Section = "I"},
                    new ActivityCategory {Code = "56.30.0", Name = "Предоставление услуг барами", Section = "I"},
                    new ActivityCategory {Code = "J", Name = "Информация и связь", Section = "J"},
                    new ActivityCategory
                    {
                        Code = "JA",
                        Name = "Издательская деятельность; видео- и звукозапись; теле- и радиовещание",
                        Section = "JA"
                    },
                    new ActivityCategory {Code = "58", Name = "Издательская деятельность", Section = "JA"},
                    new ActivityCategory
                    {
                        Code = "58.1",
                        Name = "Издание книг, периодических публикаций и прочая издательская деятельность",
                        Section = "JA"
                    },
                    new ActivityCategory {Code = "58.11", Name = "Издание книг", Section = "JA"},
                    new ActivityCategory {Code = "58.11.0", Name = "Издание книг", Section = "JA"},
                    new ActivityCategory
                    {
                        Code = "58.12",
                        Name = "Издание справочников и списков адресов",
                        Section = "JA"
                    },
                    new ActivityCategory
                    {
                        Code = "58.12.0",
                        Name = "Издание справочников и списков адресов",
                        Section = "JA"
                    },
                    new ActivityCategory {Code = "58.13", Name = "Издание газет", Section = "JA"},
                    new ActivityCategory {Code = "58.13.0", Name = "Издание газет", Section = "JA"},
                    new ActivityCategory
                    {
                        Code = "58.14",
                        Name = "Издание журналов и периодических публикаций",
                        Section = "JA"
                    },
                    new ActivityCategory
                    {
                        Code = "58.14.0",
                        Name = "Издание журналов и периодических публикаций",
                        Section = "JA"
                    },
                    new ActivityCategory {Code = "58.19", Name = "Прочая издательская деятельность", Section = "JA"},
                    new ActivityCategory {Code = "58.19.0", Name = "Прочая издательская деятельность", Section = "JA"},
                    new ActivityCategory
                    {
                        Code = "58.2",
                        Name = "Издание программного обеспечения (софта)",
                        Section = "JA"
                    },
                    new ActivityCategory {Code = "58.21", Name = "Издание компьютерных игр", Section = "JA"},
                    new ActivityCategory {Code = "58.21.0", Name = "Издание компьютерных игр", Section = "JA"},
                    new ActivityCategory
                    {
                        Code = "58.29",
                        Name = "Издание прочего программного обеспечения",
                        Section = "JA"
                    },
                    new ActivityCategory
                    {
                        Code = "58.29.0",
                        Name = "Издание прочего программного обеспечения",
                        Section = "JA"
                    },
                    new ActivityCategory
                    {
                        Code = "59",
                        Name =
                            "Производство кинофильмов, видео и телевизионных программ,  звукозапись и издание музыки",
                        Section = "JA"
                    },
                    new ActivityCategory
                    {
                        Code = "59.1",
                        Name = "Производство кинофильмов, видео и телевизионных программ",
                        Section = "JA"
                    },
                    new ActivityCategory
                    {
                        Code = "59.11",
                        Name = "Производство кинофильмов, видео и телевизионных программ",
                        Section = "JA"
                    },
                    new ActivityCategory
                    {
                        Code = "59.11.0",
                        Name = "Производство кинофильмов, видео и телевизионных программ",
                        Section = "JA"
                    },
                    new ActivityCategory
                    {
                        Code = "59.12",
                        Name = "Компоновка кинофильмов, видео и телевизионных программ",
                        Section = "JA"
                    },
                    new ActivityCategory
                    {
                        Code = "59.12.0",
                        Name = "Компоновка кинофильмов, видео и телевизионных программ",
                        Section = "JA"
                    },
                    new ActivityCategory
                    {
                        Code = "59.13",
                        Name = "Распространение кинофильмов, видео и телевизионных программ",
                        Section = "JA"
                    },
                    new ActivityCategory
                    {
                        Code = "59.13.0",
                        Name = "Распространение кинофильмов, видео и телевизионных программ",
                        Section = "JA"
                    },
                    new ActivityCategory {Code = "59.14", Name = "Показ кинофильмов", Section = "JA"},
                    new ActivityCategory {Code = "59.14.0", Name = "Показ кинофильмов", Section = "JA"},
                    new ActivityCategory {Code = "59.2", Name = "Звукозапись и издание музыки", Section = "JA"},
                    new ActivityCategory {Code = "59.20", Name = "Звукозапись и издание музыки", Section = "JA"},
                    new ActivityCategory {Code = "59.20.0", Name = "Звукозапись и издание музыки", Section = "JA"},
                    new ActivityCategory {Code = "60", Name = "Радиовещание и телевидение", Section = "JA"},
                    new ActivityCategory {Code = "60.1", Name = "Радиовещание", Section = "JA"},
                    new ActivityCategory {Code = "60.10", Name = "Радиовещание", Section = "JA"},
                    new ActivityCategory {Code = "60.10.0", Name = "Радиовещание", Section = "JA"},
                    new ActivityCategory {Code = "60.2", Name = "Телевидение", Section = "JA"},
                    new ActivityCategory {Code = "60.20", Name = "Телевидение", Section = "JA"},
                    new ActivityCategory {Code = "60.20.0", Name = "Телевидение", Section = "JA"},
                    new ActivityCategory {Code = "JB", Name = "Связь", Section = "JB"},
                    new ActivityCategory {Code = "61", Name = "Связь", Section = "JB"},
                    new ActivityCategory {Code = "61.1", Name = "Предоставление услуг проводной связи", Section = "JB"},
                    new ActivityCategory
                    {
                        Code = "61.10",
                        Name = "Предоставление услуг проводной связи",
                        Section = "JB"
                    },
                    new ActivityCategory
                    {
                        Code = "61.10.0",
                        Name = "Предоставление услуг проводной связи",
                        Section = "JB"
                    },
                    new ActivityCategory
                    {
                        Code = "61.2",
                        Name = "Предоставление услуг беспроводной связи",
                        Section = "JB"
                    },
                    new ActivityCategory
                    {
                        Code = "61.20",
                        Name = "Предоставление услуг беспроводной связи",
                        Section = "JB"
                    },
                    new ActivityCategory
                    {
                        Code = "61.20.0",
                        Name = "Предоставление услуг беспроводной связи",
                        Section = "JB"
                    },
                    new ActivityCategory
                    {
                        Code = "61.3",
                        Name = "Предоставление услуг спутниковой связи",
                        Section = "JB"
                    },
                    new ActivityCategory
                    {
                        Code = "61.30",
                        Name = "Предоставление услуг спутниковой связи",
                        Section = "JB"
                    },
                    new ActivityCategory
                    {
                        Code = "61.30.0",
                        Name = "Предоставление услуг спутниковой связи",
                        Section = "JB"
                    },
                    new ActivityCategory
                    {
                        Code = "61.9",
                        Name = "Предоставление прочих телекоммуникационных услуг",
                        Section = "JB"
                    },
                    new ActivityCategory
                    {
                        Code = "61.90",
                        Name = "Предоставление прочих телекоммуникационных услуг",
                        Section = "JB"
                    },
                    new ActivityCategory
                    {
                        Code = "61.90.0",
                        Name = "Предоставление прочих телекоммуникационных услуг",
                        Section = "JB"
                    },
                    new ActivityCategory
                    {
                        Code = "JC",
                        Name = "Деятельность в области вычислительной техники и информационного обслуживания",
                        Section = "JC"
                    },
                    new ActivityCategory
                    {
                        Code = "62",
                        Name =
                            "Разработка программного обеспечения, консультирование и прочая деятельность в области вычислительной техники",
                        Section = "JC"
                    },
                    new ActivityCategory
                    {
                        Code = "62.0",
                        Name =
                            "Разработка программного обеспечения, консультирование и прочая деятельность в области вычислительной техники",
                        Section = "JC"
                    },
                    new ActivityCategory {Code = "62.01", Name = "Разработка программного обеспечения", Section = "JC"},
                    new ActivityCategory
                    {
                        Code = "62.01.0",
                        Name = "Разработка программного обеспечения",
                        Section = "JC"
                    },
                    new ActivityCategory
                    {
                        Code = "62.02",
                        Name = "Консультирование в области вычислительной техники",
                        Section = "JC"
                    },
                    new ActivityCategory
                    {
                        Code = "62.02.0",
                        Name = "Консультирование в области вычислительной техники",
                        Section = "JC"
                    },
                    new ActivityCategory
                    {
                        Code = "62.03",
                        Name = "Управление вычислительными системами",
                        Section = "JC"
                    },
                    new ActivityCategory
                    {
                        Code = "62.03.0",
                        Name = "Управление вычислительными системами",
                        Section = "JC"
                    },
                    new ActivityCategory
                    {
                        Code = "62.09",
                        Name = "Прочая деятельность в области информационных технологий и вычислительной техники",
                        Section = "JC"
                    },
                    new ActivityCategory
                    {
                        Code = "62.09.0",
                        Name = "Прочая деятельность в области информационных технологий и вычислительной техники",
                        Section = "JC"
                    },
                    new ActivityCategory
                    {
                        Code = "63",
                        Name = "Деятельность в области информационного обслуживания",
                        Section = "JC"
                    },
                    new ActivityCategory
                    {
                        Code = "63.1",
                        Name =
                            "Обработка данных, размещение прикладных программ и связанная с этим деятельность, использование Web- порталов",
                        Section = "JC"
                    },
                    new ActivityCategory
                    {
                        Code = "63.11",
                        Name = "Обработка данных, размещение прикладных программ и связанная с этим деятельность",
                        Section = "JC"
                    },
                    new ActivityCategory
                    {
                        Code = "63.11.0",
                        Name = "Обработка данных, размещение прикладных программ и связанная с этим деятельность",
                        Section = "JC"
                    },
                    new ActivityCategory
                    {
                        Code = "63.12",
                        Name = "Использование Web-порталов (Интернета)",
                        Section = "JC"
                    },
                    new ActivityCategory
                    {
                        Code = "63.12.0",
                        Name = "Использование Web-порталов (Интернета)",
                        Section = "JC"
                    },
                    new ActivityCategory
                    {
                        Code = "63.9",
                        Name = "Прочая деятельность по информационному обслуживанию",
                        Section = "JC"
                    },
                    new ActivityCategory
                    {
                        Code = "63.91",
                        Name = "Деятельность информационных агентств",
                        Section = "JC"
                    },
                    new ActivityCategory
                    {
                        Code = "63.91.0",
                        Name = "Деятельность информационных агентств",
                        Section = "JC"
                    },
                    new ActivityCategory
                    {
                        Code = "63.99",
                        Name =
                            "Прочая деятельность по информационному обслуживанию, не включенная в другие группировки",
                        Section = "JC"
                    },
                    new ActivityCategory
                    {
                        Code = "63.99.0",
                        Name =
                            "Прочая деятельность по информационному обслуживанию, не включенная в другие группировки",
                        Section = "JC"
                    },
                    new ActivityCategory {Code = "K", Name = "Финансовое посредничество и страхование", Section = "K"},
                    new ActivityCategory
                    {
                        Code = "64",
                        Name = "Финансовое посредничество, кроме услуг по страхованию и пенсионному обеспечению",
                        Section = "K"
                    },
                    new ActivityCategory {Code = "64.1", Name = "Денежное посредничество", Section = "K"},
                    new ActivityCategory {Code = "64.11", Name = "Деятельность центральных банков", Section = "K"},
                    new ActivityCategory {Code = "64.11.0", Name = "Деятельность центральных банков", Section = "K"},
                    new ActivityCategory {Code = "64.19", Name = "Прочее денежное посредничество", Section = "K"},
                    new ActivityCategory {Code = "64.2", Name = "Деятельность холдинг-компаний", Section = "K"},
                    new ActivityCategory {Code = "64.20", Name = "Деятельность холдинг-компаний", Section = "K"},
                    new ActivityCategory {Code = "64.20.0", Name = "Деятельность холдинг-компаний", Section = "K"},
                    new ActivityCategory
                    {
                        Code = "64.3",
                        Name =
                            "Деятельность траст-компаний, инвестиционных фондов и аналогичных финансовых организаций",
                        Section = "K"
                    },
                    new ActivityCategory
                    {
                        Code = "64.30",
                        Name =
                            "Деятельность траст-компаний, инвестиционных фондов и аналогичных финансовых организаций",
                        Section = "K"
                    },
                    new ActivityCategory
                    {
                        Code = "64.30.0",
                        Name =
                            "Деятельность траст-компаний, инвестиционных фондов и аналогичных финансовых организаций",
                        Section = "K"
                    },
                    new ActivityCategory
                    {
                        Code = "64.9",
                        Name = "Прочее финансовое посредничество, кроме страхования и пенсионного обеспечения",
                        Section = "K"
                    },
                    new ActivityCategory {Code = "64.91", Name = "Финансовый лизинг", Section = "K"},
                    new ActivityCategory {Code = "64.91.0", Name = "Финансовый лизинг", Section = "K"},
                    new ActivityCategory {Code = "64.92", Name = "Предоставление кредита", Section = "K"},
                    new ActivityCategory {Code = "64.92.0", Name = "Предоставление кредита", Section = "K"},
                    new ActivityCategory
                    {
                        Code = "64.99",
                        Name = "Прочее финансовое посредничество, не включенное в другие группировки",
                        Section = "K"
                    },
                    new ActivityCategory
                    {
                        Code = "64.99.0",
                        Name = "Прочее финансовое посредничество, не включенное в другие группировки",
                        Section = "K"
                    },
                    new ActivityCategory
                    {
                        Code = "65",
                        Name =
                            "Страхование, перестрахование и пенсионное обеспечение, кроме обязательного социального обеспечения",
                        Section = "K"
                    },
                    new ActivityCategory {Code = "65.1", Name = "Страхование", Section = "K"},
                    new ActivityCategory {Code = "65.11", Name = "Страхование жизни", Section = "K"},
                    new ActivityCategory {Code = "65.11.0", Name = "Страхование жизни", Section = "K"},
                    new ActivityCategory
                    {
                        Code = "65.12",
                        Name = "Прочие виды страхования (кроме страхования жизни)",
                        Section = "K"
                    },
                    new ActivityCategory
                    {
                        Code = "65.12.0",
                        Name = "Прочие виды страхования (кроме страхования жизни)",
                        Section = "K"
                    },
                    new ActivityCategory {Code = "65.2", Name = "Перестрахование", Section = "K"},
                    new ActivityCategory {Code = "65.20", Name = "Перестрахование", Section = "K"},
                    new ActivityCategory {Code = "65.20.0", Name = "Перестрахование", Section = "K"},
                    new ActivityCategory {Code = "65.3", Name = "Пенсионное обеспечение", Section = "K"},
                    new ActivityCategory {Code = "65.30", Name = "Пенсионное обеспечение", Section = "K"},
                    new ActivityCategory {Code = "65.30.0", Name = "Пенсионное обеспечение", Section = "K"},
                    new ActivityCategory
                    {
                        Code = "66",
                        Name = "Вспомогательная деятельность в сфере финансового посредничеств и страхования",
                        Section = "K"
                    },
                    new ActivityCategory
                    {
                        Code = "66.1",
                        Name = "Вспомогательная деятельность в сфере финансового посредничеств и страхования",
                        Section = "K"
                    },
                    new ActivityCategory {Code = "66.11", Name = "Управление финансовыми рынками", Section = "K"},
                    new ActivityCategory {Code = "66.11.0", Name = "Управление финансовыми рынками", Section = "K"},
                    new ActivityCategory
                    {
                        Code = "66.12",
                        Name = "Биржевые операции с фондовыми ценностями",
                        Section = "K"
                    },
                    new ActivityCategory
                    {
                        Code = "66.19",
                        Name = "Прочая вспомогательная деятельность в сфере финансового посредничества",
                        Section = "K"
                    },
                    new ActivityCategory
                    {
                        Code = "66.19.0",
                        Name = "Прочая вспомогательная деятельность в сфере финансового посредничества",
                        Section = "K"
                    },
                    new ActivityCategory
                    {
                        Code = "66.2",
                        Name = "Вспомогательная деятельность в сфере страхования и пенсионного обеспечения",
                        Section = "K"
                    },
                    new ActivityCategory
                    {
                        Code = "66.21",
                        Name = "Деятельность по оценке страхового риска и ущерба",
                        Section = "K"
                    },
                    new ActivityCategory
                    {
                        Code = "66.21.0",
                        Name = "Деятельность по оценке страхового риска и ущерба",
                        Section = "K"
                    },
                    new ActivityCategory
                    {
                        Code = "66.22",
                        Name = "Деятельность страховых агентов и брокеров",
                        Section = "K"
                    },
                    new ActivityCategory
                    {
                        Code = "66.22.0",
                        Name = "Деятельность страховых агентов и брокеров",
                        Section = "K"
                    },
                    new ActivityCategory
                    {
                        Code = "66.29",
                        Name = "Прочие услуги, вспомогательные по отношению к страхованию и пенсионному обеспечению",
                        Section = "K"
                    },
                    new ActivityCategory
                    {
                        Code = "66.29.0",
                        Name = "Прочие услуги, вспомогательные по отношению к страхованию и пенсионному обеспечению",
                        Section = "K"
                    },
                    new ActivityCategory {Code = "66.3", Name = "Управление фондами", Section = "K"},
                    new ActivityCategory {Code = "66.30", Name = "Управление фондами", Section = "K"},
                    new ActivityCategory {Code = "66.30.0", Name = "Управление фондами", Section = "K"},
                    new ActivityCategory {Code = "L", Name = "Операции с недвижимым имуществом", Section = "L"},
                    new ActivityCategory {Code = "68", Name = "Операции с недвижимым имуществом", Section = "L"},
                    new ActivityCategory
                    {
                        Code = "68.1",
                        Name = "Покупка и продажа собственного недвижимого имущества",
                        Section = "L"
                    },
                    new ActivityCategory
                    {
                        Code = "68.10",
                        Name = "Покупка и продажа собственного недвижимого имущества",
                        Section = "L"
                    },
                    new ActivityCategory
                    {
                        Code = "68.10.0",
                        Name = "Покупка и продажа собственного недвижимого имущества",
                        Section = "L"
                    },
                    new ActivityCategory
                    {
                        Code = "68.2",
                        Name = "Сдача внаем собственного недвижимого имущества",
                        Section = "L"
                    },
                    new ActivityCategory
                    {
                        Code = "68.20",
                        Name = "Сдача внаем собственного недвижимого имущества",
                        Section = "L"
                    },
                    new ActivityCategory
                    {
                        Code = "68.20.0",
                        Name = "Сдача внаем собственного недвижимого имущества",
                        Section = "L"
                    },
                    new ActivityCategory
                    {
                        Code = "68.3",
                        Name = "Операции с недвижимым имуществом за вознаграждение или на договорной основе",
                        Section = "L"
                    },
                    new ActivityCategory
                    {
                        Code = "68.31",
                        Name = "Деятельность агентств по операциям с недвижимым имуществом",
                        Section = "L"
                    },
                    new ActivityCategory
                    {
                        Code = "68.31.0",
                        Name = "Деятельность агентств по операциям с недвижимым имуществом",
                        Section = "L"
                    },
                    new ActivityCategory {Code = "68.32", Name = "Управление недвижимым имуществом", Section = "L"},
                    new ActivityCategory {Code = "68.32.0", Name = "Управление недвижимым имуществом", Section = "L"},
                    new ActivityCategory
                    {
                        Code = "M",
                        Name = "Профессиональная, научная и техническая деятельность",
                        Section = "M"
                    },
                    new ActivityCategory
                    {
                        Code = "MA",
                        Name =
                            "Деятельность в области права, бухгалтерского учета, управления, архитектуры, инженерных изысканий, технических испытаний и контроля",
                        Section = "MA"
                    },
                    new ActivityCategory
                    {
                        Code = "69",
                        Name = "Деятельность в области права и бухгалтерского учета",
                        Section = "MA"
                    },
                    new ActivityCategory {Code = "69.1", Name = "Деятельность в области права", Section = "MA"},
                    new ActivityCategory {Code = "69.10", Name = "Деятельность в области права", Section = "MA"},
                    new ActivityCategory {Code = "69.10.0", Name = "Деятельность в области права", Section = "MA"},
                    new ActivityCategory
                    {
                        Code = "69.2",
                        Name = "Деятельность в области бухгалтерского учета и аудита",
                        Section = "MA"
                    },
                    new ActivityCategory
                    {
                        Code = "69.20",
                        Name = "Деятельность в области бухгалтерского учета и аудита",
                        Section = "MA"
                    },
                    new ActivityCategory
                    {
                        Code = "69.20.0",
                        Name = "Деятельность в области бухгалтерского учета и аудита",
                        Section = "MA"
                    },
                    new ActivityCategory
                    {
                        Code = "70",
                        Name = "Деятельность центральных офисов, деятельность в области управления",
                        Section = "MA"
                    },
                    new ActivityCategory {Code = "70.1", Name = "Деятельность центральных офисов", Section = "MA"},
                    new ActivityCategory {Code = "70.10", Name = "Деятельность центральных офисов", Section = "MA"},
                    new ActivityCategory {Code = "70.10.0", Name = "Деятельность центральных офисов", Section = "MA"},
                    new ActivityCategory
                    {
                        Code = "70.2",
                        Name = "Консультирование по вопросам управления",
                        Section = "MA"
                    },
                    new ActivityCategory
                    {
                        Code = "70.21",
                        Name = "Консультирование по вопросам связи с общественностью",
                        Section = "MA"
                    },
                    new ActivityCategory
                    {
                        Code = "70.21.0",
                        Name = "Консультирование по вопросам связи с общественностью",
                        Section = "MA"
                    },
                    new ActivityCategory
                    {
                        Code = "70.22",
                        Name = "Консультирование по вопросам коммерческой деятельности и управления",
                        Section = "MA"
                    },
                    new ActivityCategory
                    {
                        Code = "70.22.0",
                        Name = "Консультирование по вопросам коммерческой деятельности и управления",
                        Section = "MA"
                    },
                    new ActivityCategory
                    {
                        Code = "71",
                        Name =
                            "Деятельность в области архитектуры и инженерных изысканий;  технические испытания и контроль",
                        Section = "MA"
                    },
                    new ActivityCategory
                    {
                        Code = "71.1",
                        Name =
                            "Деятельность в области архитектуры, инженерных изысканий и предоставление технических консультаций в этих областях",
                        Section = "MA"
                    },
                    new ActivityCategory {Code = "71.11", Name = "Деятельность в области архитектуры", Section = "MA"},
                    new ActivityCategory
                    {
                        Code = "71.11.0",
                        Name = "Деятельность в области архитектуры",
                        Section = "MA"
                    },
                    new ActivityCategory
                    {
                        Code = "71.12",
                        Name =
                            "Деятельность в области инженерных изысканий и предоставление технических консультаций в этих областях",
                        Section = "MA"
                    },
                    new ActivityCategory
                    {
                        Code = "71.12.0",
                        Name =
                            "Деятельность в области инженерных изысканий и предоставление технических консультаций в этих областях",
                        Section = "MA"
                    },
                    new ActivityCategory {Code = "71.2", Name = "Технические испытания и контроль", Section = "MA"},
                    new ActivityCategory {Code = "71.20", Name = "Технические испытания и контроль", Section = "MA"},
                    new ActivityCategory {Code = "71.20.0", Name = "Технические испытания и контроль", Section = "MA"},
                    new ActivityCategory {Code = "MB", Name = "Научные исследования и разработки", Section = "MB"},
                    new ActivityCategory {Code = "72", Name = "Научные исследования и разработки", Section = "MB"},
                    new ActivityCategory
                    {
                        Code = "72.1",
                        Name = "Исследования и разработки в области естественных и технических наук",
                        Section = "MB"
                    },
                    new ActivityCategory
                    {
                        Code = "72.11",
                        Name = "Исследования и разработки в области биотехнологии",
                        Section = "MB"
                    },
                    new ActivityCategory
                    {
                        Code = "72.11.0",
                        Name = "Исследования и разработки в области биотехнологии",
                        Section = "MB"
                    },
                    new ActivityCategory
                    {
                        Code = "72.19",
                        Name =
                            "Исследования и разработки в области естественных и технических наук, кроме биотехнологии",
                        Section = "MB"
                    },
                    new ActivityCategory
                    {
                        Code = "72.19.0",
                        Name =
                            "Исследования и разработки в области естественных и технических наук, кроме биотехнологии",
                        Section = "MB"
                    },
                    new ActivityCategory
                    {
                        Code = "72.2",
                        Name = "Исследования и разработки в области общественных и гуманитарных наук",
                        Section = "MB"
                    },
                    new ActivityCategory
                    {
                        Code = "72.20",
                        Name = "Исследования и разработки в области общественных и гуманитарных наук",
                        Section = "MB"
                    },
                    new ActivityCategory
                    {
                        Code = "72.20.0",
                        Name = "Исследования и разработки в области общественных и гуманитарных наук",
                        Section = "MB"
                    },
                    new ActivityCategory
                    {
                        Code = "MC",
                        Name = "Прочая профессиональная, научная и техническая деятельность",
                        Section = "MC"
                    },
                    new ActivityCategory
                    {
                        Code = "73",
                        Name = "Рекламная деятельность и изучение рынка",
                        Section = "MC"
                    },
                    new ActivityCategory {Code = "73.1", Name = "Рекламная деятельность", Section = "MC"},
                    new ActivityCategory {Code = "73.11", Name = "Деятельность рекламных агентств", Section = "MC"},
                    new ActivityCategory {Code = "73.11.0", Name = "Деятельность рекламных агентств", Section = "MC"},
                    new ActivityCategory
                    {
                        Code = "73.12",
                        Name = "Деятельность СМИ по предоставлению рекламных услуг",
                        Section = "MC"
                    },
                    new ActivityCategory
                    {
                        Code = "73.12.0",
                        Name = "Деятельность СМИ по предоставлению рекламных услуг",
                        Section = "MC"
                    },
                    new ActivityCategory
                    {
                        Code = "73.2",
                        Name = "Исследование конъюнктуры рынка и изучение общественного мнения",
                        Section = "MC"
                    },
                    new ActivityCategory
                    {
                        Code = "73.20",
                        Name = "Исследование конъюнктуры рынка и изучение общественного мнения",
                        Section = "MC"
                    },
                    new ActivityCategory
                    {
                        Code = "73.20.0",
                        Name = "Исследование конъюнктуры рынка и изучение общественного мнения",
                        Section = "MC"
                    },
                    new ActivityCategory
                    {
                        Code = "74",
                        Name = "Прочая профессиональная, научная и техническая деятельность",
                        Section = "MC"
                    },
                    new ActivityCategory
                    {
                        Code = "74.1",
                        Name = "Специализированная дизайнерская деятельность",
                        Section = "MC"
                    },
                    new ActivityCategory
                    {
                        Code = "74.10",
                        Name = "Специализированная дизайнерская деятельность",
                        Section = "MC"
                    },
                    new ActivityCategory
                    {
                        Code = "74.10.0",
                        Name = "Специализированная дизайнерская деятельность",
                        Section = "MC"
                    },
                    new ActivityCategory {Code = "74.2", Name = "Деятельность в области фотографии", Section = "MC"},
                    new ActivityCategory {Code = "74.20", Name = "Деятельность в области фотографии", Section = "MC"},
                    new ActivityCategory {Code = "74.20.0", Name = "Деятельность в области фотографии", Section = "MC"},
                    new ActivityCategory {Code = "74.3", Name = "Письменный и устный перевод", Section = "MC"},
                    new ActivityCategory {Code = "74.30", Name = "Письменный и устный перевод", Section = "MC"},
                    new ActivityCategory {Code = "74.30.0", Name = "Письменный и устный перевод", Section = "MC"},
                    new ActivityCategory
                    {
                        Code = "74.9",
                        Name =
                            "Прочая профессиональная, научная и техническая деятельность, не включенная в другие группировки",
                        Section = "MC"
                    },
                    new ActivityCategory
                    {
                        Code = "74.90",
                        Name =
                            "Прочая профессиональная, научная и техническая деятельность, не включенная в другие группировки",
                        Section = "MC"
                    },
                    new ActivityCategory
                    {
                        Code = "74.90.0",
                        Name =
                            "Прочая профессиональная, научная и техническая деятельность, не включенная в другие группировки",
                        Section = "MC"
                    },
                    new ActivityCategory {Code = "75", Name = "Ветеринарная деятельность", Section = "MC"},
                    new ActivityCategory {Code = "75.0", Name = "Ветеринарная деятельность", Section = "MC"},
                    new ActivityCategory {Code = "75.00", Name = "Ветеринарная деятельность", Section = "MC"},
                    new ActivityCategory {Code = "75.00.0", Name = "Ветеринарная деятельность", Section = "MC"},
                    new ActivityCategory
                    {
                        Code = "N",
                        Name = "Административная и вспомогательная деятельность",
                        Section = "N"
                    },
                    new ActivityCategory {Code = "77", Name = "Аренда и лизинг", Section = "N"},
                    new ActivityCategory
                    {
                        Code = "77.1",
                        Name = "Аренда и лизинг пассажирских автомобилей и легких автофургонов",
                        Section = "N"
                    },
                    new ActivityCategory
                    {
                        Code = "77.11",
                        Name = "Аренда и лизинг пассажирских автомобилей и легких автофургонов",
                        Section = "N"
                    },
                    new ActivityCategory {Code = "77.11.0", Name = "Аренда и лизинг автомобилей", Section = "N"},
                    new ActivityCategory {Code = "77.12", Name = "Аренда и лизинг прочих автомобилей", Section = "N"},
                    new ActivityCategory {Code = "77.12.0", Name = "Аренда и лизинг прочих автомобилей", Section = "N"},
                    new ActivityCategory
                    {
                        Code = "77.2",
                        Name = "Прокат бытовых изделий и предметов личного пользования",
                        Section = "N"
                    },
                    new ActivityCategory {Code = "77.21", Name = "Прокат товаров для отдыха и спорта", Section = "N"},
                    new ActivityCategory {Code = "77.21.0", Name = "Прокат товаров для отдыха и спорта", Section = "N"},
                    new ActivityCategory {Code = "77.22", Name = "Прокат видеокассет и дисков", Section = "N"},
                    new ActivityCategory {Code = "77.22.0", Name = "Прокат видеокассет и дисков", Section = "N"},
                    new ActivityCategory
                    {
                        Code = "77.29",
                        Name = "Прокат прочих бытовых изделий и предметов личного пользования",
                        Section = "N"
                    },
                    new ActivityCategory
                    {
                        Code = "77.29.0",
                        Name = "Прокат прочих бытовых изделий и предметов личного пользования",
                        Section = "N"
                    },
                    new ActivityCategory
                    {
                        Code = "77.3",
                        Name = "Аренда прочих машин и оборудования и прочих предметов",
                        Section = "N"
                    },
                    new ActivityCategory
                    {
                        Code = "77.31",
                        Name = "Аренда сельскохозяйственных машин и оборудования",
                        Section = "N"
                    },
                    new ActivityCategory
                    {
                        Code = "77.31.0",
                        Name = "Аренда сельскохозяйственных машин и оборудования",
                        Section = "N"
                    },
                    new ActivityCategory
                    {
                        Code = "77.32",
                        Name = "Аренда строительных машин и оборудования",
                        Section = "N"
                    },
                    new ActivityCategory
                    {
                        Code = "77.32.0",
                        Name = "Аренда строительных машин и оборудования",
                        Section = "N"
                    },
                    new ActivityCategory
                    {
                        Code = "77.33",
                        Name = "Аренда офисных машин и оборудования, включая вычислительную технику",
                        Section = "N"
                    },
                    new ActivityCategory
                    {
                        Code = "77.33.0",
                        Name = "Аренда офисных машин и оборудования, включая вычислительную технику",
                        Section = "N"
                    },
                    new ActivityCategory
                    {
                        Code = "77.34",
                        Name = "Аренда водных транспортных средств и оборудования",
                        Section = "N"
                    },
                    new ActivityCategory
                    {
                        Code = "77.34.0",
                        Name = "Аренда водных транспортных средств и оборудования",
                        Section = "N"
                    },
                    new ActivityCategory
                    {
                        Code = "77.35",
                        Name = "Аренда воздушных транспортных средств и оборудования",
                        Section = "N"
                    },
                    new ActivityCategory
                    {
                        Code = "77.35.0",
                        Name = "Аренда воздушных транспортных средств и оборудования",
                        Section = "N"
                    },
                    new ActivityCategory
                    {
                        Code = "77.39",
                        Name =
                            "Аренда прочих машин и оборудования и прочих предметов, не включенных в другие группировки",
                        Section = "N"
                    },
                    new ActivityCategory
                    {
                        Code = "77.39.0",
                        Name =
                            "Аренда прочих машин и оборудования и прочих предметов, не включенных в другие группировки",
                        Section = "N"
                    },
                    new ActivityCategory
                    {
                        Code = "77.4",
                        Name =
                            "Лизинг интеллектуальной собственности и аналогичных продуктов, кроме работ (произведений), защищенных авторским правом",
                        Section = "N"
                    },
                    new ActivityCategory
                    {
                        Code = "77.40",
                        Name =
                            "Лизинг интеллектуальной собственности и аналогичных продуктов, кроме работ (произведений), защищенных авторским правом",
                        Section = "N"
                    },
                    new ActivityCategory
                    {
                        Code = "77.40.0",
                        Name =
                            "Лизинг интеллектуальной собственности и аналогичных продуктов, кроме работ (произведений), защищенных авторским правом",
                        Section = "N"
                    },
                    new ActivityCategory {Code = "78", Name = "Деятельность в области занятости", Section = "N"},
                    new ActivityCategory
                    {
                        Code = "78.1",
                        Name = "Деятельность агентств по трудоустройству",
                        Section = "N"
                    },
                    new ActivityCategory
                    {
                        Code = "78.10",
                        Name = "Деятельность агентств по трудоустройству",
                        Section = "N"
                    },
                    new ActivityCategory
                    {
                        Code = "78.10.0",
                        Name = "Деятельность агентств по трудоустройству",
                        Section = "N"
                    },
                    new ActivityCategory
                    {
                        Code = "78.2",
                        Name = "Деятельность по обеспечению временной рабочей силой",
                        Section = "N"
                    },
                    new ActivityCategory
                    {
                        Code = "78.20",
                        Name = "Деятельность по обеспечению временной рабочей силой",
                        Section = "N"
                    },
                    new ActivityCategory
                    {
                        Code = "78.20.0",
                        Name = "Деятельность по обеспечению временной рабочей силой",
                        Section = "N"
                    },
                    new ActivityCategory
                    {
                        Code = "78.3",
                        Name = "Деятельность по обеспечению прочими трудовыми ресурсами (персоналом)",
                        Section = "N"
                    },
                    new ActivityCategory
                    {
                        Code = "78.30",
                        Name = "Деятельность по обеспечению прочими трудовыми ресурсами (персоналом)",
                        Section = "N"
                    },
                    new ActivityCategory
                    {
                        Code = "78.30.0",
                        Name = "Деятельность по обеспечению прочими трудовыми ресурсами (персоналом)",
                        Section = "N"
                    },
                    new ActivityCategory
                    {
                        Code = "79",
                        Name =
                            "Деятельность туристических агентств и туроператоров, бронирование и прочая деятельность в области туризма",
                        Section = "N"
                    },
                    new ActivityCategory
                    {
                        Code = "79.1",
                        Name = "Деятельность туристических агентств и туроператоров",
                        Section = "N"
                    },
                    new ActivityCategory {Code = "79.11", Name = "Деятельность туристических агентств", Section = "N"},
                    new ActivityCategory {Code = "79.12", Name = "Деятельность туроператоров", Section = "N"},
                    new ActivityCategory {Code = "79.12.0", Name = "Деятельность туроператоров", Section = "N"},
                    new ActivityCategory
                    {
                        Code = "79.9",
                        Name = "Бронирование и прочая деятельность в области туризма",
                        Section = "N"
                    },
                    new ActivityCategory
                    {
                        Code = "79.90",
                        Name = "Бронирование и прочая деятельность в области туризма",
                        Section = "N"
                    },
                    new ActivityCategory
                    {
                        Code = "79.90.0",
                        Name = "Бронирование и прочая деятельность в области туризма",
                        Section = "N"
                    },
                    new ActivityCategory
                    {
                        Code = "80",
                        Name = "Проведение расследований и обеспечение безопасности",
                        Section = "N"
                    },
                    new ActivityCategory
                    {
                        Code = "80.1",
                        Name = "Деятельность частных охранников и частных охранных бюро",
                        Section = "N"
                    },
                    new ActivityCategory
                    {
                        Code = "80.10",
                        Name = "Деятельность частных охранников и частных охранных бюро",
                        Section = "N"
                    },
                    new ActivityCategory
                    {
                        Code = "80.10.0",
                        Name = "Деятельность частных охранников и частных охранных бюро",
                        Section = "N"
                    },
                    new ActivityCategory
                    {
                        Code = "80.2",
                        Name = "Обеспечение функционирования систем безопасности",
                        Section = "N"
                    },
                    new ActivityCategory
                    {
                        Code = "80.20",
                        Name = "Обеспечение функционирования систем безопасности",
                        Section = "N"
                    },
                    new ActivityCategory
                    {
                        Code = "80.20.0",
                        Name = "Обеспечение функционирования систем безопасности",
                        Section = "N"
                    },
                    new ActivityCategory {Code = "80.3", Name = "Проведение расследований", Section = "N"},
                    new ActivityCategory {Code = "80.30", Name = "Проведение расследований", Section = "N"},
                    new ActivityCategory {Code = "80.30.0", Name = "Проведение расследований", Section = "N"},
                    new ActivityCategory
                    {
                        Code = "81",
                        Name = "Деятельность по обслуживанию зданий и изменению ландшафта",
                        Section = "N"
                    },
                    new ActivityCategory
                    {
                        Code = "81.1",
                        Name = "Комплексная деятельность вспомогательно-технических служб",
                        Section = "N"
                    },
                    new ActivityCategory
                    {
                        Code = "81.10",
                        Name = "Комплексная деятельность вспомогательно-технических служб",
                        Section = "N"
                    },
                    new ActivityCategory
                    {
                        Code = "81.10.0",
                        Name = "Комплексная деятельность вспомогательно-технических служб",
                        Section = "N"
                    },
                    new ActivityCategory {Code = "81.2", Name = "Деятельность по уборке", Section = "N"},
                    new ActivityCategory
                    {
                        Code = "81.21",
                        Name = "Общая уборка помещений в зданиях всех типов",
                        Section = "N"
                    },
                    new ActivityCategory
                    {
                        Code = "81.21.0",
                        Name = "Общая уборка помещений в зданиях всех типов",
                        Section = "N"
                    },
                    new ActivityCategory
                    {
                        Code = "81.22",
                        Name = "Прочая (специализированная) уборка зданий и чистка промышленного оборудования",
                        Section = "N"
                    },
                    new ActivityCategory
                    {
                        Code = "81.22.0",
                        Name = "Прочая (специализированная) уборка зданий и чистка промышленного оборудования",
                        Section = "N"
                    },
                    new ActivityCategory {Code = "81.29", Name = "Прочая деятельность по уборке", Section = "N"},
                    new ActivityCategory {Code = "81.29.0", Name = "Прочая деятельность по уборке", Section = "N"},
                    new ActivityCategory {Code = "81.3", Name = "Изменение ландшафта", Section = "N"},
                    new ActivityCategory {Code = "81.30", Name = "Изменение ландшафта", Section = "N"},
                    new ActivityCategory {Code = "81.30.0", Name = "Изменение ландшафта", Section = "N"},
                    new ActivityCategory
                    {
                        Code = "82",
                        Name =
                            "Административная и прочая дополнительная деятельность, направленная на поддержание бизнеса",
                        Section = "N"
                    },
                    new ActivityCategory
                    {
                        Code = "82.1",
                        Name =
                            "Административная и прочая дополнительная деятельность, направленная на поддержание бизнеса",
                        Section = "N"
                    },
                    new ActivityCategory
                    {
                        Code = "82.11",
                        Name = "Комплексная деятельность административных служб предприятий, организаций",
                        Section = "N"
                    },
                    new ActivityCategory
                    {
                        Code = "82.11.0",
                        Name = "Комплексная деятельность административных служб предприятий, организаций",
                        Section = "N"
                    },
                    new ActivityCategory
                    {
                        Code = "82.19",
                        Name =
                            "Фотокопирование, подготовка документов и прочая специальная дополнительная деятельность",
                        Section = "N"
                    },
                    new ActivityCategory
                    {
                        Code = "82.19.0",
                        Name =
                            "Фотокопирование, подготовка документов и прочая специальная дополнительная деятельность",
                        Section = "N"
                    },
                    new ActivityCategory
                    {
                        Code = "82.2",
                        Name = "Деятельность телефонных справочных центров",
                        Section = "N"
                    },
                    new ActivityCategory
                    {
                        Code = "82.20",
                        Name = "Деятельность телефонных справочных центров",
                        Section = "N"
                    },
                    new ActivityCategory
                    {
                        Code = "82.20.0",
                        Name = "Деятельность телефонных справочных центров",
                        Section = "N"
                    },
                    new ActivityCategory
                    {
                        Code = "82.3",
                        Name = "Организация профессиональных салонов и конгрессов",
                        Section = "N"
                    },
                    new ActivityCategory
                    {
                        Code = "82.30",
                        Name = "Организация профессиональных салонов и конгрессов",
                        Section = "N"
                    },
                    new ActivityCategory
                    {
                        Code = "82.30.0",
                        Name = "Организация профессиональных салонов и конгрессов",
                        Section = "N"
                    },
                    new ActivityCategory
                    {
                        Code = "82.9",
                        Name =
                            "Дополнительная деятельность, направленная на поддержание бизнеса, не включенная в другие группировки",
                        Section = "N"
                    },
                    new ActivityCategory
                    {
                        Code = "82.91",
                        Name = "Деятельность агентств по сбору платежей и бюро по отчету о кредитных операциях",
                        Section = "N"
                    },
                    new ActivityCategory
                    {
                        Code = "82.91.0",
                        Name = "Деятельность агентств по сбору платежей и бюро по отчету о кредитных операциях",
                        Section = "N"
                    },
                    new ActivityCategory {Code = "82.92", Name = "Упаковывание", Section = "N"},
                    new ActivityCategory {Code = "82.92.0", Name = "Упаковывание", Section = "N"},
                    new ActivityCategory
                    {
                        Code = "82.99",
                        Name =
                            "Прочая дополнительная деятельность, направленная на поддержание бизнеса, не включенная в другие группировки",
                        Section = "N"
                    },
                    new ActivityCategory
                    {
                        Code = "82.99.0",
                        Name =
                            "Прочая дополнительная деятельность, направленная на поддержание бизнеса, не включенная в другие группировки",
                        Section = "N"
                    },
                    new ActivityCategory
                    {
                        Code = "O",
                        Name = "Государственное управление и оборона; обязательное социальное обеспечение",
                        Section = "O"
                    },
                    new ActivityCategory
                    {
                        Code = "84",
                        Name = "Государственное управление и оборона; обязательное социальное обеспечение",
                        Section = "O"
                    },
                    new ActivityCategory
                    {
                        Code = "84.1",
                        Name = "Государственное управление общего характера; социально-экономическое управление",
                        Section = "O"
                    },
                    new ActivityCategory {Code = "84.12", Name = "Управление социальными программами", Section = "O"},
                    new ActivityCategory {Code = "84.12.0", Name = "Управление социальными программами", Section = "O"},
                    new ActivityCategory
                    {
                        Code = "84.13",
                        Name = "Регулирование и содействие эффективному ведению экономической деятельности",
                        Section = "O"
                    },
                    new ActivityCategory
                    {
                        Code = "84.13.0",
                        Name = "Регулирование и содействие эффективному ведению экономической деятельности",
                        Section = "O"
                    },
                    new ActivityCategory
                    {
                        Code = "84.2",
                        Name = "Предоставление государством услуг обществу в целом",
                        Section = "O"
                    },
                    new ActivityCategory {Code = "84.21", Name = "Международная деятельность", Section = "O"},
                    new ActivityCategory {Code = "84.21.0", Name = "Международная деятельность", Section = "O"},
                    new ActivityCategory {Code = "84.22", Name = "Оборонная деятельность", Section = "O"},
                    new ActivityCategory {Code = "84.22.0", Name = "Оборонная деятельность", Section = "O"},
                    new ActivityCategory
                    {
                        Code = "84.23",
                        Name = "Деятельность в области юстиции и правосудия",
                        Section = "O"
                    },
                    new ActivityCategory
                    {
                        Code = "84.23.0",
                        Name = "Деятельность в области юстиции и правосудия",
                        Section = "O"
                    },
                    new ActivityCategory
                    {
                        Code = "84.24",
                        Name = "Обеспечение общественного порядка и безопасности",
                        Section = "O"
                    },
                    new ActivityCategory
                    {
                        Code = "84.24.0",
                        Name = "Обеспечение общественного порядка и безопасности",
                        Section = "O"
                    },
                    new ActivityCategory
                    {
                        Code = "84.25",
                        Name = "Обеспечение безопасности в чрезвычайных ситуациях",
                        Section = "O"
                    },
                    new ActivityCategory
                    {
                        Code = "84.25.0",
                        Name = "Обеспечение безопасности в чрезвычайных ситуациях",
                        Section = "O"
                    },
                    new ActivityCategory {Code = "84.3", Name = "Обязательное социальное страхование", Section = "O"},
                    new ActivityCategory {Code = "84.30", Name = "Обязательное социальное страхование", Section = "O"},
                    new ActivityCategory
                    {
                        Code = "84.30.0",
                        Name = "Обязательное социальное страхование",
                        Section = "O"
                    },
                    new ActivityCategory {Code = "P", Name = "Образование", Section = "P"},
                    new ActivityCategory {Code = "85", Name = "Образование", Section = "P"},
                    new ActivityCategory {Code = "85.1", Name = "Дошкольное образование", Section = "P"},
                    new ActivityCategory {Code = "85.10", Name = "Дошкольное образование", Section = "P"},
                    new ActivityCategory {Code = "85.10.0", Name = "Дошкольное образование", Section = "P"},
                    new ActivityCategory {Code = "85.2", Name = "Начальное образование", Section = "P"},
                    new ActivityCategory {Code = "85.20", Name = "Начальное образование", Section = "P"},
                    new ActivityCategory {Code = "85.20.0", Name = "Начальное образование", Section = "P"},
                    new ActivityCategory {Code = "85.3", Name = "Среднее образование", Section = "P"},
                    new ActivityCategory
                    {
                        Code = "85.31",
                        Name = "Общее среднее образование (вторая ступень)",
                        Section = "P"
                    },
                    new ActivityCategory
                    {
                        Code = "85.31.0",
                        Name = "Общее среднее образование (вторая ступень)",
                        Section = "P"
                    },
                    new ActivityCategory
                    {
                        Code = "85.32",
                        Name = "Техническое и профессиональное среднее образование",
                        Section = "P"
                    },
                    new ActivityCategory {Code = "85.4", Name = "Высшее образование", Section = "P"},
                    new ActivityCategory {Code = "85.41", Name = "Высшее образование (неполное)", Section = "P"},
                    new ActivityCategory {Code = "85.41.0", Name = "Высшее образование (неполное)", Section = "P"},
                    new ActivityCategory {Code = "85.42", Name = "Высшее образование", Section = "P"},
                    new ActivityCategory {Code = "85.42.0", Name = "Высшее образование", Section = "P"},
                    new ActivityCategory {Code = "85.5", Name = "Прочая образовательная деятельность", Section = "P"},
                    new ActivityCategory
                    {
                        Code = "85.51",
                        Name = "Образовательная деятельность в области физической культуры и спорта",
                        Section = "P"
                    },
                    new ActivityCategory
                    {
                        Code = "85.51.0",
                        Name = "Образовательная деятельность в области физической культуры и спорта",
                        Section = "P"
                    },
                    new ActivityCategory
                    {
                        Code = "85.52",
                        Name = "Образовательная деятельность в области культуры",
                        Section = "P"
                    },
                    new ActivityCategory
                    {
                        Code = "85.52.0",
                        Name = "Образовательная деятельность в области культуры",
                        Section = "P"
                    },
                    new ActivityCategory
                    {
                        Code = "85.53",
                        Name = "Деятельность школ подготовки водителей",
                        Section = "P"
                    },
                    new ActivityCategory
                    {
                        Code = "85.53.0",
                        Name = "Деятельность школ подготовки водителей",
                        Section = "P"
                    },
                    new ActivityCategory
                    {
                        Code = "85.59",
                        Name = "Прочая деятельность в области образования, не включенная в другие группировки",
                        Section = "P"
                    },
                    new ActivityCategory
                    {
                        Code = "85.59.0",
                        Name = "Прочая деятельность в области образования, не включенная в другие группировки",
                        Section = "P"
                    },
                    new ActivityCategory
                    {
                        Code = "85.6",
                        Name = "Вспомогательная деятельность в области образования",
                        Section = "P"
                    },
                    new ActivityCategory
                    {
                        Code = "85.60",
                        Name = "Вспомогательная деятельность в области образования",
                        Section = "P"
                    },
                    new ActivityCategory
                    {
                        Code = "85.60.0",
                        Name = "Вспомогательная деятельность в области образования",
                        Section = "P"
                    },
                    new ActivityCategory
                    {
                        Code = "Q",
                        Name = "Здравоохранение и социальное обслуживание населения",
                        Section = "Q"
                    },
                    new ActivityCategory {Code = "QA", Name = "Здравоохранение", Section = "QA"},
                    new ActivityCategory {Code = "86", Name = "Здравоохранение", Section = "QA"},
                    new ActivityCategory {Code = "86.1", Name = "Деятельность больниц", Section = "QA"},
                    new ActivityCategory {Code = "86.10", Name = "Деятельность больниц", Section = "QA"},
                    new ActivityCategory
                    {
                        Code = "86.2",
                        Name = "Деятельность в области врачебной практики  и стоматологии",
                        Section = "QA"
                    },
                    new ActivityCategory
                    {
                        Code = "86.21",
                        Name = "Деятельность в области общей врачебной практики",
                        Section = "QA"
                    },
                    new ActivityCategory
                    {
                        Code = "86.21.0",
                        Name = "Деятельность в области общей врачебной практики",
                        Section = "QA"
                    },
                    new ActivityCategory
                    {
                        Code = "86.22",
                        Name = "Деятельность в области специальной врачебной практики",
                        Section = "QA"
                    },
                    new ActivityCategory
                    {
                        Code = "86.22.0",
                        Name = "Деятельность в области специальной врачебной практики",
                        Section = "QA"
                    },
                    new ActivityCategory {Code = "86.23", Name = "Деятельность в области стоматологии", Section = "QA"},
                    new ActivityCategory
                    {
                        Code = "86.23.0",
                        Name = "Деятельность в области стоматологии",
                        Section = "QA"
                    },
                    new ActivityCategory
                    {
                        Code = "86.9",
                        Name = "Прочая деятельность в области здравоохранения",
                        Section = "QA"
                    },
                    new ActivityCategory
                    {
                        Code = "86.90",
                        Name = "Прочая деятельность в области здравоохранения",
                        Section = "QA"
                    },
                    new ActivityCategory
                    {
                        Code = "86.90.0",
                        Name = "Прочая деятельность в области здравоохранения",
                        Section = "QA"
                    },
                    new ActivityCategory {Code = "QB", Name = "Социальное обслуживание населения", Section = "QB"},
                    new ActivityCategory
                    {
                        Code = "87",
                        Name = "Социальное обслуживание населения с обеспечением проживания",
                        Section = "QB"
                    },
                    new ActivityCategory
                    {
                        Code = "87.1",
                        Name =
                            "Социальное обслуживание с обеспечением проживания и ухода за пациентами средним медицинским персоналом",
                        Section = "QB"
                    },
                    new ActivityCategory
                    {
                        Code = "87.10",
                        Name =
                            "Социальное обслуживание с обеспечением проживания и ухода за пациентами средним медицинским персоналом",
                        Section = "QB"
                    },
                    new ActivityCategory
                    {
                        Code = "87.10.0",
                        Name =
                            "Социальное обслуживание с обеспечением проживания и ухода за пациентами средним медицинским персоналом",
                        Section = "QB"
                    },
                    new ActivityCategory
                    {
                        Code = "87.2",
                        Name =
                            "Социальное обслуживание с обеспечением проживания лиц с задержкой умственного развития,  лиц злоупотребляющих алкоголем или наркотиками, с психическими отклонениями или ограниченными возможностями здоровья (физическими недостатками)",
                        Section = "QB"
                    },
                    new ActivityCategory
                    {
                        Code = "87.20",
                        Name =
                            "Социальное обслуживание с обеспечением проживания лиц с задержкой умственного развития,  лиц злоупотребляющих алкоголем или наркоти-ками, с психическими отклонениями или ограниченными возможностями здоровья (физическими недостатками)",
                        Section = "QB"
                    },
                    new ActivityCategory
                    {
                        Code = "87.20.0",
                        Name =
                            "Социальное обслуживание с обеспечением проживания лиц с задержкой умственного развития,  лиц злоупотребляющих алкоголем или наркоти-ками, с психическими отклонениями или ограниченными возможностями здоровья (физическими недостатками)",
                        Section = "QB"
                    },
                    new ActivityCategory
                    {
                        Code = "87.3",
                        Name = "Социальное обслуживание с обеспечением проживания пожилых и недееспособных",
                        Section = "QB"
                    },
                    new ActivityCategory
                    {
                        Code = "87.30",
                        Name = "Социальное обслуживание с обеспечением проживания пожилых и недееспособных",
                        Section = "QB"
                    },
                    new ActivityCategory
                    {
                        Code = "87.30.0",
                        Name = "Социальное обслуживание с обеспечением проживания пожилых и недееспособных",
                        Section = "QB"
                    },
                    new ActivityCategory
                    {
                        Code = "87.9",
                        Name = "Прочее социальное обслуживание с обеспечением проживания",
                        Section = "QB"
                    },
                    new ActivityCategory
                    {
                        Code = "87.90",
                        Name = "Прочее социальное обслуживание с обеспечением проживания",
                        Section = "QB"
                    },
                    new ActivityCategory
                    {
                        Code = "87.90.0",
                        Name = "Прочее социальное обслуживание с обеспечением проживания",
                        Section = "QB"
                    },
                    new ActivityCategory
                    {
                        Code = "88",
                        Name = "Социальное обслуживание без обеспечением проживания",
                        Section = "QB"
                    },
                    new ActivityCategory
                    {
                        Code = "88.1",
                        Name = "Социальное обслуживание без обеспечением проживания пожилых и недееспособных",
                        Section = "QB"
                    },
                    new ActivityCategory
                    {
                        Code = "88.10",
                        Name = "Социальное обслуживание без обеспечения проживания пожилых и недееспособных",
                        Section = "QB"
                    },
                    new ActivityCategory
                    {
                        Code = "88.10.0",
                        Name = "Социальное обслуживание без обеспечения проживания пожилых и недееспособных",
                        Section = "QB"
                    },
                    new ActivityCategory
                    {
                        Code = "88.9",
                        Name = "Прочее социальное обслуживание без обеспечения проживания",
                        Section = "QB"
                    },
                    new ActivityCategory {Code = "88.91", Name = "Дневной уход за детьми", Section = "QB"},
                    new ActivityCategory {Code = "88.91.0", Name = "Дневной уход за детьми", Section = "QB"},
                    new ActivityCategory
                    {
                        Code = "88.99",
                        Name =
                            "Прочее социальное обслуживание без обеспечения проживания, не включенное в другие группировки",
                        Section = "QB"
                    },
                    new ActivityCategory
                    {
                        Code = "88.99.0",
                        Name =
                            "Прочее социальное обслуживание без обеспечения проживания, не включенное в другие группировки",
                        Section = "QB"
                    },
                    new ActivityCategory {Code = "R", Name = "Искусство, развлечения и отдых", Section = "R"},
                    new ActivityCategory
                    {
                        Code = "90",
                        Name =
                            "Артистическая и прочая деятельность в области искусства и проведения культурно-массовых развлекательных мероприятий",
                        Section = "R"
                    },
                    new ActivityCategory
                    {
                        Code = "90.0",
                        Name =
                            "Артистическая и прочая деятельность в области искусства и проведения культурно-массовых развлекательных мероприятий",
                        Section = "R"
                    },
                    new ActivityCategory {Code = "90.01", Name = "Артистическая деятельность", Section = "R"},
                    new ActivityCategory {Code = "90.01.0", Name = "Артистическая деятельность", Section = "R"},
                    new ActivityCategory
                    {
                        Code = "90.02",
                        Name = "Вспомогательная деятельность в области артистического искусства",
                        Section = "R"
                    },
                    new ActivityCategory
                    {
                        Code = "90.02.0",
                        Name = "Вспомогательная деятельность в области артистического искусства",
                        Section = "R"
                    },
                    new ActivityCategory
                    {
                        Code = "90.03",
                        Name = "Деятельность в области прочих видов искусства",
                        Section = "R"
                    },
                    new ActivityCategory
                    {
                        Code = "90.03.0",
                        Name = "Деятельность в области прочих видов искусства",
                        Section = "R"
                    },
                    new ActivityCategory
                    {
                        Code = "90.04",
                        Name = "Деятельность театральных и концертных залов",
                        Section = "R"
                    },
                    new ActivityCategory
                    {
                        Code = "90.04.0",
                        Name = "Деятельность театральных и концертных залов",
                        Section = "R"
                    },
                    new ActivityCategory
                    {
                        Code = "91",
                        Name = "Деятельность библиотек, архивов, музеев и прочих учреждений культуры",
                        Section = "R"
                    },
                    new ActivityCategory
                    {
                        Code = "91.0",
                        Name = "Деятельность библиотек, архивов, музеев и прочих учреждений культуры",
                        Section = "R"
                    },
                    new ActivityCategory {Code = "91.01", Name = "Деятельность библиотек и архивов", Section = "R"},
                    new ActivityCategory {Code = "91.02", Name = "Деятельность музеев", Section = "R"},
                    new ActivityCategory {Code = "91.02.0", Name = "Деятельность музеев", Section = "R"},
                    new ActivityCategory
                    {
                        Code = "91.03",
                        Name = "Деятельность по сохранению и посещению исторических мест и зданий",
                        Section = "R"
                    },
                    new ActivityCategory
                    {
                        Code = "91.03.0",
                        Name = "Деятельность по сохранению и посещению исторических мест и зданий",
                        Section = "R"
                    },
                    new ActivityCategory
                    {
                        Code = "91.04",
                        Name = "Деятельность ботанических садов, зоопарков и заповедников",
                        Section = "R"
                    },
                    new ActivityCategory
                    {
                        Code = "91.04.0",
                        Name = "Деятельность ботанических садов, зоопарков и заповедников",
                        Section = "R"
                    },
                    new ActivityCategory
                    {
                        Code = "92.0",
                        Name = "Организация и проведение лотереи, а также продажу лотерейных билетов",
                        Section = "R"
                    },
                    new ActivityCategory
                    {
                        Code = "92.00",
                        Name = "Организация и проведение лотереи, а также продажу лотерейных билетов",
                        Section = "R"
                    },
                    new ActivityCategory
                    {
                        Code = "93",
                        Name = "Спортивная и прочая деятельность по организации отдыха и развлечений",
                        Section = "R"
                    },
                    new ActivityCategory {Code = "93.1", Name = "Спортивная деятельность", Section = "R"},
                    new ActivityCategory
                    {
                        Code = "93.11",
                        Name = "Эксплуатация и управление спортивными сооружениями",
                        Section = "R"
                    },
                    new ActivityCategory
                    {
                        Code = "93.11.0",
                        Name = "Эксплуатация и управление спортивными сооружениями",
                        Section = "R"
                    },
                    new ActivityCategory {Code = "93.12", Name = "Деятельность спортивных клубов", Section = "R"},
                    new ActivityCategory {Code = "93.12.0", Name = "Деятельность спортивных клубов", Section = "R"},
                    new ActivityCategory {Code = "93.13", Name = "Деятельность фитнесс-клубов", Section = "R"},
                    new ActivityCategory {Code = "93.13.0", Name = "Деятельность фитнесс-клубов", Section = "R"},
                    new ActivityCategory {Code = "93.19", Name = "Прочая спортивная деятельность", Section = "R"},
                    new ActivityCategory {Code = "93.19.0", Name = "Прочая спортивная деятельность", Section = "R"},
                    new ActivityCategory
                    {
                        Code = "93.2",
                        Name = "Деятельность по организации отдыха и развлечений",
                        Section = "R"
                    },
                    new ActivityCategory
                    {
                        Code = "93.21",
                        Name = "Деятельность  парков отдыха и развлечений",
                        Section = "R"
                    },
                    new ActivityCategory
                    {
                        Code = "93.21.0",
                        Name = "Деятельность парков отдыха и развлечений",
                        Section = "R"
                    },
                    new ActivityCategory
                    {
                        Code = "93.29",
                        Name = "Прочая деятельность по организации отдыха и развлечений",
                        Section = "R"
                    },
                    new ActivityCategory
                    {
                        Code = "93.29.0",
                        Name = "Прочая деятельность по организации отдыха и развлечений",
                        Section = "R"
                    },
                    new ActivityCategory {Code = "S", Name = "Прочая обслуживающая деятельность", Section = "S"},
                    new ActivityCategory
                    {
                        Code = "94",
                        Name = "Деятельность общественных объединений (организаций)",
                        Section = "S"
                    },
                    new ActivityCategory
                    {
                        Code = "94.1",
                        Name =
                            "Деятельность коммерческих, предпринимательских и профессиональных общественных организаций (ассоциаций)",
                        Section = "S"
                    },
                    new ActivityCategory
                    {
                        Code = "94.11",
                        Name = "Деятельность коммерческих, предпринимательских общественных организаций (ассоциаций)",
                        Section = "S"
                    },
                    new ActivityCategory
                    {
                        Code = "94.11.0",
                        Name = "Деятельность коммерческих, предпринимательских общественных организаций (ассоциаций)",
                        Section = "S"
                    },
                    new ActivityCategory
                    {
                        Code = "94.12",
                        Name = "Деятельность профессиональных общественных организаций (ассоциаций)",
                        Section = "S"
                    },
                    new ActivityCategory
                    {
                        Code = "94.12.0",
                        Name = "Деятельность профессиональных общественных организаций (ассоциаций)",
                        Section = "S"
                    },
                    new ActivityCategory {Code = "94.2", Name = "Деятельность профессиональных союзов", Section = "S"},
                    new ActivityCategory {Code = "94.20", Name = "Деятельность профессиональных союзов", Section = "S"},
                    new ActivityCategory
                    {
                        Code = "94.20.0",
                        Name = "Деятельность профессиональных союзов",
                        Section = "S"
                    },
                    new ActivityCategory
                    {
                        Code = "94.9",
                        Name = "Деятельность прочих общественных объединений",
                        Section = "S"
                    },
                    new ActivityCategory {Code = "94.91", Name = "Деятельность религиозных организаций", Section = "S"},
                    new ActivityCategory
                    {
                        Code = "94.91.0",
                        Name = "Деятельность религиозных организаций",
                        Section = "S"
                    },
                    new ActivityCategory
                    {
                        Code = "94.92",
                        Name = "Деятельность политических организаций",
                        Section = "S"
                    },
                    new ActivityCategory
                    {
                        Code = "94.92.0",
                        Name = "Деятельность политических организаций",
                        Section = "S"
                    },
                    new ActivityCategory
                    {
                        Code = "94.99",
                        Name = "Деятельность прочих общественных организаций, не включенных в    другие группировки",
                        Section = "S"
                    },
                    new ActivityCategory
                    {
                        Code = "95",
                        Name = "Ремонт компьютеров, предметов личного пользования и бытовых  товаров",
                        Section = "S"
                    },
                    new ActivityCategory
                    {
                        Code = "95.1",
                        Name = "Ремонт компьютеров  и оборудования связи",
                        Section = "S"
                    },
                    new ActivityCategory
                    {
                        Code = "95.11",
                        Name = "Ремонт компьютеров и периферийного оборудования",
                        Section = "S"
                    },
                    new ActivityCategory
                    {
                        Code = "95.11.0",
                        Name = "Ремонт компьютеров и периферийного оборудования",
                        Section = "S"
                    },
                    new ActivityCategory {Code = "95.12", Name = "Ремонт оборудования связи", Section = "S"},
                    new ActivityCategory {Code = "95.12.0", Name = "Ремонт оборудования связи", Section = "S"},
                    new ActivityCategory
                    {
                        Code = "95.2",
                        Name = "Ремонт предметов личного пользования и бытовых товаров",
                        Section = "S"
                    },
                    new ActivityCategory {Code = "95.21", Name = "Ремонт электробытовых товаров", Section = "S"},
                    new ActivityCategory {Code = "95.21.0", Name = "Ремонт электробытовых товаров", Section = "S"},
                    new ActivityCategory
                    {
                        Code = "95.22",
                        Name = "Ремонт бытовой техники и садового оборудования",
                        Section = "S"
                    },
                    new ActivityCategory
                    {
                        Code = "95.22.0",
                        Name = "Ремонт бытовой техники и садового оборудования",
                        Section = "S"
                    },
                    new ActivityCategory
                    {
                        Code = "95.23",
                        Name = "Ремонт обуви и прочих изделий из кожи",
                        Section = "S"
                    },
                    new ActivityCategory
                    {
                        Code = "95.23.0",
                        Name = "Ремонт обуви и прочих изделий из кожи",
                        Section = "S"
                    },
                    new ActivityCategory
                    {
                        Code = "95.24",
                        Name = "Ремонт мебели и аналогичных домашних изделий",
                        Section = "S"
                    },
                    new ActivityCategory
                    {
                        Code = "95.24.0",
                        Name = "Ремонт мебели и аналогичных домашних изделий",
                        Section = "S"
                    },
                    new ActivityCategory {Code = "95.25", Name = "Ремонт часов и ювелирных изделий", Section = "S"},
                    new ActivityCategory {Code = "95.25.0", Name = "Ремонт часов и ювелирных изделий", Section = "S"},
                    new ActivityCategory
                    {
                        Code = "95.29",
                        Name = "Ремонт прочих предметов личного пользования и бытовых товаров",
                        Section = "S"
                    },
                    new ActivityCategory
                    {
                        Code = "95.29.0",
                        Name = "Ремонт прочих предметов личного пользования и бытовых товаров",
                        Section = "S"
                    },
                    new ActivityCategory {Code = "96", Name = "Прочее индивидуальное обслуживание", Section = "S"},
                    new ActivityCategory {Code = "96.0", Name = "Прочее индивидуальное обслуживание", Section = "S"},
                    new ActivityCategory
                    {
                        Code = "96.01",
                        Name = "Стирка, химическая чистка и окрашивание текстильных и меховых изделий",
                        Section = "S"
                    },
                    new ActivityCategory
                    {
                        Code = "96.01.0",
                        Name = "Стирка, химическая чистка и окрашивание текстильных и меховых изделий",
                        Section = "S"
                    },
                    new ActivityCategory
                    {
                        Code = "96.02",
                        Name = "Деятельность парикмахерских и салонов красоты",
                        Section = "S"
                    },
                    new ActivityCategory
                    {
                        Code = "96.02.0",
                        Name = "Деятельность парикмахерских и салонов красоты",
                        Section = "S"
                    },
                    new ActivityCategory
                    {
                        Code = "96.03",
                        Name = "Организация похорон и связанная с этим деятельность",
                        Section = "S"
                    },
                    new ActivityCategory
                    {
                        Code = "96.03.0",
                        Name = "Организация похорон и связанная с этим деятельность",
                        Section = "S"
                    },
                    new ActivityCategory
                    {
                        Code = "96.04",
                        Name = "Деятельность по обеспечению физического комфорта",
                        Section = "S"
                    },
                    new ActivityCategory
                    {
                        Code = "96.04.0",
                        Name = "Деятельность по обеспечению физического комфорта",
                        Section = "S"
                    },
                    new ActivityCategory
                    {
                        Code = "96.09",
                        Name = "Прочее индивидуальное обслуживание, не включенное в другие группировки",
                        Section = "S"
                    },
                    new ActivityCategory
                    {
                        Code = "96.09.0",
                        Name = "Прочее индивидуальное обслуживание, не включенное в другие группировки",
                        Section = "S"
                    },
                    new ActivityCategory
                    {
                        Code = "T",
                        Name =
                            "Деятельность   частных   домашних хозяйств   с наемными работниками; производство  частными домашними хозяйствами разнообразных товаров и услуг для собственного потребления",
                        Section = "T"
                    },
                    new ActivityCategory
                    {
                        Code = "97",
                        Name = "Деятельность частных домашних хозяйств с наемными работниками",
                        Section = "T"
                    },
                    new ActivityCategory
                    {
                        Code = "97.0",
                        Name = "Деятельность частных домашних хозяйств с наемными работниками",
                        Section = "T"
                    },
                    new ActivityCategory
                    {
                        Code = "97.00",
                        Name = "Деятельность частных домашних хозяйств с наемными работниками",
                        Section = "T"
                    },
                    new ActivityCategory
                    {
                        Code = "97.00.0",
                        Name = "Деятельность частных домашних хозяйств с наемными работниками",
                        Section = "T"
                    },
                    new ActivityCategory
                    {
                        Code = "98",
                        Name =
                            "Производство частными домашними хозяйствами разнообразных товаров и услуг для собственного потребления",
                        Section = "T"
                    },
                    new ActivityCategory
                    {
                        Code = "98.1",
                        Name =
                            "Производство частными домашними хозяйствами разнообразных товаров и услуг для собственного потребления",
                        Section = "T"
                    },
                    new ActivityCategory
                    {
                        Code = "98.10",
                        Name =
                            "Производство частными домашними хозяйствами разнообразных товаров для собственного потребления",
                        Section = "T"
                    },
                    new ActivityCategory
                    {
                        Code = "98.10.0",
                        Name =
                            "Производство частными домашними хозяйствами разнообразных товаров для собственного потребления",
                        Section = "T"
                    },
                    new ActivityCategory
                    {
                        Code = "98.2",
                        Name =
                            "Предоставление частными домашними хозяйствами разнообразных услуг для собственного потребления",
                        Section = "T"
                    },
                    new ActivityCategory
                    {
                        Code = "98.20",
                        Name =
                            "Предоставление частными домашними хозяйствами разнообразных услуг для собственного потребления",
                        Section = "T"
                    },
                    new ActivityCategory
                    {
                        Code = "98.20.0",
                        Name =
                            "Предоставление частными домашними хозяйствами разнообразных услуг для собственного потребления",
                        Section = "T"
                    },
                    new ActivityCategory
                    {
                        Code = "U",
                        Name = "Деятельность экстерриториальных организаций",
                        Section = "U"
                    },
                    new ActivityCategory
                    {
                        Code = "99",
                        Name = "Деятельность экстерриториальных организаций",
                        Section = "U"
                    },
                    new ActivityCategory
                    {
                        Code = "99.0",
                        Name = "Деятельность экстерриториальных организаций",
                        Section = "U"
                    },
                    new ActivityCategory
                    {
                        Code = "99.00",
                        Name = "Деятельность экстерриториальных организаций",
                        Section = "U"
                    },
                    new ActivityCategory
                    {
                        Code = "99.00.0",
                        Name = "Деятельность экстерриториальных организаций",
                        Section = "U"
                    },
                    new ActivityCategory
                    {
                        Code = "79.11.1",
                        Name =
                            "Деятельность туристических агентств по оптовой и розничной продаже экскурсий, путешествий, организованных туров",
                        Section = "N"
                    },
                    new ActivityCategory
                    {
                        Code = "79.11.2",
                        Name = "Деятельность туристических агентств по бронированию мест на транспортных средствах",
                        Section = "N"
                    },
                    new ActivityCategory
                    {
                        Code = "79.11.9",
                        Name = "Прочая деятельность туристических агентств",
                        Section = "N"
                    },
                    new ActivityCategory {Code = "64.19.1", Name = "Деятельность банков", Section = "K"},
                    new ActivityCategory
                    {
                        Code = "64.19.2",
                        Name = "Денежное посредничество прочих финансовых учреждений",
                        Section = "K"
                    },
                    new ActivityCategory
                    {
                        Code = "66.12.1",
                        Name = "Операции на финансовых рынков по поручению других лиц",
                        Section = "K"
                    },
                    new ActivityCategory {Code = "64.19.9", Name = "Прочее денежное посредничество", Section = "K"},
                    new ActivityCategory
                    {
                        Code = "66.12.2",
                        Name = "Деятельность по управлению ценными бумагами",
                        Section = "K"
                    },
                    new ActivityCategory
                    {
                        Code = "66.12.9",
                        Name = "Деятельность меняльных контор, пунктов обмена валюты",
                        Section = "K"
                    },
                    new ActivityCategory {Code = "86.10.1", Name = "Деятельность больниц", Section = "QA"},
                    new ActivityCategory
                    {
                        Code = "86.10.9",
                        Name = "Деятельность санаторно-курортных учреждений",
                        Section = "QA"
                    },
                    new ActivityCategory {Code = "91.01.1", Name = "Деятельность библиотек и архивов", Section = "R"},
                    new ActivityCategory
                    {
                        Code = "91.01.9",
                        Name = "Деятельность учреждений культуры клубного типа",
                        Section = "R"
                    },
                    new ActivityCategory
                    {
                        Code = "94.99.1",
                        Name = "Деятельность общественных организаций (объединений) в области культуры и рекреации",
                        Section = "S"
                    },
                    new ActivityCategory
                    {
                        Code = "94.99.2",
                        Name = "Деятельность правозащитных общественных организаций (объединений)",
                        Section = "S"
                    },
                    new ActivityCategory
                    {
                        Code = "94.99.3",
                        Name = "Деятельность общественных организаций (объединений) в области охраны окружающей среды",
                        Section = "S"
                    },
                    new ActivityCategory
                    {
                        Code = "94.99.4",
                        Name =
                            "Деятельность общественных организаций (объединений) в области филантропии и поощрения добровольной деятельности",
                        Section = "S"
                    },
                    new ActivityCategory
                    {
                        Code = "94.99.5",
                        Name = "Деятельность общественных организаций (объединений) имеющих патриотические цели",
                        Section = "S"
                    },
                    new ActivityCategory
                    {
                        Code = "94.99.6",
                        Name =
                            "Деятельность общественных организаций (объединений) в области экономического, социального и общинного развития",
                        Section = "S"
                    },
                    new ActivityCategory
                    {
                        Code = "94.99.9",
                        Name = "Деятельность прочих общественных организаций, не включенных в другие группировки",
                        Section = "S"
                    },
                    new ActivityCategory
                    {
                        Code = "85.32.1",
                        Name = "Начальное профессиональное (техническое) образование",
                        Section = "P"
                    },
                    new ActivityCategory
                    {
                        Code = "85.32.9",
                        Name = "Среднее профессиональное образование",
                        Section = "P"
                    },
                    new ActivityCategory
                    {
                        Code = "92.00.0",
                        Name = "Организация и проведение лотереи, а также продажу лотерейных билетов",
                        Section = "R"
                    },
                    new ActivityCategory
                    {
                        Code = "11.07.1",
                        Name = "Розлив минеральных вод по бутылкам, включая производство натуральных минеральных вод",
                        Section = "NULL"
                    },
                    new ActivityCategory
                    {
                        Code = "11.07.2",
                        Name = "Производство национальных напитков (максым, чалап, жарма,бозо)",
                        Section = "NULL"
                    },
                    new ActivityCategory
                    {
                        Code = "11.07.3",
                        Name =
                            "Производство безалкогольных напитков, ароматизированных и/или с добавками сахара (лимонад, оранжад, кола, фруктовые напитки, тоник и т.п)",
                        Section = "NULL"
                    },
                    new ActivityCategory
                    {
                        Code = "11.07.9",
                        Name = "Производство  прочих безалкогольных напитков, не включенных в другие группировки",
                        Section = "NULL"
                    },
                    new ActivityCategory
                    {
                        Code = "01.61.2",
                        Name = "Услуги по выращиванию сельскохозяйственных культур в теплицах,  парниках",
                        Section = "A"
                    },
                    new ActivityCategory {Code = "46.38.1", Name = "Оптовая торговля мукой", Section = "G"},
                    new ActivityCategory
                    {
                        Code = "46.38.2",
                        Name =
                            "Оптовая торговля кормами для собак, кошек и других домашних животных (домашних питомцев)",
                        Section = "G"
                    },
                    new ActivityCategory
                    {
                        Code = "46.38.9",
                        Name =
                            "Оптовая торговля прочими пищевыми продуктами, в том числе рыбой, ракообразными и моллюсками",
                        Section = "G"
                    },
                    new ActivityCategory
                    {
                        Code = "52.21.1",
                        Name = "Продажа билетов, предварительный заказ билетов, камеры хранения багажа",
                        Section = "H"
                    },
                    new ActivityCategory
                    {
                        Code = "52.21.9",
                        Name = "Прочая вспомогательная деятельность наземного транспорта",
                        Section = "H"
                    },
                    new ActivityCategory
                    {
                        Code = "84.11.1",
                        Name = "Исполнительная и законодательная деятельность центральных органов управления",
                        Section = "O"
                    },
                    new ActivityCategory
                    {
                        Code = "84.11.2",
                        Name = "Исполнительная деятельность региональных органов управления",
                        Section = "O"
                    },
                    new ActivityCategory
                    {
                        Code = "84.11",
                        Name = "Государственное управление общего характера",
                        Section = "O"
                    },
                    new ActivityCategory
                    {
                        Code = "84.11.3",
                        Name = "Деятельность представительных органов местного самоуправления - местные кенеши",
                        Section = "O"
                    },
                    new ActivityCategory
                    {
                        Code = "84.11.4",
                        Name =
                            "Деятельность представительных органов местного самоуправления - айыл окмоту, мэрии городов",
                        Section = "O"
                    },
                    new ActivityCategory
                    {
                        Code = "84.11.9",
                        Name = "Государственное управление общего характера",
                        Section = "O"
                    },
                    new ActivityCategory
                    {
                        Code = "92",
                        Name = "Организация и проведение лотереи, продажа лотерейных билетов",
                        Section = "R"
                    }
                );
                context.SaveChanges();
            }

            var sysAdminUser = context.Users.FirstOrDefault(u => u.Login == "admin");
            if (sysAdminUser == null)
            {
                sysAdminUser = new User
                {
                    Login = "admin",
                    PasswordHash =
                        "AQAAAAEAACcQAAAAEF+cTdTv1Vbr9+QFQGMo6E6S5aGfoFkBnsrGZ4kK6HIhI+A9bYDLh24nKY8UL3XEmQ==",
                    SecurityStamp = "9479325a-6e63-494a-ae24-b27be29be015",
                    Name = "Admin user",
                    PhoneNumber = "555123456",
                    Email = "admin@email.xyz",
                    NormalizedEmail = "admin@email.xyz".ToUpper(),
                    Status = UserStatuses.Active,
                    Description = "System administrator account",
                    NormalizedUserName = "admin".ToUpper(),
                    DataAccessArray = daa,
                };
                context.Users.Add(sysAdminUser);
            }
            var adminUserRoleBinding = new IdentityUserRole<string>
            {
                RoleId = sysAdminRole.Id,
                UserId = sysAdminUser.Id,
            };
            context.UserRoles.Add(adminUserRoleBinding);
            var soateTmp = 741000000000000;
            if (!context.StatisticalUnits.Any())
            {
                context.StatisticalUnits.AddRange(new LocalUnit
                {
                    Name = "local unit 1",
                    UserId = sysAdminUser.Id,
                    RegIdDate = DateTime.Now,
                    StartPeriod = DateTime.Now,
                    EndPeriod = DateTime.MaxValue,
                    Address = new Address {AddressPart1 = "local address 1", GeographicalCodes = soateTmp++.ToString()}
                }, new LocalUnit
                {
                    Name = "local unit 2",
                    StatId = "OKPO2LU",
                    UserId = sysAdminUser.Id,
                    RegIdDate = DateTime.Now,
                    StartPeriod = DateTime.Now,
                    EndPeriod = DateTime.MaxValue,
                    Address = new Address {AddressPart1 = "local address 2", GeographicalCodes = soateTmp++.ToString()},
                });

                var le1 = new LegalUnit
                {
                    Name = "legal unit 1",
                    UserId = sysAdminUser.Id,
                    RegIdDate = DateTime.Now,
                    StatId = "OKPO2LEGALU",
                    StartPeriod = DateTime.Now,
                    EndPeriod = DateTime.MaxValue,
<<<<<<< HEAD
                    Address =
                        new Address {AddressDetails = "legal address 1", GeographicalCodes = soateTmp++.ToString()},
=======
                    Address = new Address
                    {
                        AddressDetails = "legal address 1",
                        GeographicalCodes = soateTmp++.ToString()
                    },
>>>>>>> e38e3a5d
                    ActivitiesUnits = new List<ActivityStatisticalUnit>()
                    {
                        new ActivityStatisticalUnit()
                        {
                            Activity = new Activity()
                            {
                                IdDate = new DateTime(2017, 03, 17),
                                Turnover = 2000,
                                ActivityType = ActivityTypes.Primary,
                                UpdatedByUser = sysAdminUser,
                                ActivityYear = DateTime.Today.Year,
                                ActivityRevxCategory = context.ActivityCategories.Single(v => v.Code == "11.07.9")
                            },
                        },
                        new ActivityStatisticalUnit()
                        {
                            Activity =
                                new Activity()
                                {
                                    IdDate = new DateTime(2017, 03, 28),
                                    Turnover = 4000,
                                    ActivityType = ActivityTypes.Secondary,
                                    UpdatedByUser = sysAdminUser,
                                    ActivityYear = 2006,
                                    ActivityRevxCategory = context.ActivityCategories.Single(v => v.Code == "91.01.9")
                                }
                        }
                    }
                };

                context.StatisticalUnits.AddRange(le1, new LegalUnit
                {
                    Name = "legal unit 2",
                    UserId = sysAdminUser.Id,
                    IsDeleted = true,
                    RegIdDate = DateTime.Now,
                    StartPeriod = DateTime.Now,
                    EndPeriod = DateTime.MaxValue,
                    Address = new Address
                    {
                        AddressDetails = "legal address 2",
                        GeographicalCodes = soateTmp++.ToString()
                    }
                });

                var eu1 = new EnterpriseUnit
                {
                    Name = "enterprise unit 1",
                    StatId = "OKPO1EU",
                    UserId = sysAdminUser.Id,
                    RegIdDate = DateTime.Now,
                    StartPeriod = DateTime.Now,
                    EndPeriod = DateTime.MaxValue,
<<<<<<< HEAD
                    Address =
                        new Address {AddressDetails = "enterprise address 1", GeographicalCodes = soateTmp++.ToString()}
                };

                context.StatisticalUnits.AddRange(eu1, new EnterpriseUnit
=======
                    Address = new Address
                    {
                        AddressDetails = "enterprise address 1",
                        GeographicalCodes = soateTmp++.ToString()
                    }
                }, new EnterpriseUnit
>>>>>>> e38e3a5d
                {
                    Name = "enterprise unit 2",
                    StatId = "OKPO2EU",
                    UserId = sysAdminUser.Id,
                    RegIdDate = DateTime.Now,
                    StartPeriod = DateTime.Now,
                    EndPeriod = DateTime.MaxValue,
                    Address = new Address
                    {
                        AddressDetails = "enterprise address 2",
                        GeographicalCodes = soateTmp++.ToString()
                    }
                }, new EnterpriseUnit
                {
                    Name = "enterprise unit 3",
                    StatId = "OKPO3EU",
                    UserId = sysAdminUser.Id,
                    IsDeleted = true,
                    RegIdDate = DateTime.Now,
                    StartPeriod = DateTime.Now,
                    EndPeriod = DateTime.MaxValue,
                    Address = new Address
                    {
                        AddressDetails = "enterprise address 2",
                        GeographicalCodes = soateTmp++.ToString()
                    }
                }, new EnterpriseUnit
                {
                    StatId = "OKPO4EU",
                    Name = "enterprise unit 4",
                    UserId = sysAdminUser.Id,
                    RegIdDate = DateTime.Now,
                    StartPeriod = DateTime.Now,
                    EndPeriod = DateTime.MaxValue,
                    Address = new Address
                    {
                        AddressDetails = "enterprise address 2",
                        GeographicalCodes = soateTmp++.ToString()
                    }
                }, new EnterpriseUnit
                {
                    Name = "enterprise unit 5",
                    UserId = sysAdminUser.Id,
                    RegIdDate = DateTime.Now,
                    StartPeriod = DateTime.Now,
                    EndPeriod = DateTime.MaxValue,
                    Address = new Address
                    {
                        AddressDetails = "enterprise address 2",
                        GeographicalCodes = soateTmp++.ToString()
                    }
                }, new EnterpriseUnit
                {
                    Name = "enterprise unit 6",
                    UserId = sysAdminUser.Id,
                    RegIdDate = DateTime.Now,
                    StartPeriod = DateTime.Now,
                    EndPeriod = DateTime.MaxValue,
                    Address = new Address
                    {
                        AddressDetails = "enterprise address 2",
                        GeographicalCodes = soateTmp++.ToString()
                    }
                });

                var eg1 = new EnterpriseGroup
                {
                    Name = "enterprise group 1",
                    UserId = sysAdminUser.Id,
                    StatId = "EG1",
                    RegIdDate = DateTime.Now,
                    StartPeriod = DateTime.Now,
                    EndPeriod = DateTime.MaxValue,
<<<<<<< HEAD
                    Address =
                        new Address {AddressDetails = "ent. group address 1", GeographicalCodes = soateTmp++.ToString()}
                };

                var eg2 = new EnterpriseGroup
=======
                    Address = new Address
                    {
                        AddressDetails = "ent. group address 1",
                        GeographicalCodes = soateTmp++.ToString()
                    }
                }, new EnterpriseGroup
>>>>>>> e38e3a5d
                {
                    Name = "enterprise group 2",
                    StatId = "EG2",
                    UserId = sysAdminUser.Id,
                    RegIdDate = DateTime.Now,
                    StartPeriod = DateTime.Now,
                    EndPeriod = DateTime.MaxValue,
<<<<<<< HEAD
                    Address =
                        new Address {AddressDetails = "ent. group address 2", GeographicalCodes = soateTmp++.ToString()}
                };

                context.EnterpriseGroups.AddRange(eg1, eg2);

                //Links:
                eu1.EnterpriseGroup = eg1;
                le1.EnterpriseGroup = eg2;
                le1.EnterpriseUnit = eu1;

=======
                    Address = new Address
                    {
                        AddressDetails = "ent. group address 2",
                        GeographicalCodes = soateTmp++.ToString()
                    }
                });
>>>>>>> e38e3a5d
            }

            if (!context.Regions.Any())
            {
                context.Regions.AddRange(
                    new Region {Name = "НСК/ГВЦ"},
                    new Region {Name = "Иссык-Кульский облстат"},
                    new Region {Name = "Джалал-Абадский облстат"},
                    new Region {Name = "Ала-Букинский райстат"},
                    new Region {Name = "Базар-Коргонский райстат"},
                    new Region {Name = "Баткенсктй облстат"},
                    new Region {Name = "Кадамжайский райстат"},
                    new Region {Name = "Нарынский облстат"},
                    new Region {Name = "Нарынский горстат"},
                    new Region {Name = "Жумгальский райстат"},
                    new Region {Name = "Ошский горстат"},
                    new Region {Name = "Бишкекский горстат"},
                    new Region {Name = "Аксуйский райстат"},
                    new Region {Name = "Жети-Огузский райстат"},
                    new Region {Name = "Иссык-Кульский райстат"},
                    new Region {Name = "Тонский райстат"},
                    new Region {Name = "Тюпский райстат"},
                    new Region {Name = "Балыкчинский горстат"},
                    new Region {Name = "Аксыйский райстат"},
                    new Region {Name = "Ноокенский райстат"},
                    new Region {Name = "Сузакский райстат"},
                    new Region {Name = "Тогуз-Тороуский райстат"},
                    new Region {Name = "Токтогульский райстат"},
                    new Region {Name = "Чаткальский райстат"},
                    new Region {Name = "Джалал-Абадский горстат"},
                    new Region {Name = "Таш-Кумырский горстат"},
                    new Region {Name = "Майлуу-Сууский горстат"},
                    new Region {Name = "Кара-Кульский горстат"},
                    new Region {Name = "Ак-Талинский райстат"},
                    new Region {Name = "Ат-Башынский райстат"},
                    new Region {Name = "Кочкорский райстат"},
                    new Region {Name = "Нарынский райстат"},
                    new Region {Name = "Баткенский райстат"},
                    new Region {Name = "Лейлекский райстат"},
                    new Region {Name = "Сулюктинский горстат"},
                    new Region {Name = "Ошский облстат"},
                    new Region {Name = "Алайский райстат"},
                    new Region {Name = "Араванский райстат"},
                    new Region {Name = "Кара-Сууский райстат"},
                    new Region {Name = "Ноокатский райстат"},
                    new Region {Name = "Кара-Кулжинский райстат"},
                    new Region {Name = "Узгенский райстат"},
                    new Region {Name = "Чон-Алайский райстат "},
                    new Region {Name = "Таласский облстат"},
                    new Region {Name = "Кара-Бууринский райстат"},
                    new Region {Name = "Бакай-Атинский райстат"},
                    new Region {Name = "Манасский райстат"},
                    new Region {Name = "Таласский райстат"},
                    new Region {Name = "Чуйский облстат"},
                    new Region {Name = "Аламудунский райстат"},
                    new Region {Name = "Ысык-Атинский райстат"},
                    new Region {Name = "Жайылский райстат"},
                    new Region {Name = "Кеминский райстат"},
                    new Region {Name = "Московский райстат"},
                    new Region {Name = "Панфиловский райстат"},
                    new Region {Name = "Сокулукский райстат"},
                    new Region {Name = "Чуйский райстат"},
                    new Region {Name = "Каракольский горстат"},
                    new Region {Name = "город Баткен"},
                    new Region {Name = "Кызыл-Киинский горстат"},
                    new Region {Name = "город Талас"},
                    new Region {Name = "город Токмок"}
                );
            }

            context.SaveChanges();
        }
    }
}<|MERGE_RESOLUTION|>--- conflicted
+++ resolved
@@ -8617,16 +8617,11 @@
                     StatId = "OKPO2LEGALU",
                     StartPeriod = DateTime.Now,
                     EndPeriod = DateTime.MaxValue,
-<<<<<<< HEAD
-                    Address =
-                        new Address {AddressDetails = "legal address 1", GeographicalCodes = soateTmp++.ToString()},
-=======
                     Address = new Address
                     {
                         AddressDetails = "legal address 1",
                         GeographicalCodes = soateTmp++.ToString()
                     },
->>>>>>> e38e3a5d
                     ActivitiesUnits = new List<ActivityStatisticalUnit>()
                     {
                         new ActivityStatisticalUnit()
@@ -8680,20 +8675,6 @@
                     RegIdDate = DateTime.Now,
                     StartPeriod = DateTime.Now,
                     EndPeriod = DateTime.MaxValue,
-<<<<<<< HEAD
-                    Address =
-                        new Address {AddressDetails = "enterprise address 1", GeographicalCodes = soateTmp++.ToString()}
-                };
-
-                context.StatisticalUnits.AddRange(eu1, new EnterpriseUnit
-=======
-                    Address = new Address
-                    {
-                        AddressDetails = "enterprise address 1",
-                        GeographicalCodes = soateTmp++.ToString()
-                    }
-                }, new EnterpriseUnit
->>>>>>> e38e3a5d
                 {
                     Name = "enterprise unit 2",
                     StatId = "OKPO2EU",
@@ -8767,20 +8748,11 @@
                     RegIdDate = DateTime.Now,
                     StartPeriod = DateTime.Now,
                     EndPeriod = DateTime.MaxValue,
-<<<<<<< HEAD
                     Address =
                         new Address {AddressDetails = "ent. group address 1", GeographicalCodes = soateTmp++.ToString()}
                 };
 
                 var eg2 = new EnterpriseGroup
-=======
-                    Address = new Address
-                    {
-                        AddressDetails = "ent. group address 1",
-                        GeographicalCodes = soateTmp++.ToString()
-                    }
-                }, new EnterpriseGroup
->>>>>>> e38e3a5d
                 {
                     Name = "enterprise group 2",
                     StatId = "EG2",
@@ -8788,7 +8760,6 @@
                     RegIdDate = DateTime.Now,
                     StartPeriod = DateTime.Now,
                     EndPeriod = DateTime.MaxValue,
-<<<<<<< HEAD
                     Address =
                         new Address {AddressDetails = "ent. group address 2", GeographicalCodes = soateTmp++.ToString()}
                 };
@@ -8800,14 +8771,6 @@
                 le1.EnterpriseGroup = eg2;
                 le1.EnterpriseUnit = eu1;
 
-=======
-                    Address = new Address
-                    {
-                        AddressDetails = "ent. group address 2",
-                        GeographicalCodes = soateTmp++.ToString()
-                    }
-                });
->>>>>>> e38e3a5d
             }
 
             if (!context.Regions.Any())
