--- conflicted
+++ resolved
@@ -1,4 +1,4 @@
-﻿using System;
+using System;
 using System.Collections.Generic;
 using System.ComponentModel.DataAnnotations;
 using System.ComponentModel.DataAnnotations.Schema;
@@ -53,12 +53,6 @@
         [Display(Order = 130)]
         public string ShortName { get; set; } //	Short name of legal unit/soundex name (to make it more searchable)
 
-<<<<<<< HEAD
-        [Display(Order = 250)]
-        public int? AddressId { get; set; } //	ID of visiting address (as given by the sources)
-
-=======
->>>>>>> 046310c2
         [NotMappedFor(ActionsEnum.Create | ActionsEnum.Edit | ActionsEnum.View)]
         [Display(Order = 250)]
         public int? AddressId { get; set; } //	ID of visiting address (as given by the sources)
@@ -111,10 +105,7 @@
         [NotMappedFor(ActionsEnum.Create)]
         public string ReorgReferences { get; set; } //	Ids of other units affected by the reorganisation
 
-<<<<<<< HEAD
-=======
         [NotMappedFor(ActionsEnum.Create | ActionsEnum.Edit | ActionsEnum.View)]
->>>>>>> 046310c2
         [Display(Order = 310)]
         public int? ActualAddressId { get; set; } //	Address after it has been corrected by NSO
 
@@ -189,12 +180,8 @@
         [NotMappedFor(ActionsEnum.Create | ActionsEnum.Edit | ActionsEnum.View)]
         public virtual ICollection<ActivityStatisticalUnit> ActivitiesUnits { get; set; } = new HashSet<ActivityStatisticalUnit>();
 
-<<<<<<< HEAD
-        [Display(Order = 650)]     
-=======
         //TODO: USE VIEW MODEL
         [Display(Order = 650)]
->>>>>>> 046310c2
         [NotMapped]
         public IEnumerable<Activity> Activities
         {
