--- conflicted
+++ resolved
@@ -225,10 +225,6 @@
         public ChangeReasons ChangeReason { get; set; }
         [NotMappedFor(ActionsEnum.Create | ActionsEnum.Edit | ActionsEnum.View)]
         public string EditComment { get; set; }
-<<<<<<< HEAD
-
-=======
->>>>>>> bdf57eb9
         [NotMappedFor(ActionsEnum.Create | ActionsEnum.Edit | ActionsEnum.View)]
         public virtual ICollection<StatisticalUnitAnalysisError> AnalysisErrors { get; set; }
     }
