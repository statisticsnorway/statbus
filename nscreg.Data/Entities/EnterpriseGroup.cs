﻿using System;
using System.Collections.Generic;
using System.ComponentModel.DataAnnotations;
using nscreg.Data.Constants;
using nscreg.Utilities.Attributes;
using nscreg.Utilities.Enums;

namespace nscreg.Data.Entities
{
    public class EnterpriseGroup : IStatisticalUnit
    {
        public EnterpriseGroup()
        {
            EnterpriseUnits =new HashSet<EnterpriseUnit>();
            LegalUnits = new HashSet<LegalUnit>();
        }

        public StatUnitTypes UnitType => StatUnitTypes.EnterpriseGroup;

        [NotMappedFor(ActionsEnum.Create | ActionsEnum.Edit)]
        [DataAccessCommon]
        public int RegId { get; set; }  //	Automatically generated id unit
        [Display(GroupName = GroupNames.RegistrationInfo)]
        [NotMappedFor(ActionsEnum.Create)]
        public DateTime RegIdDate { get; set; } //	Date of id (ie. Date of unit entered into the register)
        [Display(GroupName = GroupNames.StatUnitInfo)]
        [DataAccessCommon]
        public string StatId { get; set; } //	The Identifier given the Statistical unit by NSO
        [Display(GroupName = GroupNames.StatUnitInfo)]
        public DateTime? StatIdDate { get; set; }    //	Date of unit registered within the NSO (Might be before it was entered into this register)
        [Display(GroupName = GroupNames.RegistrationInfo)]
        public string TaxRegId { get; set; }   //	unique fiscal code from tax authorities
        [Display(GroupName = GroupNames.RegistrationInfo)]
        public DateTime? TaxRegDate { get; set; }    //	Date of registration at tax authorities
        [Display(GroupName = GroupNames.RegistrationInfo)]
        public string ExternalId { get; set; } //	ID of another external data source
        [NotMappedFor(ActionsEnum.Create | ActionsEnum.Edit | ActionsEnum.View)]
        public int? RegMainActivityId
        {
            get => null;
            set {}
        }
        [NotMappedFor(ActionsEnum.Create | ActionsEnum.Edit | ActionsEnum.View)]
        public int? InstSectorCodeId
        {
            get => null;
            set { }
        }
        [NotMappedFor(ActionsEnum.Create | ActionsEnum.Edit | ActionsEnum.View)]
        public int? LegalFormId
        {
            get => null;
            set { }
        }

        [Display(GroupName = GroupNames.RegistrationInfo)]
        public int? ExternalIdType { get; set; }  //	UnitType of external  id (linked to table containing possible types)
        [Display(GroupName = GroupNames.RegistrationInfo)]
        public DateTime? ExternalIdDate { get; set; }    //	Date of registration in external source
        [Display(GroupName = GroupNames.RegistrationInfo)]
        public string DataSource { get; set; }  //	code of data source (linked to source table(s)
        [Display(GroupName = GroupNames.StatUnitInfo)]
        [DataAccessCommon]
        public string Name { get; set; }    //	Full name of Unit
        [Display(GroupName = GroupNames.StatUnitInfo)]
        public string ShortName { get; set; }   //	Short name of legal unit/soundex name (to make it more searchable)
        [NotMappedFor(ActionsEnum.Create | ActionsEnum.Edit | ActionsEnum.View)]
        public int? AddressId { get; set; }   //	ID of visiting address (as given by the sources)
        [Display(GroupName = GroupNames.ContactInfo)]
        public virtual Address Address { get; set; }
        [Display(GroupName = GroupNames.ContactInfo)]
        public int? PostalAddressId { get; set; } //	Id of postal address (post box or similar, if relevant)
        [Display(GroupName = GroupNames.ContactInfo)]
        public string TelephoneNo { get; set; } //
        [Display(GroupName = GroupNames.ContactInfo)]
        public string EmailAddress { get; set; }    //	
        [Display(GroupName = GroupNames.ContactInfo)]
        public string WebAddress { get; set; }  //	
        [Display(Order = 100, GroupName = GroupNames.StatUnitInfo)]
        public string EntGroupType { get; set; }    //	All-resident, multinational domestically controlled or multinational foreign controlled
        [Display(Order = 110, GroupName = GroupNames.RegistrationInfo)]
        public DateTime RegistrationDate { get; set; }  //	Date of registration
        [Display(GroupName = GroupNames.RegistrationInfo)]
        public string RegistrationReason { get; set; }  //	Reason for registration
        [NotMappedFor(ActionsEnum.Create)]
        [Display(GroupName = GroupNames.ContactInfo)]
        public DateTime? LiqDateStart { get; set; }  //	Liquidation details, if relevant
        [NotMappedFor(ActionsEnum.Create)]
        [Display(GroupName = GroupNames.ContactInfo)]
        public DateTime? LiqDateEnd { get; set; }    //	
        [Display(GroupName = GroupNames.LiquidationInfo)]
        public string LiqReason { get; set; }   //	
        [Display(GroupName = GroupNames.LiquidationInfo)]
        public string SuspensionStart { get; set; } //	suspension details, if relevant
        [Display(GroupName = GroupNames.LiquidationInfo)]
        public string SuspensionEnd { get; set; }   //	
        [Display(GroupName = GroupNames.ContactInfo)]
        public string ReorgTypeCode { get; set; }   //	Code of reorganization type
        [Display(GroupName = GroupNames.ContactInfo)]
        public DateTime? ReorgDate { get; set; } //	
        [Display(GroupName = GroupNames.ContactInfo)]
        public string ReorgReferences { get; set; } //	Ids of other units affected by the reorganization
        [NotMappedFor(ActionsEnum.Create | ActionsEnum.Edit | ActionsEnum.View)]
        public int? ActualAddressId { get; set; } //	Address after it has been corrected by NSO
        [Display(GroupName = GroupNames.ContactInfo)]
        public virtual Address ActualAddress { get; set; }
        [Display(GroupName = GroupNames.ContactInfo)]
        public string ContactPerson { get; set; }   //	
        [Display(GroupName = GroupNames.CapitalInfo)]
        public int? Employees { get; set; }  //	Number of employees
        [Display(Order = 510, GroupName = GroupNames.StatUnitInfo)]
        public int? NumOfPeopleEmp { get; set; }   //	Number of people employed (including owner)
        [Display(GroupName = GroupNames.CapitalInfo)]
        public int? EmployeesYear { get; set; } //	Year of which the employee information is/was valid
        [Display(GroupName = GroupNames.CapitalInfo)]
        public DateTime? EmployeesDate { get; set; } //	Date of registration of employees data
        [Display(GroupName = GroupNames.CapitalInfo)]
        public decimal? Turnover { get; set; }    //	
        [Display(GroupName = GroupNames.CapitalInfo)]
        public int? TurnoverYear { get; set; }  //	Year of which the turnover is/was valid
        [Display(GroupName = GroupNames.CapitalInfo)]
        public DateTime? TurnoverDate { get; set; }   //	Date of registration of the current turnover
        [Display(GroupName = GroupNames.CapitalInfo)]
        public string Status { get; set; }  //	
        [Display(GroupName = GroupNames.CapitalInfo)]
        public DateTime StatusDate { get; set; }    //	
        [Display(GroupName = GroupNames.CapitalInfo)]
        public string Notes { get; set; }
       
        [Reference(LookupEnum.EnterpriseUnitLookup)]
        [Display(Order = 340, GroupName = GroupNames.LinkInfo)]
        public virtual ICollection<EnterpriseUnit> EnterpriseUnits { get; set; }
        [Reference(LookupEnum.LegalUnitLookup)]
        [Display(GroupName = GroupNames.LinkInfo)]
        public virtual ICollection<LegalUnit> LegalUnits { get; set; }
        [NotMappedFor(ActionsEnum.Create | ActionsEnum.Edit | ActionsEnum.View)]
        public bool IsDeleted { get; set; }
        [NotMappedFor(ActionsEnum.Create | ActionsEnum.Edit | ActionsEnum.View)]
        public int? ParentId { get; set; }
        [Display(GroupName = GroupNames.LinkInfo)]
        [NotMappedFor(ActionsEnum.Create | ActionsEnum.Edit | ActionsEnum.View)]
        public DateTime StartPeriod { get; set; }
        [Display(GroupName = GroupNames.LinkInfo)]
        [NotMappedFor(ActionsEnum.Create | ActionsEnum.Edit | ActionsEnum.View)]
        public DateTime EndPeriod { get; set; }
        [NotMappedFor(ActionsEnum.Create | ActionsEnum.Edit | ActionsEnum.View)]
        public virtual EnterpriseGroup Parrent { get; set; }
        [NotMappedFor(ActionsEnum.Create | ActionsEnum.Edit | ActionsEnum.View)]
        public string UserId { get; set; }
        [NotMappedFor(ActionsEnum.Create | ActionsEnum.Edit | ActionsEnum.View)]
        public ChangeReasons ChangeReason { get; set; }
        [NotMappedFor(ActionsEnum.Create | ActionsEnum.Edit | ActionsEnum.View)]
        public string EditComment { get; set; }
<<<<<<< HEAD

        [NotMappedFor(ActionsEnum.Create | ActionsEnum.Edit)]
=======
        [NotMappedFor(ActionsEnum.Create | ActionsEnum.Edit | ActionsEnum.View)]
>>>>>>> efcc2fd1
        public virtual ICollection<EnterpriseGroupAnalysisError> AnalysisErrors { get; set; }
    }
}<|MERGE_RESOLUTION|>--- conflicted
+++ resolved
@@ -73,9 +73,9 @@
         [Display(GroupName = GroupNames.ContactInfo)]
         public string TelephoneNo { get; set; } //
         [Display(GroupName = GroupNames.ContactInfo)]
-        public string EmailAddress { get; set; }    //	
+        public string EmailAddress { get; set; }    //
         [Display(GroupName = GroupNames.ContactInfo)]
-        public string WebAddress { get; set; }  //	
+        public string WebAddress { get; set; }  //
         [Display(Order = 100, GroupName = GroupNames.StatUnitInfo)]
         public string EntGroupType { get; set; }    //	All-resident, multinational domestically controlled or multinational foreign controlled
         [Display(Order = 110, GroupName = GroupNames.RegistrationInfo)]
@@ -87,17 +87,17 @@
         public DateTime? LiqDateStart { get; set; }  //	Liquidation details, if relevant
         [NotMappedFor(ActionsEnum.Create)]
         [Display(GroupName = GroupNames.ContactInfo)]
-        public DateTime? LiqDateEnd { get; set; }    //	
+        public DateTime? LiqDateEnd { get; set; }    //
         [Display(GroupName = GroupNames.LiquidationInfo)]
-        public string LiqReason { get; set; }   //	
+        public string LiqReason { get; set; }   //
         [Display(GroupName = GroupNames.LiquidationInfo)]
         public string SuspensionStart { get; set; } //	suspension details, if relevant
         [Display(GroupName = GroupNames.LiquidationInfo)]
-        public string SuspensionEnd { get; set; }   //	
+        public string SuspensionEnd { get; set; }   //
         [Display(GroupName = GroupNames.ContactInfo)]
         public string ReorgTypeCode { get; set; }   //	Code of reorganization type
         [Display(GroupName = GroupNames.ContactInfo)]
-        public DateTime? ReorgDate { get; set; } //	
+        public DateTime? ReorgDate { get; set; } //
         [Display(GroupName = GroupNames.ContactInfo)]
         public string ReorgReferences { get; set; } //	Ids of other units affected by the reorganization
         [NotMappedFor(ActionsEnum.Create | ActionsEnum.Edit | ActionsEnum.View)]
@@ -105,7 +105,7 @@
         [Display(GroupName = GroupNames.ContactInfo)]
         public virtual Address ActualAddress { get; set; }
         [Display(GroupName = GroupNames.ContactInfo)]
-        public string ContactPerson { get; set; }   //	
+        public string ContactPerson { get; set; }   //
         [Display(GroupName = GroupNames.CapitalInfo)]
         public int? Employees { get; set; }  //	Number of employees
         [Display(Order = 510, GroupName = GroupNames.StatUnitInfo)]
@@ -115,18 +115,18 @@
         [Display(GroupName = GroupNames.CapitalInfo)]
         public DateTime? EmployeesDate { get; set; } //	Date of registration of employees data
         [Display(GroupName = GroupNames.CapitalInfo)]
-        public decimal? Turnover { get; set; }    //	
+        public decimal? Turnover { get; set; }    //
         [Display(GroupName = GroupNames.CapitalInfo)]
         public int? TurnoverYear { get; set; }  //	Year of which the turnover is/was valid
         [Display(GroupName = GroupNames.CapitalInfo)]
         public DateTime? TurnoverDate { get; set; }   //	Date of registration of the current turnover
         [Display(GroupName = GroupNames.CapitalInfo)]
-        public string Status { get; set; }  //	
+        public string Status { get; set; }  //
         [Display(GroupName = GroupNames.CapitalInfo)]
-        public DateTime StatusDate { get; set; }    //	
+        public DateTime StatusDate { get; set; }    //
         [Display(GroupName = GroupNames.CapitalInfo)]
         public string Notes { get; set; }
-       
+
         [Reference(LookupEnum.EnterpriseUnitLookup)]
         [Display(Order = 340, GroupName = GroupNames.LinkInfo)]
         public virtual ICollection<EnterpriseUnit> EnterpriseUnits { get; set; }
@@ -151,12 +151,8 @@
         public ChangeReasons ChangeReason { get; set; }
         [NotMappedFor(ActionsEnum.Create | ActionsEnum.Edit | ActionsEnum.View)]
         public string EditComment { get; set; }
-<<<<<<< HEAD
 
-        [NotMappedFor(ActionsEnum.Create | ActionsEnum.Edit)]
-=======
         [NotMappedFor(ActionsEnum.Create | ActionsEnum.Edit | ActionsEnum.View)]
->>>>>>> efcc2fd1
         public virtual ICollection<EnterpriseGroupAnalysisError> AnalysisErrors { get; set; }
     }
 }