﻿namespace nscreg.Data.Constants
{
    public enum SystemFunctions
    {
        // account
        AccountView,
        AccountEdit,

        // roles
        RoleView ,
        RoleCreate,
        RoleEdit,
        RoleDelete,

        // users
        UserView,
        UserCreate,
        UserEdit,
        UserDelete,

        // stat. units
<<<<<<< HEAD
        StatUnitView,
        StatUnitCreate,
        StatUnitEdit,
        StatUnitDelete,
=======
        StatUnitView = 12,
        StatUnitListView = 13,
        StatUnitCreate = 14,
        StatUnitEdit = 15,
        StatUnitDelete = 16,

        // regions
        RegionsView = 17,
        RegionsCreate = 18,
        RegionsEdit = 19,
        RegionsDelete = 20,
>>>>>>> 09c16563
    }
}<|MERGE_RESOLUTION|>--- conflicted
+++ resolved
@@ -3,39 +3,31 @@
     public enum SystemFunctions
     {
         // account
-        AccountView,
-        AccountEdit,
+        AccountView = 0,
+        AccountEdit=1,
 
         // roles
-        RoleView ,
-        RoleCreate,
-        RoleEdit,
-        RoleDelete,
+        RoleView=2 ,
+        RoleCreate=3,
+        RoleEdit=4,
+        RoleDelete=5,
 
         // users
-        UserView,
-        UserCreate,
-        UserEdit,
-        UserDelete,
+        UserView=6,
+        UserCreate=7,
+        UserEdit=8,
+        UserDelete=9,
 
         // stat. units
-<<<<<<< HEAD
-        StatUnitView,
-        StatUnitCreate,
-        StatUnitEdit,
-        StatUnitDelete,
-=======
-        StatUnitView = 12,
-        StatUnitListView = 13,
-        StatUnitCreate = 14,
-        StatUnitEdit = 15,
-        StatUnitDelete = 16,
+        StatUnitView=10,
+        StatUnitCreate=11,
+        StatUnitEdit=12,
+        StatUnitDelete=13,
 
         // regions
         RegionsView = 17,
         RegionsCreate = 18,
         RegionsEdit = 19,
         RegionsDelete = 20,
->>>>>>> 09c16563
     }
 }