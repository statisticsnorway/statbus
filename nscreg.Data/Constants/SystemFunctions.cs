﻿namespace nscreg.Data.Constants
{
    public enum SystemFunctions
    {
        // account
        AccountView = 0,
        AccountEdit=1,

        // roles
        RoleView=2 ,
        RoleCreate=3,
        RoleEdit=4,
        RoleDelete=5,

        // users
        UserView=6,
        UserCreate=7,
        UserEdit=8,
        UserDelete=9,

        // stat. units
        StatUnitView=10,
        StatUnitCreate=11,
        StatUnitEdit=12,
        StatUnitDelete=13,

        // regions
        RegionsView = 17,
        RegionsCreate = 18,
        RegionsEdit = 19,
        RegionsDelete = 20,

        // address
        AddressView = 25,
        AddressCreate = 26,
        AddressEdit = 27,
        AddressDelete = 28,

<<<<<<< HEAD
        // data sources
        DataSourcesView = 32,
        DataSourcesCreate = 33,
        DataSourcesEdit = 34,
        DataSourcesDelete = 35,

=======
        //Links
        LinksView = 29,
        LinksCreate = 30,
        LinksDelete = 31,
>>>>>>> 3805f619
    }
}<|MERGE_RESOLUTION|>--- conflicted
+++ resolved
@@ -36,18 +36,15 @@
         AddressEdit = 27,
         AddressDelete = 28,
 
-<<<<<<< HEAD
+        // links
+        LinksView = 29,
+        LinksCreate = 30,
+        LinksDelete = 31,
+
         // data sources
         DataSourcesView = 32,
         DataSourcesCreate = 33,
         DataSourcesEdit = 34,
         DataSourcesDelete = 35,
-
-=======
-        //Links
-        LinksView = 29,
-        LinksCreate = 30,
-        LinksDelete = 31,
->>>>>>> 3805f619
     }
 }