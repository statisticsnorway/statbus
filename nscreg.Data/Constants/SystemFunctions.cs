--- conflicted
+++ resolved
@@ -36,11 +36,6 @@
         AddressEdit = 27,
         AddressDelete = 28,
 
-<<<<<<< HEAD
-        //dataSourceQueues
-        DataSourceQueuesView = 29,
-
-=======
         // links
         LinksView = 29,
         LinksCreate = 30,
@@ -51,6 +46,8 @@
         DataSourcesCreate = 33,
         DataSourcesEdit = 34,
         DataSourcesDelete = 35,
->>>>>>> 93748a84
+        
+        //dataSourceQueues
+        DataSourceQueuesView = 36,
     }
 }