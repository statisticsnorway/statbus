﻿namespace nscreg.Data.Constants
{
    public enum SystemFunctions
    {
        // account
        AccountView = 0,
        AccountEdit=1,

        // roles
        RoleView=2 ,
        RoleCreate=3,
        RoleEdit=4,
        RoleDelete=5,

        // users
        UserView=6,
        UserCreate=7,
        UserEdit=8,
        UserDelete=9,

        // stat. units
        StatUnitView=10,
        StatUnitCreate=11,
        StatUnitEdit=12,
        StatUnitDelete=13,

        // regions
        RegionsView = 17,
        RegionsCreate = 18,
        RegionsEdit = 19,
        RegionsDelete = 20,

        // address
        AddressView = 25,
        AddressCreate = 26,
        AddressEdit = 27,
        AddressDelete = 28,

        // links
        LinksView = 29,
        LinksCreate = 30,
        LinksDelete = 31,

        // data sources
        DataSourcesView = 32,
        DataSourcesCreate = 33,
        DataSourcesEdit = 34,
        DataSourcesDelete = 35,

        // data source queues
        DataSourcesQueueView = 36,
        DataSourcesQueueLogView = 37,
        DataSourcesQueueLogEdit = 38,

<<<<<<< HEAD
        DataSourcesQueueAdd = 41,
=======
        // data sources
        DataSourcesUpload = 41,

        // Analysis
        StatUnitAnalysis = 42,

>>>>>>> 4f8ba8e2
    }
}<|MERGE_RESOLUTION|>--- conflicted
+++ resolved
@@ -52,15 +52,9 @@
         DataSourcesQueueLogView = 37,
         DataSourcesQueueLogEdit = 38,
 
-<<<<<<< HEAD
         DataSourcesQueueAdd = 41,
-=======
-        // data sources
-        DataSourcesUpload = 41,
 
         // Analysis
         StatUnitAnalysis = 42,
-
->>>>>>> 4f8ba8e2
     }
 }