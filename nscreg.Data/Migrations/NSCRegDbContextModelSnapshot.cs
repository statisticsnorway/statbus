﻿using System;
using Microsoft.EntityFrameworkCore;
using Microsoft.EntityFrameworkCore.Infrastructure;
using Microsoft.EntityFrameworkCore.Metadata;
using Microsoft.EntityFrameworkCore.Migrations;
using nscreg.Data;
using nscreg.Data.Constants;

namespace nscreg.Data.Migrations
{
    [DbContext(typeof(NSCRegDbContext))]
    partial class NSCRegDbContextModelSnapshot : ModelSnapshot
    {
        protected override void BuildModel(ModelBuilder modelBuilder)
        {
            modelBuilder
                .HasAnnotation("Npgsql:ValueGenerationStrategy", NpgsqlValueGenerationStrategy.SerialColumn)
                .HasAnnotation("ProductVersion", "1.1.0-rtm-22752");

            modelBuilder.Entity("Microsoft.AspNetCore.Identity.EntityFrameworkCore.IdentityRoleClaim<string>", b =>
                {
                    b.Property<int>("Id")
                        .ValueGeneratedOnAdd();

                    b.Property<string>("ClaimType");

                    b.Property<string>("ClaimValue");

                    b.Property<string>("RoleId")
                        .IsRequired();

                    b.HasKey("Id");

                    b.HasIndex("RoleId");

                    b.ToTable("AspNetRoleClaims");
                });

            modelBuilder.Entity("Microsoft.AspNetCore.Identity.EntityFrameworkCore.IdentityUserClaim<string>", b =>
                {
                    b.Property<int>("Id")
                        .ValueGeneratedOnAdd();

                    b.Property<string>("ClaimType");

                    b.Property<string>("ClaimValue");

                    b.Property<string>("UserId")
                        .IsRequired();

                    b.HasKey("Id");

                    b.HasIndex("UserId");

                    b.ToTable("AspNetUserClaims");
                });

            modelBuilder.Entity("Microsoft.AspNetCore.Identity.EntityFrameworkCore.IdentityUserLogin<string>", b =>
                {
                    b.Property<string>("LoginProvider");

                    b.Property<string>("ProviderKey");

                    b.Property<string>("ProviderDisplayName");

                    b.Property<string>("UserId")
                        .IsRequired();

                    b.HasKey("LoginProvider", "ProviderKey");

                    b.HasIndex("UserId");

                    b.ToTable("AspNetUserLogins");
                });

            modelBuilder.Entity("Microsoft.AspNetCore.Identity.EntityFrameworkCore.IdentityUserRole<string>", b =>
                {
                    b.Property<string>("UserId");

                    b.Property<string>("RoleId");

                    b.HasKey("UserId", "RoleId");

                    b.HasIndex("RoleId");

                    b.ToTable("AspNetUserRoles");
                });

            modelBuilder.Entity("Microsoft.AspNetCore.Identity.EntityFrameworkCore.IdentityUserToken<string>", b =>
                {
                    b.Property<string>("UserId");

                    b.Property<string>("LoginProvider");

                    b.Property<string>("Name");

                    b.Property<string>("Value");

                    b.HasKey("UserId", "LoginProvider", "Name");

                    b.ToTable("AspNetUserTokens");
                });

            modelBuilder.Entity("nscreg.Data.Entities.Activity", b =>
                {
                    b.Property<int>("Id")
                        .ValueGeneratedOnAdd()
                        .HasColumnName("Id");

                    b.Property<int>("ActivityRevx")
                        .HasColumnName("Activity_Revx");

                    b.Property<int>("ActivityRevy")
                        .HasColumnName("Activity_Revy");

                    b.Property<int>("ActivityType")
                        .HasColumnName("Activity_Type");

                    b.Property<int>("ActivityYear")
                        .HasColumnName("Activity_Year");

                    b.Property<int>("Employees")
                        .HasColumnName("Employees");

                    b.Property<DateTime>("IdDate")
                        .HasColumnName("Id_Date");

                    b.Property<decimal>("Turnover")
                        .HasColumnName("Turnover");

                    b.Property<string>("UpdatedBy")
                        .IsRequired()
                        .HasColumnName("Updated_By");

                    b.Property<DateTime>("UpdatedDate")
                        .HasColumnName("Updated_Date");

                    b.HasKey("Id");

<<<<<<< HEAD
                    b.HasIndex("ActivityRevx");

=======
>>>>>>> 046310c2
                    b.HasIndex("UpdatedBy");

                    b.ToTable("Activities");
                });

<<<<<<< HEAD
            modelBuilder.Entity("nscreg.Data.Entities.ActivityCategory", b =>
                {
                    b.Property<int>("Id")
                        .ValueGeneratedOnAdd();

                    b.Property<string>("Code")
                        .IsRequired()
                        .HasMaxLength(10);

                    b.Property<bool>("IsDeleted");

                    b.Property<string>("Name")
                        .IsRequired();

                    b.Property<string>("Section")
                        .IsRequired()
                        .HasMaxLength(10);

                    b.HasKey("Id");

                    b.HasIndex("Code")
                        .IsUnique();

                    b.ToTable("ActivityCategories");
                });

=======
>>>>>>> 046310c2
            modelBuilder.Entity("nscreg.Data.Entities.ActivityStatisticalUnit", b =>
                {
                    b.Property<int>("UnitId")
                        .HasColumnName("Unit_Id");

                    b.Property<int>("ActivityId")
                        .HasColumnName("Activity_Id");

                    b.HasKey("UnitId", "ActivityId");

                    b.HasIndex("ActivityId");

                    b.ToTable("ActivityStatisticalUnits");
                });

            modelBuilder.Entity("nscreg.Data.Entities.Address", b =>
                {
                    b.Property<int>("Id")
                        .ValueGeneratedOnAdd()
                        .HasColumnName("Address_id");

                    b.Property<string>("AddressDetails");

                    b.Property<string>("AddressPart1")
                        .HasColumnName("Address_part1");

                    b.Property<string>("AddressPart2")
                        .HasColumnName("Address_part2");

                    b.Property<string>("AddressPart3")
                        .HasColumnName("Address_part3");

                    b.Property<string>("AddressPart4")
                        .HasColumnName("Address_part4");

                    b.Property<string>("AddressPart5")
                        .HasColumnName("Address_part5");

                    b.Property<string>("GeographicalCodes")
                        .HasColumnName("Geographical_codes");

                    b.Property<string>("GpsCoordinates")
                        .HasColumnName("GPS_coordinates");

                    b.HasKey("Id");

                    b.HasIndex("GeographicalCodes", "AddressDetails")
                        .IsUnique();

                    b.ToTable("Address");
                });

            modelBuilder.Entity("nscreg.Data.Entities.EnterpriseGroup", b =>
                {
                    b.Property<int>("RegId")
                        .ValueGeneratedOnAdd();

                    b.Property<int?>("ActualAddressId");

                    b.Property<int?>("AddressId");

                    b.Property<string>("ContactPerson");

                    b.Property<string>("DataSource");

                    b.Property<string>("EmailAddress");

                    b.Property<int>("Employees");

                    b.Property<DateTime>("EmployeesDate");

                    b.Property<int>("EmployeesFte");

                    b.Property<DateTime>("EmployeesYear");

                    b.Property<DateTime>("EndPeriod");

                    b.Property<string>("EntGroupType");

                    b.Property<int>("ExternalId");

                    b.Property<DateTime>("ExternalIdDate");

                    b.Property<int>("ExternalIdType");

                    b.Property<bool>("IsDeleted");

                    b.Property<DateTime>("LiqDateEnd");

                    b.Property<DateTime>("LiqDateStart");

                    b.Property<string>("LiqReason");

                    b.Property<string>("Name");

                    b.Property<string>("Notes");

                    b.Property<int?>("ParrentId");

                    b.Property<int>("PostalAddressId");

                    b.Property<DateTime>("RegIdDate");

                    b.Property<DateTime>("RegistrationDate");

                    b.Property<string>("RegistrationReason");

                    b.Property<DateTime>("ReorgDate");

                    b.Property<string>("ReorgReferences");

                    b.Property<string>("ReorgTypeCode");

                    b.Property<string>("ShortName");

                    b.Property<DateTime>("StartPeriod");

                    b.Property<int>("StatId");

                    b.Property<DateTime>("StatIdDate");

                    b.Property<string>("Status");

                    b.Property<DateTime>("StatusDate");

                    b.Property<string>("SuspensionEnd");

                    b.Property<string>("SuspensionStart");

                    b.Property<DateTime>("TaxRegDate");

                    b.Property<int>("TaxRegId");

                    b.Property<string>("TelephoneNo");

                    b.Property<DateTime>("TurnoveDate");

                    b.Property<decimal>("Turnover");

                    b.Property<DateTime>("TurnoverYear");

                    b.Property<string>("WebAddress");

                    b.HasKey("RegId");

                    b.HasIndex("ActualAddressId");

                    b.HasIndex("AddressId");

                    b.HasIndex("ParrentId");

                    b.ToTable("EnterpriseGroups");
                });

            modelBuilder.Entity("nscreg.Data.Entities.Region", b =>
                {
                    b.Property<int>("Id")
                        .ValueGeneratedOnAdd();

                    b.Property<bool>("IsDeleted")
                        .ValueGeneratedOnAdd()
                        .HasDefaultValue(false);

                    b.Property<string>("Name")
                        .IsRequired();

                    b.HasKey("Id");

                    b.HasIndex("Name")
                        .IsUnique();

                    b.ToTable("Regions");
                });

            modelBuilder.Entity("nscreg.Data.Entities.Role", b =>
                {
                    b.Property<string>("Id")
                        .ValueGeneratedOnAdd();

                    b.Property<string>("AccessToSystemFunctions");

                    b.Property<string>("ConcurrencyStamp")
                        .IsConcurrencyToken();

                    b.Property<string>("Description");

                    b.Property<string>("Name")
                        .HasMaxLength(256);

                    b.Property<string>("NormalizedName")
                        .HasMaxLength(256);

                    b.Property<string>("StandardDataAccess");

                    b.Property<int>("Status");

                    b.HasKey("Id");

                    b.HasIndex("NormalizedName")
                        .IsUnique()
                        .HasName("RoleNameIndex");

                    b.ToTable("AspNetRoles");
                });

            modelBuilder.Entity("nscreg.Data.Entities.Soate", b =>
                {
                    b.Property<int>("Id")
                        .ValueGeneratedOnAdd();

                    b.Property<string>("AdminstrativeCenter");

                    b.Property<string>("Code");

                    b.Property<string>("Level");

                    b.Property<string>("Name")
                        .IsRequired();

                    b.HasKey("Id");

                    b.HasIndex("Code")
                        .IsUnique();

                    b.ToTable("Soates");
                });

            modelBuilder.Entity("nscreg.Data.Entities.StatisticalUnit", b =>
                {
                    b.Property<int>("RegId")
                        .ValueGeneratedOnAdd();

                    b.Property<int?>("ActualAddressId");

                    b.Property<int?>("AddressId");

                    b.Property<string>("Classified");

                    b.Property<string>("ContactPerson");

                    b.Property<string>("DataSource");

                    b.Property<string>("Discriminator")
                        .IsRequired();

                    b.Property<string>("EmailAddress");

                    b.Property<int>("Employees");

                    b.Property<DateTime>("EmployeesDate");

                    b.Property<DateTime>("EmployeesYear");

                    b.Property<DateTime>("EndPeriod");

                    b.Property<int>("ExternalId");

                    b.Property<DateTime>("ExternalIdDate");

                    b.Property<int>("ExternalIdType");

                    b.Property<string>("ForeignParticipation");

                    b.Property<bool>("FreeEconZone");

                    b.Property<bool>("IsDeleted");

                    b.Property<string>("LiqDate");

                    b.Property<string>("LiqReason");

                    b.Property<string>("Name");

                    b.Property<string>("Notes");

                    b.Property<int>("NumOfPeople");

                    b.Property<int?>("ParrentId");

                    b.Property<int>("PostalAddressId");

                    b.Property<int>("RefNo");

                    b.Property<DateTime>("RegIdDate");

                    b.Property<int?>("RegMainActivityId");

                    b.Property<DateTime>("RegistrationDate");

                    b.Property<string>("RegistrationReason");

                    b.Property<DateTime>("ReorgDate");

                    b.Property<string>("ReorgReferences");

                    b.Property<string>("ReorgTypeCode");

                    b.Property<string>("ShortName");

                    b.Property<DateTime>("StartPeriod");

                    b.Property<int>("StatId");

                    b.Property<DateTime>("StatIdDate");

                    b.Property<int>("Status");

                    b.Property<DateTime>("StatusDate");

                    b.Property<string>("SuspensionEnd");

                    b.Property<string>("SuspensionStart");

                    b.Property<DateTime>("TaxRegDate");

                    b.Property<int>("TaxRegId");

                    b.Property<string>("TelephoneNo");

                    b.Property<DateTime>("TurnoveDate");

                    b.Property<decimal>("Turnover");

                    b.Property<DateTime>("TurnoverYear");

                    b.Property<string>("WebAddress");

                    b.HasKey("RegId");

                    b.HasIndex("ActualAddressId");

                    b.HasIndex("AddressId");

                    b.HasIndex("ParrentId");

                    b.HasIndex("RegMainActivityId");

                    b.ToTable("StatisticalUnits");

                    b.HasDiscriminator<string>("Discriminator").HasValue("StatisticalUnit");
                });

            modelBuilder.Entity("nscreg.Data.Entities.User", b =>
                {
                    b.Property<string>("Id")
                        .ValueGeneratedOnAdd();

                    b.Property<int>("AccessFailedCount");

                    b.Property<string>("ConcurrencyStamp")
                        .IsConcurrencyToken();

                    b.Property<DateTime>("CreationDate");

                    b.Property<string>("DataAccess");

                    b.Property<string>("Description");

                    b.Property<string>("Email")
                        .HasMaxLength(256);

                    b.Property<bool>("EmailConfirmed");

                    b.Property<bool>("LockoutEnabled");

                    b.Property<DateTimeOffset?>("LockoutEnd");

                    b.Property<string>("Name");

                    b.Property<string>("NormalizedEmail")
                        .HasMaxLength(256);

                    b.Property<string>("NormalizedUserName")
                        .HasMaxLength(256);

                    b.Property<string>("PasswordHash");

                    b.Property<string>("PhoneNumber");

                    b.Property<bool>("PhoneNumberConfirmed");

                    b.Property<int?>("RegionId");

                    b.Property<string>("SecurityStamp");

                    b.Property<int>("Status");

                    b.Property<DateTime?>("SuspensionDate");

                    b.Property<bool>("TwoFactorEnabled");

                    b.Property<string>("UserName")
                        .HasMaxLength(256);

                    b.HasKey("Id");

                    b.HasIndex("NormalizedEmail")
                        .HasName("EmailIndex");

                    b.HasIndex("NormalizedUserName")
                        .IsUnique()
                        .HasName("UserNameIndex");

                    b.HasIndex("RegionId");

                    b.ToTable("AspNetUsers");
                });

            modelBuilder.Entity("nscreg.Data.Entities.EnterpriseUnit", b =>
                {
                    b.HasBaseType("nscreg.Data.Entities.StatisticalUnit");

                    b.Property<string>("ActualMainActivity1");

                    b.Property<string>("ActualMainActivity2");

                    b.Property<string>("ActualMainActivityDate");

                    b.Property<bool>("Commercial");

                    b.Property<int?>("EntGroupId");

                    b.Property<DateTime>("EntGroupIdDate");

                    b.Property<string>("EntGroupRole");

                    b.Property<string>("ForeignCapitalCurrency");

                    b.Property<string>("ForeignCapitalShare");

                    b.Property<string>("InstSectorCode");

                    b.Property<string>("MunCapitalShare");

                    b.Property<string>("PrivCapitalShare");

                    b.Property<string>("StateCapitalShare");

                    b.Property<string>("TotalCapital");

                    b.HasIndex("EntGroupId");

                    b.ToTable("EnterpriseUnits");

                    b.HasDiscriminator().HasValue("EnterpriseUnit");
                });

            modelBuilder.Entity("nscreg.Data.Entities.LegalUnit", b =>
                {
                    b.HasBaseType("nscreg.Data.Entities.StatisticalUnit");

                    b.Property<string>("ActualMainActivity1");

                    b.Property<string>("ActualMainActivity2");

                    b.Property<string>("ActualMainActivityDate");

                    b.Property<DateTime>("EntRegIdDate");

                    b.Property<int?>("EnterpriseGroupRegId");

                    b.Property<int?>("EnterpriseRegId");

                    b.Property<string>("ForeignCapitalCurrency");

                    b.Property<string>("ForeignCapitalShare");

                    b.Property<string>("Founders");

                    b.Property<string>("InstSectorCode");

                    b.Property<string>("LegalForm");

                    b.Property<bool>("Market");

                    b.Property<string>("MunCapitalShare");

                    b.Property<string>("Owner");

                    b.Property<string>("PrivCapitalShare");

                    b.Property<string>("StateCapitalShare");

                    b.Property<string>("TotalCapital");

                    b.HasIndex("EnterpriseGroupRegId");

                    b.HasIndex("EnterpriseRegId");

                    b.ToTable("LegalUnits");

                    b.HasDiscriminator().HasValue("LegalUnit");
                });

            modelBuilder.Entity("nscreg.Data.Entities.LocalUnit", b =>
                {
                    b.HasBaseType("nscreg.Data.Entities.StatisticalUnit");

                    b.Property<int?>("EnterpriseUnitRegId");

                    b.Property<int>("LegalUnitId");

                    b.Property<DateTime>("LegalUnitIdDate");

                    b.HasIndex("EnterpriseUnitRegId");

                    b.ToTable("LocalUnits");

                    b.HasDiscriminator().HasValue("LocalUnit");
                });

            modelBuilder.Entity("Microsoft.AspNetCore.Identity.EntityFrameworkCore.IdentityRoleClaim<string>", b =>
                {
                    b.HasOne("nscreg.Data.Entities.Role")
                        .WithMany("Claims")
                        .HasForeignKey("RoleId")
                        .OnDelete(DeleteBehavior.Cascade);
                });

            modelBuilder.Entity("Microsoft.AspNetCore.Identity.EntityFrameworkCore.IdentityUserClaim<string>", b =>
                {
                    b.HasOne("nscreg.Data.Entities.User")
                        .WithMany("Claims")
                        .HasForeignKey("UserId")
                        .OnDelete(DeleteBehavior.Cascade);
                });

            modelBuilder.Entity("Microsoft.AspNetCore.Identity.EntityFrameworkCore.IdentityUserLogin<string>", b =>
                {
                    b.HasOne("nscreg.Data.Entities.User")
                        .WithMany("Logins")
                        .HasForeignKey("UserId")
                        .OnDelete(DeleteBehavior.Cascade);
                });

            modelBuilder.Entity("Microsoft.AspNetCore.Identity.EntityFrameworkCore.IdentityUserRole<string>", b =>
                {
                    b.HasOne("nscreg.Data.Entities.Role")
                        .WithMany("Users")
                        .HasForeignKey("RoleId")
                        .OnDelete(DeleteBehavior.Cascade);

                    b.HasOne("nscreg.Data.Entities.User")
                        .WithMany("Roles")
                        .HasForeignKey("UserId")
                        .OnDelete(DeleteBehavior.Cascade);
                });

            modelBuilder.Entity("nscreg.Data.Entities.Activity", b =>
                {
<<<<<<< HEAD
                    b.HasOne("nscreg.Data.Entities.ActivityCategory", "ActivityRevxCategory")
                        .WithMany()
                        .HasForeignKey("ActivityRevx")
                        .OnDelete(DeleteBehavior.Cascade);

                    b.HasOne("nscreg.Data.Entities.User", "UpdatedByUser")
                        .WithMany()
=======
                    b.HasOne("nscreg.Data.Entities.User", "UpdatedByUser")
                        .WithMany()
>>>>>>> 046310c2
                        .HasForeignKey("UpdatedBy")
                        .OnDelete(DeleteBehavior.Cascade);
                });

            modelBuilder.Entity("nscreg.Data.Entities.ActivityStatisticalUnit", b =>
                {
                    b.HasOne("nscreg.Data.Entities.Activity", "Activity")
                        .WithMany("ActivitiesUnits")
                        .HasForeignKey("ActivityId")
                        .OnDelete(DeleteBehavior.Cascade);

                    b.HasOne("nscreg.Data.Entities.StatisticalUnit", "Unit")
                        .WithMany("ActivitiesUnits")
                        .HasForeignKey("UnitId")
                        .OnDelete(DeleteBehavior.Cascade);
                });

            modelBuilder.Entity("nscreg.Data.Entities.EnterpriseGroup", b =>
                {
                    b.HasOne("nscreg.Data.Entities.Address", "ActualAddress")
                        .WithMany()
                        .HasForeignKey("ActualAddressId");

                    b.HasOne("nscreg.Data.Entities.Address", "Address")
                        .WithMany()
                        .HasForeignKey("AddressId");

                    b.HasOne("nscreg.Data.Entities.EnterpriseGroup", "Parrent")
                        .WithMany()
                        .HasForeignKey("ParrentId");
                });

            modelBuilder.Entity("nscreg.Data.Entities.StatisticalUnit", b =>
                {
                    b.HasOne("nscreg.Data.Entities.Address", "ActualAddress")
                        .WithMany()
                        .HasForeignKey("ActualAddressId");

                    b.HasOne("nscreg.Data.Entities.Address", "Address")
                        .WithMany()
                        .HasForeignKey("AddressId");

                    b.HasOne("nscreg.Data.Entities.StatisticalUnit", "Parrent")
                        .WithMany()
                        .HasForeignKey("ParrentId");

                    b.HasOne("nscreg.Data.Entities.Activity", "RegMainActivity")
                        .WithMany()
                        .HasForeignKey("RegMainActivityId");
                });

            modelBuilder.Entity("nscreg.Data.Entities.User", b =>
                {
                    b.HasOne("nscreg.Data.Entities.Region", "Region")
                        .WithMany()
                        .HasForeignKey("RegionId");
                });

            modelBuilder.Entity("nscreg.Data.Entities.EnterpriseUnit", b =>
                {
                    b.HasOne("nscreg.Data.Entities.EnterpriseGroup", "EnterpriseGroup")
                        .WithMany("EnterpriseUnits")
                        .HasForeignKey("EntGroupId");
                });

            modelBuilder.Entity("nscreg.Data.Entities.LegalUnit", b =>
                {
                    b.HasOne("nscreg.Data.Entities.EnterpriseGroup", "EnterpriseGroup")
                        .WithMany("LegalUnits")
                        .HasForeignKey("EnterpriseGroupRegId");

                    b.HasOne("nscreg.Data.Entities.EnterpriseUnit", "EnterpriseUnit")
                        .WithMany("LegalUnits")
                        .HasForeignKey("EnterpriseRegId");
                });

            modelBuilder.Entity("nscreg.Data.Entities.LocalUnit", b =>
                {
                    b.HasOne("nscreg.Data.Entities.EnterpriseUnit", "EnterpriseUnit")
                        .WithMany("LocalUnits")
                        .HasForeignKey("EnterpriseUnitRegId");
                });
        }
    }
}<|MERGE_RESOLUTION|>--- conflicted
+++ resolved
@@ -137,45 +137,11 @@
 
                     b.HasKey("Id");
 
-<<<<<<< HEAD
-                    b.HasIndex("ActivityRevx");
-
-=======
->>>>>>> 046310c2
                     b.HasIndex("UpdatedBy");
 
                     b.ToTable("Activities");
                 });
 
-<<<<<<< HEAD
-            modelBuilder.Entity("nscreg.Data.Entities.ActivityCategory", b =>
-                {
-                    b.Property<int>("Id")
-                        .ValueGeneratedOnAdd();
-
-                    b.Property<string>("Code")
-                        .IsRequired()
-                        .HasMaxLength(10);
-
-                    b.Property<bool>("IsDeleted");
-
-                    b.Property<string>("Name")
-                        .IsRequired();
-
-                    b.Property<string>("Section")
-                        .IsRequired()
-                        .HasMaxLength(10);
-
-                    b.HasKey("Id");
-
-                    b.HasIndex("Code")
-                        .IsUnique();
-
-                    b.ToTable("ActivityCategories");
-                });
-
-=======
->>>>>>> 046310c2
             modelBuilder.Entity("nscreg.Data.Entities.ActivityStatisticalUnit", b =>
                 {
                     b.Property<int>("UnitId")
@@ -726,18 +692,8 @@
 
             modelBuilder.Entity("nscreg.Data.Entities.Activity", b =>
                 {
-<<<<<<< HEAD
-                    b.HasOne("nscreg.Data.Entities.ActivityCategory", "ActivityRevxCategory")
-                        .WithMany()
-                        .HasForeignKey("ActivityRevx")
-                        .OnDelete(DeleteBehavior.Cascade);
-
                     b.HasOne("nscreg.Data.Entities.User", "UpdatedByUser")
                         .WithMany()
-=======
-                    b.HasOne("nscreg.Data.Entities.User", "UpdatedByUser")
-                        .WithMany()
->>>>>>> 046310c2
                         .HasForeignKey("UpdatedBy")
                         .OnDelete(DeleteBehavior.Cascade);
                 });
