--- conflicted
+++ resolved
@@ -28,12 +28,9 @@
         public DbSet<DataSource> DataSources { get; set; }
         public DbSet<DataSourceQueue> DataSourceQueues { get; set; }
         public DbSet<DataUploadingLog> DataUploadingLogs { get; set; }
-<<<<<<< HEAD
+        public DbSet<Country> Countries { get; set; }
         public DbSet<LegalForm> LegalForms { get; set; }
         public DbSet<SectorCode> SectorCodes { get; set; }
-=======
-        public DbSet<Country> Countries { get; set; }
->>>>>>> 95aea3e8
 
         protected override void OnModelCreating(ModelBuilder builder)
         {
