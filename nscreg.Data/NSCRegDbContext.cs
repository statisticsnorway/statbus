--- conflicted
+++ resolved
@@ -22,13 +22,9 @@
         public DbSet<Address> Address { get; set; }
         public DbSet<Activity> Activities { get; set; }
         public DbSet<Region> Regions { get; set; }
-<<<<<<< HEAD
         public DbSet<ActivityStatisticalUnit> ActivityStatisticalUnits { get; set; }
         public DbSet<ActivityCategory> ActivityCategories { get; set; }
-=======
         public DbSet<Soate> Soates { get; set; }
-        public DbSet<ActivityStatisticalUnit> ActivityStatisticalUnits { get; set; }
->>>>>>> 046310c2
 
         protected override void OnModelCreating(ModelBuilder builder)
         {
