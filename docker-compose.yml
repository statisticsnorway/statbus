version: '3.4'
services:
  nscreg.server:
    container_name: nscreg.server
    environment:
      - ASPNETCORE_ENVIRONMENT=Development
      - ASPNETCORE_URLS=http://+:80'
    image: nscreg:latest
    build:
      context: .
      dockerfile: src/nscreg.Server/Dockerfile
    ports:
      - 80:80
    restart: unless-stopped
    volumes:
      - ./Library/Keychains/:/root/.aspnet/https
      - ./uploads:/app/uploads
      - ./sampleframes:/app/sampleframes
    depends_on:
      sqlserver:
        condition: service_healthy
    networks:
      - elastic

  sqlserver:
    image: mcr.microsoft.com/mssql/server:2019-latest
    container_name: sql19-latest
    user: root
    ports:
      - "1433:1433"
    restart: always
    environment:
      ACCEPT_EULA: Y
      SA_PASSWORD: 12qw!@QW
      MSSQL_PID: Express
      MSSQL_LCID: 1033
      MSSQL_COLLATION: SQL_Latin1_General_CP1_CI_AS
    healthcheck:
      test: '/opt/mssql-tools/bin/sqlcmd -S localhost -U SA -P 12qw!@QW -Q "Select 1"'
      interval: 20s
      retries: 5
    volumes:
      - ./dbackups/:/var/dbackups/
      - nscreg-sql-data:/var/opt/mssql/data:rw
    networks:
      - elastic
  elasticsearch:
<<<<<<< HEAD
    container_name: elasticsearch
    image: docker.elastic.co/elasticsearch/elasticsearch:7.9.2
    ports:
      - 9200:9200
    volumes:
      - elasticsearch-data:/usr/share/elasticsearch/data
    environment:
      - xpack.monitoring.enabled=true
      - xpack.watcher.enabled=false
      - "ES_JAVA_OPTS=-Xms512m -Xmx512m"
      - discovery.type=single-node
    networks:
      - elastic
=======
   container_name: elasticsearch
   image: docker.elastic.co/elasticsearch/elasticsearch:7.9.2
   ports:
    - 9200:9200
   volumes:
    - elasticsearch-data:/usr/share/elasticsearch/data
   environment:
    - xpack.monitoring.enabled=true
    - xpack.watcher.enabled=false
    - "ES_JAVA_OPTS=-Xms512m -Xmx512m"
    - discovery.type=single-node
   networks:
    - elastic
>>>>>>> a92c10e3

networks:
  elastic:
    driver: bridge

volumes:
  elasticsearch-data:
  nscreg-sql-data:<|MERGE_RESOLUTION|>--- conflicted
+++ resolved
@@ -45,7 +45,6 @@
     networks:
       - elastic
   elasticsearch:
-<<<<<<< HEAD
     container_name: elasticsearch
     image: docker.elastic.co/elasticsearch/elasticsearch:7.9.2
     ports:
@@ -59,21 +58,6 @@
       - discovery.type=single-node
     networks:
       - elastic
-=======
-   container_name: elasticsearch
-   image: docker.elastic.co/elasticsearch/elasticsearch:7.9.2
-   ports:
-    - 9200:9200
-   volumes:
-    - elasticsearch-data:/usr/share/elasticsearch/data
-   environment:
-    - xpack.monitoring.enabled=true
-    - xpack.watcher.enabled=false
-    - "ES_JAVA_OPTS=-Xms512m -Xmx512m"
-    - discovery.type=single-node
-   networks:
-    - elastic
->>>>>>> a92c10e3
 
 networks:
   elastic:
