using ServiceStack;
using System.Collections.Generic;
using System.Linq;
using nscreg.Utilities.Extensions;
using ServiceStack.Text;
using Unit = nscreg.Data.Entities.StatisticalUnit;
using System.Collections;

namespace nscreg.Business.DataSources
{
    public static class CsvParser
    {
        // Todo: to reflection implementation
        private readonly static string[] StatisticalUnitArrayPropertyNames = new[] { nameof(Unit.Activities), nameof(Unit.Persons), nameof(Unit.ForeignParticipationCountriesUnits) };
        private readonly static KeyValueTupleComparer CsvColumnValueComparer = new KeyValueTupleComparer();
        public static IEnumerable<IReadOnlyDictionary<string, object>> GetParsedEntities(string rawLines, string delimiter, (string source, string target)[] variableMappingsArray)
        {
            if (rawLines.Length == 0) return new List<Dictionary<string, object>>();

            CsvConfig.ItemSeperatorString = delimiter;
            var csvHeaders = rawLines.Split(new []{'\r', '\n'}, 2).First().Split(delimiter);
            var rowsFromCsv = rawLines.FromCsv<List<Dictionary<string, string>>>();
            var resultDictionary = new List<Dictionary<string, object>>();

            // Transform to array of (target, value) according to mapping for the first row
            var unitPartCsv = GetUnitPartCsvAfterMapping(variableMappingsArray, rowsFromCsv[0]);
            // fill units
            for (var j = 0; j < rowsFromCsv.Count;)
            {


                var unitResult = new Dictionary<string, object>();
                // fill primitive properties and initialize arrays
                foreach (var keyValue in unitPartCsv)
                {
                    // keySplitted[0] = one of the value arrayConst
                    // keySplitted[1] = Activity, Person or ForeignParticipationCountry
                    // keySplitted[2] = one of the value in keySplitted[1]

                    var keySplitted = keyValue.targetKeySplitted;
                    /// If <see cref="Unit"></see>'s property is not an array
                    if (!StatisticalUnitArrayPropertyNames.Contains(keySplitted[0]))
                    {
                        unitResult.Add(keyValue.targetKey, keyValue.value);
                        continue;
                    }


                    List<KeyValuePair<string, Dictionary<string, string>>> arrayProperty = null;
                    if (!unitResult.TryGetValue(keySplitted[0], out object obj))
                    {
                        obj = new List<KeyValuePair<string, Dictionary<string, string>>>()
                        {
                            new KeyValuePair<string, Dictionary<string, string>>(keySplitted[1], new Dictionary<string, string>())
                        };
                        unitResult.Add(keySplitted[0], obj);
                    }

                    arrayProperty = obj as List<KeyValuePair<string, Dictionary<string, string>>>;

                    if (arrayProperty != null)
                        arrayProperty[0].Value[keySplitted[2]] = keyValue.value.ToString();



                }

                // next rows can be a continuation of a unit. If so, they contain the same values for primitive fields and new values for arrays. So we have to collect new values to the arrays
                j++;

                var firstPartOfUnit = unitPartCsv;
                while (j < rowsFromCsv.Count)
                {
                    //// Transform to array of (target, value) according to mapping
                    unitPartCsv = GetUnitPartCsvAfterMapping(variableMappingsArray, rowsFromCsv[j]);
                    // If new unit started, then break the while cycle
                    if (!IsTheSameUnit(firstPartOfUnit, unitPartCsv)) break;

                    // Get columns which values are parts of array items
                    var columnValuesForArrays = unitPartCsv.Where(x => StatisticalUnitArrayPropertyNames.Contains(x.targetKeySplitted[0])).GroupBy(x=>x.targetKeySplitted[0]);
                    // If it is an array, we are sure that keySplitted.Length == 3 (Like Activities.Activity.SomeOtherPartWithPossibleDots)

                    foreach(var csvUnitArrayProperty in columnValuesForArrays)
                    {
                        //So, csvUnitArrayProperty.Key is a value from statisticalUnitArrayPropertyNames variable
                        var arrayProperty = unitResult[csvUnitArrayProperty.Key] as List<KeyValuePair<string, Dictionary<string, string>>>;
                        var arrayItem = new Dictionary<string, string>();
                        foreach (var csvArrayItemProperty in csvUnitArrayProperty)
                        {
                            arrayItem[csvArrayItemProperty.targetKeySplitted[2]] = csvArrayItemProperty.value;
                        }

<<<<<<< HEAD
=======
                        arrayProperty.Add(new KeyValuePair<string, Dictionary<string, string>>(csvUnitArrayProperty.First().targetKeySplitted[1], arrayItem));
                    }

                    j++;
>>>>>>> 71741ee8
                }

                resultDictionary.Add(unitResult);
            }
            return resultDictionary;
        }

        private static bool IsTheSameUnit(IEnumerable<(string targetKey, string value, string[] targetKeySplitted)> originalCsvKeyValues, IEnumerable<(string targetKey, string value, string[] targetKeySplitted)> targetCsvKeyValues)
        {
            var columnValuesForPrimitivePropsOriginal = originalCsvKeyValues.Where(x => !StatisticalUnitArrayPropertyNames.Contains(x.targetKeySplitted[0])).ToList();
            var columnValuesForPrimitivePropsTarget = targetCsvKeyValues.Where(x => !StatisticalUnitArrayPropertyNames.Contains(x.targetKeySplitted[0])).ToList();
            var intersectedCount = columnValuesForPrimitivePropsOriginal.Intersect(columnValuesForPrimitivePropsTarget, CsvColumnValueComparer).Count();
            return intersectedCount == columnValuesForPrimitivePropsOriginal.Count() && intersectedCount == columnValuesForPrimitivePropsTarget.Count();
        }

        private static IEnumerable<(string targetKey, string value, string[] targetKeySplitted)> GetUnitPartCsvAfterMapping((string source, string target)[] variableMappingsArray, Dictionary<string, string> rowsFromCsv)
        {
            return rowsFromCsv.Where(z => z.Value.HasValue()).Join(variableMappingsArray, r => r.Key, m => m.source,
                                (r, m) => (targetKey: m.target, value: r.Value, targetKeySplitted: m.target.Split('.', 3)));
        }


        private class KeyValueTupleComparer : IEqualityComparer<(string targetKey, string value, string[] targetKeySplitted)>
        {
            public bool Equals((string targetKey, string value, string[] targetKeySplitted) x, (string targetKey, string value, string[] targetKeySplitted) y)
            {
                return x.targetKey == y.targetKey && x.value == y.value;
            }

            public int GetHashCode((string targetKey, string value, string[] targetKeySplitted) obj)
            {
                return obj.targetKey.GetHashCode() ^ obj.value.GetHashCode();
            }
        }
    }

    
}<|MERGE_RESOLUTION|>--- conflicted
+++ resolved
@@ -90,13 +90,10 @@
                             arrayItem[csvArrayItemProperty.targetKeySplitted[2]] = csvArrayItemProperty.value;
                         }
 
-<<<<<<< HEAD
-=======
                         arrayProperty.Add(new KeyValuePair<string, Dictionary<string, string>>(csvUnitArrayProperty.First().targetKeySplitted[1], arrayItem));
                     }
 
                     j++;
->>>>>>> 71741ee8
                 }
 
                 resultDictionary.Add(unitResult);
