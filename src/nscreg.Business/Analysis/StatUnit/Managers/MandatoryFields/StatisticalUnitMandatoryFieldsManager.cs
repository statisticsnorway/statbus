--- conflicted
+++ resolved
@@ -29,11 +29,7 @@
         {
             var messages = new Dictionary<string, string[]>();
 
-<<<<<<< HEAD
-            if (_mandatoryFields.StatUnit.DataSourceClassification && _statisticalUnit.DataSourceClassificationId == null)
-=======
             if (_mandatoryFields.StatUnit.DataSourceClassificationId && _statisticalUnit.DataSourceClassificationId == null)
->>>>>>> fa3a88c5
                 messages.Add(nameof(_statisticalUnit.DataSourceClassificationId), new[] { nameof(Resource.AnalysisMandatoryDataSource) });
 
             if (_mandatoryFields.StatUnit.Name && string.IsNullOrEmpty(_statisticalUnit.Name))
@@ -53,7 +49,7 @@
                 messages.Add(nameof(_statisticalUnit.TelephoneNo),
                     new[] { nameof(Resource.AnalysisMandatoryTelephoneNo) });
 
-            if (_mandatoryFields.StatUnit.RegistrationReason && _statisticalUnit.RegistrationReasonId == null)
+            if ((_mandatoryFields.StatUnit.RegistrationReasonId || _mandatoryFields.StatUnit.RegistrationReason) && _statisticalUnit.RegistrationReasonId == null)
                 messages.Add(nameof(_statisticalUnit.RegistrationReasonId),
                     new[] { nameof(Resource.AnalysisMandatoryRegistrationReason) });
 
@@ -63,29 +59,17 @@
             //        messages.Add(nameof(_statisticalUnit.LiqDate), new[] { nameof(Resource.AnalysisMandatoryStatusActive) });
             //}
 
-<<<<<<< HEAD
-            if (_mandatoryFields.StatUnit.Size && _statisticalUnit.SizeId == null)
-=======
             if (_mandatoryFields.StatUnit.SizeId && _statisticalUnit.SizeId == null)
->>>>>>> fa3a88c5
             {
                 messages.Add(nameof(_statisticalUnit.SizeId), new[] { nameof(Resource.AnalysisMandatorySize) });
             }
 
-<<<<<<< HEAD
-            if (_mandatoryFields.StatUnit.UnitStatus && _statisticalUnit.UnitStatusId == null)
-=======
             if (_mandatoryFields.StatUnit.UnitStatusId && _statisticalUnit.UnitStatusId == null)
->>>>>>> fa3a88c5
             {
                 messages.Add(nameof(_statisticalUnit.UnitStatusId), new[] { nameof(Resource.AnalysisMandatoryUnitStatus) });
             }
 
-<<<<<<< HEAD
-            if (_statisticalUnit.ReorgTypeId == null)
-=======
             if (_mandatoryFields.StatUnit.ReorgTypeId && _statisticalUnit.ReorgTypeId == null)
->>>>>>> fa3a88c5
             {
                 messages.Add(nameof(_statisticalUnit.ReorgTypeId), new[] { nameof(Resource.AnalysisMandatoryReorgType) });
             }
