--- conflicted
+++ resolved
@@ -31,11 +31,8 @@
         private readonly DbMandatoryFields _mandatoryFields;
         private readonly NSCRegDbContext _context;
         private readonly ValidationSettings _validationSettings;
-<<<<<<< HEAD
         private readonly bool _isAlterDataSourceAllowedOperation;
-=======
         private readonly IEnumerable<PropertyInfo> _orphanProperties;
->>>>>>> 84510038
 
         public StatUnitAnalyzer(StatUnitAnalysisRules analysisRules, DbMandatoryFields mandatoryFields,
             NSCRegDbContext context, ValidationSettings validationSettings, bool isAlterDataSourceAllowedOperation = false)
@@ -44,12 +41,9 @@
             _mandatoryFields = mandatoryFields;
             _context = context;
             _validationSettings = validationSettings;
-<<<<<<< HEAD
             _isAlterDataSourceAllowedOperation = isAlterDataSourceAllowedOperation;
-=======
             _orphanProperties = _analysisRules.Orphan.GetType().GetProperties()
                 .Where(x => (bool)x.GetValue(_analysisRules.Orphan, null) == true);
->>>>>>> 84510038
         }
 
         /// <inheritdoc />
