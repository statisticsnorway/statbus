using System.Collections.Generic;
using System.Data.SqlClient;
using System.Linq;
using System.Threading;
using System.Threading.Tasks;
using EFCore.BulkExtensions;
using nscreg.Data;
using nscreg.Data.Entities;
using nscreg.Utilities.Extensions;

namespace nscreg.Server.Common.Services.DataSources
{
    ///TODO продумать логику и создавать разные коллекции сущностей и разные bulkInsert
    public class UpsertUnitBulkBuffer
    {
        private bool _isEnabledFlush = true;
        private List<StatisticalUnit> Buffer { get; }
        private readonly NSCRegDbContext _context;
        private const int MaxBulkOperationsBufferedCount = 1;

        public UpsertUnitBulkBuffer(NSCRegDbContext context)
        {
            Buffer = new List<StatisticalUnit>();
            _context = context;
        }

        public async Task AddToBufferAsync(StatisticalUnit element)
        {
            Buffer.Add(element);
            if (Buffer.Count >= MaxBulkOperationsBufferedCount && _isEnabledFlush)
            {
                await FlushLegalUnitsAsync();
            }
            
        }

        public async Task FlushLegalUnitsAsync()
        {
            //TODO : Решить проблему с Edit и HistoryIds
<<<<<<< HEAD
            //TODO: Тщательно перепроверить логику, Activities Persons, Вынести сюда же
            var addresses = LegalUnitsBuffer.SelectMany(x => new List<Address>{x.Address, x.ActualAddress, x.PostalAddress}).Where(x => x != null).ToList();
            var activities = LegalUnitsBuffer.SelectMany(x => x.Activities).ToList();
            var enterpriseUnits = LegalUnitsBuffer.Select(x => x.EnterpriseUnit).ToList();
            var localUnits = LegalUnitsBuffer.SelectMany(x => x.LocalUnits).ToList();

            await _context.BulkInsertAsync(addresses, _config);
            await _context.BulkInsertOrUpdateAsync(activities, _config);
            foreach (var unit in LegalUnitsBuffer)
=======
            var addresses = Buffer.SelectMany(x => new[] { x.Address, x.ActualAddress, x.PostalAddress }).Where(x => x != null).ToList();
            await _context.BulkInsertOrUpdateAsync(addresses, new BulkConfig { SetOutputIdentity = true, PreserveInsertOrder = true });
            foreach (var unit in Buffer)
>>>>>>> 6e159269
            {
                unit.AddressId = unit.Address?.Id;
                unit.ActualAddressId = unit.ActualAddress?.Id;
                unit.PostalAddressId = unit.PostalAddress?.Id;
            }
<<<<<<< HEAD
            await _context.BulkInsertAsync(enterpriseUnits, _config);
            LegalUnitsBuffer.ForEach(x => x.EnterpriseUnitRegId = x.EnterpriseUnit.RegId);
            await _context.BulkInsertOrUpdateAsync(LegalUnitsBuffer, _config);
            LegalUnitsBuffer.ForEach(x => x.LocalUnits.ForEach(z => z.LegalUnitId = x.RegId));
            await _context.BulkInsertAsync(localUnits, _config);

            LegalUnitsBuffer.Clear();
=======
            //todo остальные связанные сущности


            var enterprises = Buffer.OfType<EnterpriseUnit>().ToList();
            await _context.BulkInsertOrUpdateAsync(enterprises, new BulkConfig { SetOutputIdentity = true, PreserveInsertOrder = true });

            var legals = Buffer.OfType<LegalUnit>().ToList();
            legals.ForEach(x => x.EnterpriseUnitRegId = x.EnterpriseUnit.RegId);
            await _context.BulkInsertOrUpdateAsync(legals, new BulkConfig { SetOutputIdentity = true, PreserveInsertOrder = true });

            var locals = Buffer.OfType<LocalUnit>().ToList();
            locals.ForEach(x => x.LegalUnitId = x.LegalUnit?.RegId);
            await _context.BulkInsertOrUpdateAsync(locals, new BulkConfig { SetOutputIdentity = true, PreserveInsertOrder = true });

            Buffer.Clear();
>>>>>>> 6e159269
        }
        public void DisableFlushing()
        {
            _isEnabledFlush = false;
        }
        public void EnableFlushing()
        {
            _isEnabledFlush = true;
        }
    }
}<|MERGE_RESOLUTION|>--- conflicted
+++ resolved
@@ -37,35 +37,16 @@
         public async Task FlushLegalUnitsAsync()
         {
             //TODO : Решить проблему с Edit и HistoryIds
-<<<<<<< HEAD
-            //TODO: Тщательно перепроверить логику, Activities Persons, Вынести сюда же
-            var addresses = LegalUnitsBuffer.SelectMany(x => new List<Address>{x.Address, x.ActualAddress, x.PostalAddress}).Where(x => x != null).ToList();
-            var activities = LegalUnitsBuffer.SelectMany(x => x.Activities).ToList();
-            var enterpriseUnits = LegalUnitsBuffer.Select(x => x.EnterpriseUnit).ToList();
-            var localUnits = LegalUnitsBuffer.SelectMany(x => x.LocalUnits).ToList();
-
-            await _context.BulkInsertAsync(addresses, _config);
-            await _context.BulkInsertOrUpdateAsync(activities, _config);
-            foreach (var unit in LegalUnitsBuffer)
-=======
             var addresses = Buffer.SelectMany(x => new[] { x.Address, x.ActualAddress, x.PostalAddress }).Where(x => x != null).ToList();
             await _context.BulkInsertOrUpdateAsync(addresses, new BulkConfig { SetOutputIdentity = true, PreserveInsertOrder = true });
             foreach (var unit in Buffer)
->>>>>>> 6e159269
+            await _context.BulkInsertAsync(addresses, _config);
+            await _context.BulkInsertOrUpdateAsync(activities, _config);
             {
                 unit.AddressId = unit.Address?.Id;
                 unit.ActualAddressId = unit.ActualAddress?.Id;
                 unit.PostalAddressId = unit.PostalAddress?.Id;
             }
-<<<<<<< HEAD
-            await _context.BulkInsertAsync(enterpriseUnits, _config);
-            LegalUnitsBuffer.ForEach(x => x.EnterpriseUnitRegId = x.EnterpriseUnit.RegId);
-            await _context.BulkInsertOrUpdateAsync(LegalUnitsBuffer, _config);
-            LegalUnitsBuffer.ForEach(x => x.LocalUnits.ForEach(z => z.LegalUnitId = x.RegId));
-            await _context.BulkInsertAsync(localUnits, _config);
-
-            LegalUnitsBuffer.Clear();
-=======
             //todo остальные связанные сущности
 
 
@@ -81,7 +62,6 @@
             await _context.BulkInsertOrUpdateAsync(locals, new BulkConfig { SetOutputIdentity = true, PreserveInsertOrder = true });
 
             Buffer.Clear();
->>>>>>> 6e159269
         }
         public void DisableFlushing()
         {
