using System;
using System.Collections.Generic;
using System.Diagnostics;
using System.Linq;
using System.Threading.Tasks;
using AutoMapper;
using Microsoft.EntityFrameworkCore;
using nscreg.Data;
using nscreg.Data.Entities;
using nscreg.Resources.Languages;
using nscreg.Server.Common.Helpers;
using nscreg.Utilities.Extensions;
using Activity = nscreg.Data.Entities.Activity;

namespace nscreg.Server.Common.Services.DataSources
{
    public class BulkUpsertUnitService
    {
        private readonly NSCRegDbContext _dbContext;
        private readonly ElasticBulkService _elasticService;
        private readonly UpsertUnitBulkBuffer _bufferService;

        public BulkUpsertUnitService(NSCRegDbContext context, ElasticBulkService service, UpsertUnitBulkBuffer buffer)
        {
            _bufferService = buffer;
            _elasticService = service;
            _dbContext = context;
        }

        /// <summary>
        /// Creation of a local unit together with a legal unit, if there is none
        /// </summary>
        /// <param name="localUnit"></param>
        /// <returns></returns>
        public async Task CreateLocalUnit(LocalUnit localUnit)
        {
            try
            {
                //await _dbContext.LocalUnits.AddAsync(localUnit);
                //await _bufferService.AddToBufferAsync(localUnit);
            }
            catch (Exception e)
            {
                throw new BadRequestException(nameof(Resource.SaveError), e);
            }

            await _elasticService.AddDocument(Mapper.Map<IStatisticalUnit, ElasticStatUnit>(localUnit));
        }

        /// <summary>
        /// Creating a legal unit with a local unit and an enterprise
        /// </summary>
        /// <param name="legal"></param>
        /// <returns></returns>
        public async Task CreateLegalWithEnterpriseAndLocal(LegalUnit legal)
        {
            EnterpriseUnit createdEnterprise = null;
            LocalUnit createdLocal = null;
            _bufferService.DisableFlushing();
            using (var transaction = _dbContext.Database.BeginTransaction())
            {
                try
                {
                    Tracer.createStat.Start();
                    Tracer.createStat.Stop();
                    Debug.WriteLine($"Create legal {Tracer.createStat.ElapsedMilliseconds / ++Tracer.countcreateStat}");
                    if (legal.EnterpriseUnitRegId == null || legal.EnterpriseUnitRegId == 0)
                    {
                        Tracer.enterprise1.Start();
                        var sameStatIdEnterprise =
                            await _dbContext.EnterpriseUnits.FirstOrDefaultAsync(eu => eu.StatId == legal.StatId);
                        Tracer.enterprise1.Stop();
                        Debug.WriteLine(
                            $"Enterprise first or default {Tracer.enterprise1.ElapsedMilliseconds / ++Tracer.countenterprise1}");

                        if (sameStatIdEnterprise != null)
                        {
                            Tracer.enterprise2.Start();
                            legal.EnterpriseUnit = sameStatIdEnterprise;
                            Tracer.enterprise2.Stop();
                            Debug.WriteLine(
                                $"Enterprise link {Tracer.enterprise2.ElapsedMilliseconds / ++Tracer.countenterprise2}");
                        }
                        else
                        {
                            Tracer.enterprise3.Start();
                            createdEnterprise = CreateEnterpriseForLegalAsync(legal);
                            Tracer.enterprise3.Stop();
                            Debug.WriteLine(
                                $"Enterprise create {Tracer.enterprise3.ElapsedMilliseconds / ++Tracer.countenterprise3}");
                        }

                    }

                    Tracer.address.Start();
                    const double tolerance = 0.000000001;
                    var addressIds = legal.LocalUnits.Where(x => x.AddressId != null).Select(x => x.AddressId).ToList();
                    var addresses = await _dbContext.Address.Where(x => addressIds.Contains(x.Id) && x.RegionId == legal.Address.RegionId &&
                                                                        x.AddressPart1 == legal.Address.AddressPart1 &&
                                                                        x.AddressPart2 == legal.Address.AddressPart2 &&
                                                                        x.AddressPart3 == legal.Address.AddressPart3 && legal.Address.Latitude != null && Math.Abs((double)x.Latitude - (double)legal.Address.Latitude) < tolerance && legal.Address.Longitude != null && Math.Abs((double)x.Longitude - (double)legal.Address.Longitude) < tolerance).ToListAsync();
                    Tracer.address.Stop();
                    Debug.WriteLine($"Address {Tracer.address.ElapsedMilliseconds / ++Tracer.countaddress}");
                    if (!addresses.Any())
                    {
                        Tracer.localForLegal.Start();
                        createdLocal = CreateLocalForLegalAsync(legal);
                        Tracer.localForLegal.Stop();
                        Debug.WriteLine(
                            $"Local for legal create {Tracer.localForLegal.ElapsedMilliseconds / ++Tracer.countlocalForLegal}");
                    }
<<<<<<< HEAD

                    _bufferService.EnableFlushing();
                    await _bufferService.AddToBufferAsync(legalUnit);

=======
                    await _bufferService.AddLegalToBufferAsync(legal);
                    transaction.Commit();
>>>>>>> bc78535c
                    //TODO: History for bulk
                    //var legalsOfEnterprise = await _dbContext.LegalUnits.Where(leu => leu.RegId == legalUnit.EnterpriseUnitRegId)
                    //    .Select(x => x.RegId).ToListAsync();
                    //legalUnit.EnterpriseUnit.HistoryLegalUnitIds += string.Join(",", legalsOfEnterprise);
                    //Tracer.commit2.Start();

                    //_dbContext.EnterpriseUnits.Update(legalUnit.EnterpriseUnit);

                    //legalUnit.HistoryLocalUnitIds = createdLocal?.RegId.ToString();
                    //_dbContext.LegalUnits.Update(legalUnit);

                    ////await _dbContext.SaveChangesAsync();
                    //Tracer.commit2.Stop();
                    //Debug.WriteLine($"History {Tracer.commit2.ElapsedMilliseconds / ++Tracer.countcommit2}");
                }
                catch (Exception e)
                {
                    throw new BadRequestException(nameof(Resource.SaveError), e);
                }

                //TODO: Вынести во Flush потому что некоторые поля до Flush null и не присвоены
                //Tracer.elastic.Start();
                //await _elasticService.AddDocument(Mapper.Map<IStatisticalUnit, ElasticStatUnit>(legal));
                //if (createdLocal != null)
                //    await _elasticService.AddDocument(Mapper.Map<IStatisticalUnit, ElasticStatUnit>(createdLocal));
                //if (createdEnterprise != null)
                //    await _elasticService.AddDocument(Mapper.Map<IStatisticalUnit, ElasticStatUnit>(createdEnterprise));
                //Tracer.elastic.Stop();
                //Debug.WriteLine($"Elastic {Tracer.elastic.ElapsedMilliseconds / ++Tracer.countelastic}\n\n");

            }

        }

        /// <summary>
        /// Creating an enterprise with a group of enterprises
        /// </summary>
        /// <param name="enterpriseUnit"></param>
        /// <returns></returns>
        //public async Task CreateEnterpriseWithGroup(EnterpriseUnit enterpriseUnit)
        //{
        //    EnterpriseGroup createdGroup = null;

        //    using (var transaction = _dbContext.Database.BeginTransaction())
        //    {
        //        try
        //        {
        //            _dbContext.EnterpriseUnits.Add(enterpriseUnit);
        //            if (enterpriseUnit.EntGroupId == null || enterpriseUnit.EntGroupId <= 0)
        //            {

<<<<<<< HEAD
                        //createdGroup = await CreateGroupForEnterpriseAsync(enterpriseUnit);
                        //await _bufferService.AddToBufferAsync(createdGroup);
                        //var sameStatIdLegalUnits = await _dbContext.LegalUnits.Where(leu => leu.StatId == enterpriseUnit.StatId).ToListAsync();
                        //foreach (var legalUnit in sameStatIdLegalUnits)
                        //{
                        //    legalUnit.EnterpriseUnit = enterpriseUnit;
                        //    _dbContext.LegalUnits.Update(legalUnit);
                        //    await _bufferService.AddToBufferAsync(legalUnit);
                        //}
                        //enterpriseUnit.HistoryLegalUnitIds = string.Join(",", sameStatIdLegalUnits.Select(x => x.RegId));
=======
        //                createdGroup = await CreateGroupForEnterpriseAsync(enterpriseUnit);
        //                await _bufferService.AddToBufferAsync(createdGroup);
        //                var sameStatIdLegalUnits = await _dbContext.LegalUnits.Where(leu => leu.StatId == enterpriseUnit.StatId).ToListAsync();
        //                foreach (var legalUnit in sameStatIdLegalUnits)
        //                {
        //                    legalUnit.EnterpriseUnit = enterpriseUnit;
        //                    _dbContext.LegalUnits.Update(legalUnit);
        //                    await _bufferService.AddToBufferAsync(legalUnit);
        //                }
        //                enterpriseUnit.HistoryLegalUnitIds = string.Join(",", sameStatIdLegalUnits.Select(x => x.RegId));
>>>>>>> bc78535c

        //            }
        //            await _bufferService.AddLegalToBufferAsync(enterpriseUnit);
        //            //await _dbContext.SaveChangesAsync();
        //            //TODO Расследовать и поменять условия Where
        //            //var legalsOfEnterprise = await _dbContext.LegalUnits.Where(leu => leu.RegId == createdUnit.RegId)
        //            //    .Select(x => x.RegId).ToListAsync();
        //            //createdUnit.HistoryLegalUnitIds = string.Join(",", legalsOfEnterprise);

        //            transaction.Commit();
        //        }
        //        catch (Exception e)
        //        {
        //            throw new BadRequestException(nameof(Resource.SaveError), e);
        //        }
        //    }

        //    await _elasticService.AddDocument(Mapper.Map<IStatisticalUnit, ElasticStatUnit>(enterpriseUnit));
        //    if (createdGroup != null)
        //        await _elasticService.AddDocument(Mapper.Map<IStatisticalUnit, ElasticStatUnit>(createdGroup));
        //}


        private EnterpriseUnit CreateEnterpriseForLegalAsync(LegalUnit legalUnit)
        {
            var enterpriseUnit = new EnterpriseUnit();
            Mapper.Map(legalUnit, enterpriseUnit);
            legalUnit.EnterpriseUnit = enterpriseUnit;
            CreateActivitiesAndPersonsAndForeignParticipations(legalUnit.Activities, legalUnit.PersonsUnits, legalUnit.ForeignParticipationCountriesUnits, enterpriseUnit);

            return enterpriseUnit;
        }

        //TODO вынести в Bulk
        private void CreateActivitiesAndPersonsAndForeignParticipations(IEnumerable<Activity> activities, IEnumerable<PersonStatisticalUnit> persons, IEnumerable<CountryStatisticalUnit> foreignPartCountries, StatisticalUnit unit)
        {
            activities.ForEach(x =>
            {
                _dbContext.ActivityStatisticalUnits.Add(new ActivityStatisticalUnit
                {
                    ActivityId = x.Id,
                    Unit = unit
                });
            });
            persons.ForEach(x =>
            {
                _dbContext.PersonStatisticalUnits.Add(new PersonStatisticalUnit
                {
                    PersonId = x.PersonId,
                    Unit = unit,
                    PersonTypeId = x.PersonTypeId,
                    EnterpriseGroupId = x.EnterpriseGroupId
                });
            });

            foreignPartCountries.ForEach(x =>
            {
                _dbContext.CountryStatisticalUnits.Add(new CountryStatisticalUnit
                {
                    Unit = unit,
                    CountryId = x.CountryId
                });

            });

        }
        private LocalUnit CreateLocalForLegalAsync(LegalUnit legalUnit)
        {
            var localUnit = new LocalUnit();
            Mapper.Map(legalUnit, localUnit);
            legalUnit.LocalUnits.Add(localUnit);
            CreateActivitiesAndPersonsAndForeignParticipations(legalUnit.Activities, legalUnit.PersonsUnits, legalUnit.ForeignParticipationCountriesUnits, localUnit);

            return localUnit;
        }
        private async Task<EnterpriseGroup> CreateGroupForEnterpriseAsync(EnterpriseUnit enterpriseUnit)
        {
            var enterpriseGroup = new EnterpriseGroup();
            Mapper.Map(enterpriseUnit, enterpriseGroup);
            enterpriseUnit.EnterpriseGroup = enterpriseGroup;
            await _dbContext.EnterpriseGroups.AddAsync(enterpriseGroup);
            return enterpriseGroup;
        }
    }
}<|MERGE_RESOLUTION|>--- conflicted
+++ resolved
@@ -84,7 +84,8 @@
                         else
                         {
                             Tracer.enterprise3.Start();
-                            createdEnterprise = CreateEnterpriseForLegalAsync(legal);
+                            createdEnterprise = CreateEnterpriseForLegal(legal);
+                            await _bufferService.AddToBufferAsync(createdEnterprise);
                             Tracer.enterprise3.Stop();
                             Debug.WriteLine(
                                 $"Enterprise create {Tracer.enterprise3.ElapsedMilliseconds / ++Tracer.countenterprise3}");
@@ -104,20 +105,16 @@
                     if (!addresses.Any())
                     {
                         Tracer.localForLegal.Start();
-                        createdLocal = CreateLocalForLegalAsync(legal);
+                        createdLocal = CreateLocalForLegal(legal);
+                        await _bufferService.AddToBufferAsync(createdLocal);
                         Tracer.localForLegal.Stop();
                         Debug.WriteLine(
                             $"Local for legal create {Tracer.localForLegal.ElapsedMilliseconds / ++Tracer.countlocalForLegal}");
                     }
-<<<<<<< HEAD
 
                     _bufferService.EnableFlushing();
-                    await _bufferService.AddToBufferAsync(legalUnit);
-
-=======
-                    await _bufferService.AddLegalToBufferAsync(legal);
-                    transaction.Commit();
->>>>>>> bc78535c
+                    await _bufferService.AddToBufferAsync(legal);
+
                     //TODO: History for bulk
                     //var legalsOfEnterprise = await _dbContext.LegalUnits.Where(leu => leu.RegId == legalUnit.EnterpriseUnitRegId)
                     //    .Select(x => x.RegId).ToListAsync();
@@ -132,6 +129,8 @@
                     ////await _dbContext.SaveChangesAsync();
                     //Tracer.commit2.Stop();
                     //Debug.WriteLine($"History {Tracer.commit2.ElapsedMilliseconds / ++Tracer.countcommit2}");
+
+                    transaction.Commit();
                 }
                 catch (Exception e)
                 {
@@ -169,18 +168,6 @@
         //            if (enterpriseUnit.EntGroupId == null || enterpriseUnit.EntGroupId <= 0)
         //            {
 
-<<<<<<< HEAD
-                        //createdGroup = await CreateGroupForEnterpriseAsync(enterpriseUnit);
-                        //await _bufferService.AddToBufferAsync(createdGroup);
-                        //var sameStatIdLegalUnits = await _dbContext.LegalUnits.Where(leu => leu.StatId == enterpriseUnit.StatId).ToListAsync();
-                        //foreach (var legalUnit in sameStatIdLegalUnits)
-                        //{
-                        //    legalUnit.EnterpriseUnit = enterpriseUnit;
-                        //    _dbContext.LegalUnits.Update(legalUnit);
-                        //    await _bufferService.AddToBufferAsync(legalUnit);
-                        //}
-                        //enterpriseUnit.HistoryLegalUnitIds = string.Join(",", sameStatIdLegalUnits.Select(x => x.RegId));
-=======
         //                createdGroup = await CreateGroupForEnterpriseAsync(enterpriseUnit);
         //                await _bufferService.AddToBufferAsync(createdGroup);
         //                var sameStatIdLegalUnits = await _dbContext.LegalUnits.Where(leu => leu.StatId == enterpriseUnit.StatId).ToListAsync();
@@ -191,7 +178,6 @@
         //                    await _bufferService.AddToBufferAsync(legalUnit);
         //                }
         //                enterpriseUnit.HistoryLegalUnitIds = string.Join(",", sameStatIdLegalUnits.Select(x => x.RegId));
->>>>>>> bc78535c
 
         //            }
         //            await _bufferService.AddLegalToBufferAsync(enterpriseUnit);
@@ -215,7 +201,7 @@
         //}
 
 
-        private EnterpriseUnit CreateEnterpriseForLegalAsync(LegalUnit legalUnit)
+        private EnterpriseUnit CreateEnterpriseForLegal(LegalUnit legalUnit)
         {
             var enterpriseUnit = new EnterpriseUnit();
             Mapper.Map(legalUnit, enterpriseUnit);
@@ -258,7 +244,7 @@
             });
 
         }
-        private LocalUnit CreateLocalForLegalAsync(LegalUnit legalUnit)
+        private LocalUnit CreateLocalForLegal(LegalUnit legalUnit)
         {
             var localUnit = new LocalUnit();
             Mapper.Map(legalUnit, localUnit);
