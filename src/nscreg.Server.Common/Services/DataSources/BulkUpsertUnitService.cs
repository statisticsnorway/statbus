using System;
using System.Collections.Generic;
using System.Diagnostics;
using System.Linq;
using System.Threading.Tasks;
using AutoMapper;
using Microsoft.EntityFrameworkCore;
using nscreg.Data;
using nscreg.Data.Entities;
using nscreg.Resources.Languages;
using nscreg.Server.Common.Helpers;
using nscreg.Utilities.Extensions;
using Activity = nscreg.Data.Entities.Activity;

namespace nscreg.Server.Common.Services.DataSources
{
    public class BulkUpsertUnitService
    {
        private readonly NSCRegDbContext _dbContext;
        private readonly ElasticBulkService _elasticService;
        private readonly UpsertUnitBulkBuffer _bufferService;

        public BulkUpsertUnitService(NSCRegDbContext context, ElasticBulkService service, UpsertUnitBulkBuffer buffer)
        {
            _bufferService = buffer;
            _elasticService = service;
            _dbContext = context;
        }

        /// <summary>
        /// Creation of a local unit together with a legal unit, if there is none
        /// </summary>
        /// <param name="localUnit"></param>
        /// <returns></returns>
        public async Task CreateLocalUnit(LocalUnit localUnit)
        {
            try
            {
                //await _dbContext.LocalUnits.AddAsync(localUnit);
                //await _bufferService.AddToBufferAsync(localUnit);
            }
            catch (Exception e)
            {
                throw new BadRequestException(nameof(Resource.SaveError), e);
            }

            await _elasticService.AddDocument(Mapper.Map<IStatisticalUnit, ElasticStatUnit>(localUnit));
        }

        /// <summary>
        /// Creating a legal unit with a local unit and an enterprise
        /// </summary>
        /// <param name="legal"></param>
        /// <returns></returns>
        public async Task CreateLegalWithEnterpriseAndLocal(LegalUnit legal)
        {
<<<<<<< HEAD
=======
            EnterpriseUnit createdEnterprise = null;
            LocalUnit createdLocal = null;
            _bufferService.DisableFlushing();
>>>>>>> 6e159269
            using (var transaction = _dbContext.Database.BeginTransaction())
            {
                try
                {
                    Tracer.createStat.Start();
                    Tracer.createStat.Stop();
                    Debug.WriteLine($"Create legal {Tracer.createStat.ElapsedMilliseconds / ++Tracer.countcreateStat}");
                    if (legal.EnterpriseUnitRegId == null || legal.EnterpriseUnitRegId == 0)
                    {
                        Tracer.enterprise1.Start();
                        var sameStatIdEnterprise =
                            await _dbContext.EnterpriseUnits.FirstOrDefaultAsync(eu => eu.StatId == legal.StatId);
                        Tracer.enterprise1.Stop();
                        Debug.WriteLine(
                            $"Enterprise first or default {Tracer.enterprise1.ElapsedMilliseconds / ++Tracer.countenterprise1}");

                        if (sameStatIdEnterprise != null)
                        {
                            Tracer.enterprise2.Start();
                            legal.EnterpriseUnit = sameStatIdEnterprise;
                            Tracer.enterprise2.Stop();
                            Debug.WriteLine(
                                $"Enterprise link {Tracer.enterprise2.ElapsedMilliseconds / ++Tracer.countenterprise2}");
                        }
                        else
                        {
                            Tracer.enterprise3.Start();
<<<<<<< HEAD
                            CreateEnterpriseForLegalAsync(legal);
=======
                            createdEnterprise = CreateEnterpriseForLegal(legal);
                            await _bufferService.AddToBufferAsync(createdEnterprise);
>>>>>>> 6e159269
                            Tracer.enterprise3.Stop();
                            Debug.WriteLine(
                                $"Enterprise create {Tracer.enterprise3.ElapsedMilliseconds / ++Tracer.countenterprise3}");
                        }

                    }

                    Tracer.address.Start();
                    const double tolerance = 0.000000001;
                    var addressIds = legal.LocalUnits.Where(x => x.AddressId != null).Select(x => x.AddressId).ToList();
                    var addresses = await _dbContext.Address.Where(x => addressIds.Contains(x.Id) && x.RegionId == legal.Address.RegionId &&
                                                                        x.AddressPart1 == legal.Address.AddressPart1 &&
                                                                        x.AddressPart2 == legal.Address.AddressPart2 &&
                                                                        x.AddressPart3 == legal.Address.AddressPart3 && legal.Address.Latitude != null && Math.Abs((double)x.Latitude - (double)legal.Address.Latitude) < tolerance && legal.Address.Longitude != null && Math.Abs((double)x.Longitude - (double)legal.Address.Longitude) < tolerance).ToListAsync();
                    Tracer.address.Stop();
                    Debug.WriteLine($"Address {Tracer.address.ElapsedMilliseconds / ++Tracer.countaddress}");
                    if (!addresses.Any())
                    {
                        Tracer.localForLegal.Start();
<<<<<<< HEAD
                        CreateLocalForLegalAsync(legal);
=======
                        createdLocal = CreateLocalForLegal(legal);
                        await _bufferService.AddToBufferAsync(createdLocal);
>>>>>>> 6e159269
                        Tracer.localForLegal.Stop();
                        Debug.WriteLine(
                            $"Local for legal create {Tracer.localForLegal.ElapsedMilliseconds / ++Tracer.countlocalForLegal}");
                    }

                    _bufferService.EnableFlushing();
                    await _bufferService.AddToBufferAsync(legal);

                    //TODO: History for bulk
                    //var legalsOfEnterprise = await _dbContext.LegalUnits.Where(leu => leu.RegId == legalUnit.EnterpriseUnitRegId)
                    //    .Select(x => x.RegId).ToListAsync();
                    //legalUnit.EnterpriseUnit.HistoryLegalUnitIds += string.Join(",", legalsOfEnterprise);
                    //Tracer.commit2.Start();

                    //_dbContext.EnterpriseUnits.Update(legalUnit.EnterpriseUnit);

                    //legalUnit.HistoryLocalUnitIds = createdLocal?.RegId.ToString();
                    //_dbContext.LegalUnits.Update(legalUnit);

                    ////await _dbContext.SaveChangesAsync();
                    //Tracer.commit2.Stop();
                    //Debug.WriteLine($"History {Tracer.commit2.ElapsedMilliseconds / ++Tracer.countcommit2}");

                    transaction.Commit();
                }
                catch (Exception e)
                {
                    throw new BadRequestException(nameof(Resource.SaveError), e);
                }

                //TODO: Вынести во Flush потому что некоторые поля до Flush null и не присвоены
                //Tracer.elastic.Start();
                //await _elasticService.AddDocument(Mapper.Map<IStatisticalUnit, ElasticStatUnit>(legal));
                //if (createdLocal != null)
                //    await _elasticService.AddDocument(Mapper.Map<IStatisticalUnit, ElasticStatUnit>(createdLocal));
                //if (createdEnterprise != null)
                //    await _elasticService.AddDocument(Mapper.Map<IStatisticalUnit, ElasticStatUnit>(createdEnterprise));
                //Tracer.elastic.Stop();
                //Debug.WriteLine($"Elastic {Tracer.elastic.ElapsedMilliseconds / ++Tracer.countelastic}\n\n");

            }

        }

        /// <summary>
        /// Creating an enterprise with a group of enterprises
        /// </summary>
        /// <param name = "enterpriseUnit" ></param >
        /// < returns ></returns >
        public async Task CreateEnterpriseWithGroup(EnterpriseUnit enterpriseUnit)
        {
            using (var transaction = _dbContext.Database.BeginTransaction())
            {
                try
                {
                    _dbContext.EnterpriseUnits.Add(enterpriseUnit);
                    if (enterpriseUnit.EntGroupId == null || enterpriseUnit.EntGroupId <= 0)
                    {

                        CreateGroupForEnterpriseAsync(enterpriseUnit);
                        var sameStatIdLegalUnits = await _dbContext.LegalUnits.Where(leu => leu.StatId == enterpriseUnit.StatId).ToListAsync();
                        foreach (var legalUnit in sameStatIdLegalUnits)
                        {
                            legalUnit.EnterpriseUnit = enterpriseUnit;
                        }
                        enterpriseUnit.HistoryLegalUnitIds = string.Join(",", sameStatIdLegalUnits.Select(x => x.RegId));

                    }
                    //await _bufferService.AddLegalToBufferAsync(enterpriseUnit);
                    //await _dbContext.SaveChangesAsync();
                    //TODO Расследовать и поменять условия Where
                    //var legalsOfEnterprise = await _dbContext.LegalUnits.Where(leu => leu.RegId == createdUnit.RegId)
                    //    .Select(x => x.RegId).ToListAsync();
                    //createdUnit.HistoryLegalUnitIds = string.Join(",", legalsOfEnterprise);

                    transaction.Commit();
                }
                catch (Exception e)
                {
                    throw new BadRequestException(nameof(Resource.SaveError), e);
                }
            }

            await _elasticService.AddDocument(Mapper.Map<IStatisticalUnit, ElasticStatUnit>(enterpriseUnit));
            if (enterpriseUnit.EnterpriseGroup != null)
                await _elasticService.AddDocument(Mapper.Map<IStatisticalUnit, ElasticStatUnit>(enterpriseUnit.EnterpriseGroup));
        }


<<<<<<< HEAD
        private void CreateEnterpriseForLegalAsync(LegalUnit legalUnit)
=======
        private EnterpriseUnit CreateEnterpriseForLegal(LegalUnit legalUnit)
>>>>>>> 6e159269
        {
            var enterpriseUnit = new EnterpriseUnit();
            Mapper.Map(legalUnit, enterpriseUnit);
            legalUnit.EnterpriseUnit = enterpriseUnit;
            CreateActivitiesAndPersonsAndForeignParticipations(legalUnit.Activities, legalUnit.PersonsUnits, legalUnit.ForeignParticipationCountriesUnits, enterpriseUnit);
        }

        //TODO вынести в Bulk
        private void CreateActivitiesAndPersonsAndForeignParticipations(IEnumerable<Activity> activities, IEnumerable<PersonStatisticalUnit> persons, IEnumerable<CountryStatisticalUnit> foreignPartCountries, StatisticalUnit unit)
        {
            activities.ForEach(x =>
            {
                _dbContext.ActivityStatisticalUnits.Add(new ActivityStatisticalUnit
                {
                    ActivityId = x.Id,
                    Unit = unit
                });
            });
            persons.ForEach(x =>
            {
                _dbContext.PersonStatisticalUnits.Add(new PersonStatisticalUnit
                {
                    PersonId = x.PersonId,
                    Unit = unit,
                    PersonTypeId = x.PersonTypeId,
                    EnterpriseGroupId = x.EnterpriseGroupId
                });
            });

            foreignPartCountries.ForEach(x =>
            {
                _dbContext.CountryStatisticalUnits.Add(new CountryStatisticalUnit
                {
                    Unit = unit,
                    CountryId = x.CountryId
                });

            });

        }
<<<<<<< HEAD
        private void CreateLocalForLegalAsync(LegalUnit legalUnit)
=======
        private LocalUnit CreateLocalForLegal(LegalUnit legalUnit)
>>>>>>> 6e159269
        {
            var localUnit = new LocalUnit();
            Mapper.Map(legalUnit, localUnit);
            legalUnit.LocalUnits.Add(localUnit);
            CreateActivitiesAndPersonsAndForeignParticipations(legalUnit.Activities, legalUnit.PersonsUnits, legalUnit.ForeignParticipationCountriesUnits, localUnit);
        }
        private void CreateGroupForEnterpriseAsync(EnterpriseUnit enterpriseUnit)
        {
            var enterpriseGroup = new EnterpriseGroup();
            Mapper.Map(enterpriseUnit, enterpriseGroup);
            enterpriseUnit.EnterpriseGroup = enterpriseGroup;
        }
    }
}<|MERGE_RESOLUTION|>--- conflicted
+++ resolved
@@ -54,12 +54,7 @@
         /// <returns></returns>
         public async Task CreateLegalWithEnterpriseAndLocal(LegalUnit legal)
         {
-<<<<<<< HEAD
-=======
-            EnterpriseUnit createdEnterprise = null;
-            LocalUnit createdLocal = null;
             _bufferService.DisableFlushing();
->>>>>>> 6e159269
             using (var transaction = _dbContext.Database.BeginTransaction())
             {
                 try
@@ -87,12 +82,8 @@
                         else
                         {
                             Tracer.enterprise3.Start();
-<<<<<<< HEAD
-                            CreateEnterpriseForLegalAsync(legal);
-=======
                             createdEnterprise = CreateEnterpriseForLegal(legal);
                             await _bufferService.AddToBufferAsync(createdEnterprise);
->>>>>>> 6e159269
                             Tracer.enterprise3.Stop();
                             Debug.WriteLine(
                                 $"Enterprise create {Tracer.enterprise3.ElapsedMilliseconds / ++Tracer.countenterprise3}");
@@ -112,12 +103,8 @@
                     if (!addresses.Any())
                     {
                         Tracer.localForLegal.Start();
-<<<<<<< HEAD
-                        CreateLocalForLegalAsync(legal);
-=======
                         createdLocal = CreateLocalForLegal(legal);
                         await _bufferService.AddToBufferAsync(createdLocal);
->>>>>>> 6e159269
                         Tracer.localForLegal.Stop();
                         Debug.WriteLine(
                             $"Local for legal create {Tracer.localForLegal.ElapsedMilliseconds / ++Tracer.countlocalForLegal}");
@@ -207,11 +194,7 @@
         }
 
 
-<<<<<<< HEAD
-        private void CreateEnterpriseForLegalAsync(LegalUnit legalUnit)
-=======
         private EnterpriseUnit CreateEnterpriseForLegal(LegalUnit legalUnit)
->>>>>>> 6e159269
         {
             var enterpriseUnit = new EnterpriseUnit();
             Mapper.Map(legalUnit, enterpriseUnit);
@@ -252,11 +235,7 @@
             });
 
         }
-<<<<<<< HEAD
-        private void CreateLocalForLegalAsync(LegalUnit legalUnit)
-=======
         private LocalUnit CreateLocalForLegal(LegalUnit legalUnit)
->>>>>>> 6e159269
         {
             var localUnit = new LocalUnit();
             Mapper.Map(legalUnit, localUnit);
