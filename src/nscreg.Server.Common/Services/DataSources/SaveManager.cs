using System;
using System.Collections.Generic;
using System.Threading.Tasks;
using AutoMapper;
using nscreg.Data;
using nscreg.Data.Constants;
using nscreg.Data.Entities;
using nscreg.Server.Common.Models.StatUnits;
using nscreg.Server.Common.Models.StatUnits.Create;
using nscreg.Server.Common.Models.StatUnits.Edit;
using nscreg.Utilities.Extensions;

namespace nscreg.Server.Common.Services.DataSources
{
    public class SaveManager
    {
        private CreateUnitService _createSvc;

        private readonly Dictionary<StatUnitTypes, Func<StatisticalUnit, string, Task>> _createByType;

        private readonly QueueService _queueSvc;

        private readonly Dictionary<StatUnitTypes, Func<StatisticalUnit, string, Task>> _updateByType;
        private readonly NSCRegDbContext _ctx;

        private readonly UserService _usrService;

        public SaveManager(NSCRegDbContext context, QueueService queueService)
        {
            _ctx = context;
            _queueSvc = queueService;
            _usrService = new UserService(context);
            
            _createByType = new Dictionary<StatUnitTypes, Func<StatisticalUnit, string, Task>>
            {
                [StatUnitTypes.LegalUnit] = (unit, userId) =>
                    _createSvc.CreateLegalUnit(MappedUnitM(unit, StatUnitTypes.LegalUnit, "LegalUnitCreateM", userId), userId),
                [StatUnitTypes.LocalUnit] = (unit, userId) =>
                    _createSvc.CreateLocalUnit(),
                [StatUnitTypes.EnterpriseUnit] = (unit, userId) =>
                    _createSvc.CreateEnterpriseUnit(MappedUnitM(unit, StatUnitTypes.EnterpriseUnit, "EnterpriseUnitCreateM", userId), userId)
            };
            _updateByType = new Dictionary<StatUnitTypes, Func<StatisticalUnit, string, Task>>
            {
                [StatUnitTypes.LegalUnit] = (unit, userId) =>
                    editSvc.EditLegalUnit(MappedUnitM(unit, StatUnitTypes.LegalUnit, "LegalUnitEditM", userId), userId),
                [StatUnitTypes.LocalUnit] = (unit, userId) =>
                    editSvc.EditLocalUnit(MappedUnitM(unit, StatUnitTypes.LocalUnit, "LocalUnitEditM", userId), userId),
                [StatUnitTypes.EnterpriseUnit] = (unit, userId) =>
                    editSvc.EditEnterpriseUnit(MappedUnitM(unit, StatUnitTypes.EnterpriseUnit, "EnterpriseUnitEditM", userId), userId)
            };
        }

        private async Task<(string, bool)> SaveStatUnitsUpload(StatisticalUnit parsedUnit, DataSource dataSource,
            string userId, bool isNeW)
        {
<<<<<<< HEAD
=======
            // TODO: вероятно, лишний запрос. Такое делается до Analyze (Populate возвращает isNew)
            var unitExists = await _queueSvc.CheckIfUnitExists(dataSource.StatUnitType, parsedUnit.StatId);

>>>>>>> 9bdf6a72
            if (dataSource.Priority != DataSourcePriority.Trusted &&
                (dataSource.Priority != DataSourcePriority.Ok || isNeW))
                return (null, false);

            var saveAction =
<<<<<<< HEAD
                isNeW && dataSource.AllowedOperations != DataSourceAllowedOperation.Create ? _updateByType[dataSource.StatUnitType] : _createByType[dataSource.StatUnitType];
=======
                unitExists && ( dataSource.AllowedOperations == DataSourceAllowedOperation.Alter || dataSource.AllowedOperations == DataSourceAllowedOperation.CreateAndAlter) ? _updateByType[dataSource.StatUnitType] : _createByType[dataSource.StatUnitType];
>>>>>>> 9bdf6a72

            try
            {
                await saveAction(parsedUnit, userId);
            }
            catch (Exception ex)
            {
                return (GetFullExceptionMessage(ex), false);
            }
            return (null, true);
        }

        private string GetFullExceptionMessage(Exception ex)
        {
            return ex.Message + (ex.InnerException != null ? Environment.NewLine + GetFullExceptionMessage(ex.InnerException) : "");
        }


        public async Task<(string, bool)> SaveUnit(StatisticalUnit parsedUnit, DataSource dataSource, string userId, bool isNew)
        {
            _createSvc = new CreateUnitService(_ctx,parsedUnit, isNew, userId);
            return await SaveStatUnitsUpload(parsedUnit, dataSource, userId, isNew);
        }

        private dynamic MappedUnitM(StatisticalUnit unit, StatUnitTypes type, string mapperType, string userId)
        {
            var dataAccess = _usrService.GetDataAccessAttributes(userId, type);
            var mappedActivities = new List<ActivityM>();
            var mappedPersons = new List<PersonM>();
            var mappedForeignParticipationCountriesUnits = new List<int>();
            var mappedUnit = new StatUnitModelBase();

            if (type == StatUnitTypes.LocalUnit && mapperType == "LocalUnitCreateM")
                mappedUnit = Mapper.Map<LocalUnitCreateM>(unit);
            else if (type == StatUnitTypes.LegalUnit && mapperType == "LegalUnitCreateM")
                mappedUnit = Mapper.Map<LegalUnitCreateM>(unit);
            else if (type == StatUnitTypes.EnterpriseUnit && mapperType == "EnterpriseUnitCreateM")
                mappedUnit = Mapper.Map<EnterpriseUnitCreateM>(unit);
            else if (type == StatUnitTypes.LocalUnit && mapperType == "LocalUnitEditM")
                mappedUnit = Mapper.Map<LocalUnitEditM>(unit);
            else if (type == StatUnitTypes.LegalUnit && mapperType == "LegalUnitEditM")
                mappedUnit = Mapper.Map<LegalUnitEditM>(unit);
            else if (type == StatUnitTypes.EnterpriseUnit && mapperType == "EnterpriseUnitEditM")
                mappedUnit = Mapper.Map<EnterpriseUnitEditM>(unit);


            mappedUnit.DataAccess = dataAccess.Result;
            mappedUnit.Address = Mapper.Map<AddressM>(unit.Address);
            mappedUnit.ActualAddress = Mapper.Map<AddressM>(unit.ActualAddress);
            mappedUnit.PostalAddress = Mapper.Map<AddressM>(unit.PostalAddress);

            unit.Activities.ForEach(activity => mappedActivities.Add(Mapper.Map<ActivityM>(activity)));
            foreach (var personStatisticalUnit in unit.PersonsUnits)
            {
                var person = Mapper.Map<PersonM>(personStatisticalUnit.Person);
                if (personStatisticalUnit.PersonTypeId != null)
                {
                    person.Role = (int) personStatisticalUnit.PersonTypeId;
                }
                mappedPersons.Add(person);
            }
            unit.ForeignParticipationCountriesUnits.ForEach(fpcu => mappedForeignParticipationCountriesUnits.Add(fpcu.Id));
            mappedUnit.ForeignParticipationCountriesUnits = mappedForeignParticipationCountriesUnits;
            mappedUnit.ForeignParticipationId = unit.ForeignParticipation?.Id;
            mappedUnit.Activities = mappedActivities;
            mappedUnit.Persons = mappedPersons;

            return mappedUnit;
        }

    }
}<|MERGE_RESOLUTION|>--- conflicted
+++ resolved
@@ -54,22 +54,13 @@
         private async Task<(string, bool)> SaveStatUnitsUpload(StatisticalUnit parsedUnit, DataSource dataSource,
             string userId, bool isNeW)
         {
-<<<<<<< HEAD
-=======
             // TODO: вероятно, лишний запрос. Такое делается до Analyze (Populate возвращает isNew)
-            var unitExists = await _queueSvc.CheckIfUnitExists(dataSource.StatUnitType, parsedUnit.StatId);
-
->>>>>>> 9bdf6a72
             if (dataSource.Priority != DataSourcePriority.Trusted &&
                 (dataSource.Priority != DataSourcePriority.Ok || isNeW))
                 return (null, false);
 
             var saveAction =
-<<<<<<< HEAD
-                isNeW && dataSource.AllowedOperations != DataSourceAllowedOperation.Create ? _updateByType[dataSource.StatUnitType] : _createByType[dataSource.StatUnitType];
-=======
                 unitExists && ( dataSource.AllowedOperations == DataSourceAllowedOperation.Alter || dataSource.AllowedOperations == DataSourceAllowedOperation.CreateAndAlter) ? _updateByType[dataSource.StatUnitType] : _createByType[dataSource.StatUnitType];
->>>>>>> 9bdf6a72
 
             try
             {
