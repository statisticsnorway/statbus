--- conflicted
+++ resolved
@@ -14,18 +14,14 @@
     {
         private readonly Dictionary<StatUnitTypes, Func<StatisticalUnit, StatisticalUnit, Task>> _createByType;
 
-        private readonly Dictionary<StatUnitTypes, Func<StatisticalUnit, StatisticalUnit, Task>> _updateByType; 
+
+        private readonly Dictionary<StatUnitTypes, Func<StatisticalUnit, StatisticalUnit, Task>> _updateByType;
 
         private  SaveManager(NSCRegDbContext context, string userId, DataAccessPermissions permissions, UpsertUnitBulkBuffer buffer)
         {
-<<<<<<< HEAD
-            _elasticService = service;
-            var bulkUpsertUnitService = new BulkUpsertUnitService(context, _elasticService, buffer, permissions, userId);
-            var editUnitService = new EditUnitService(context, userId, _elasticService, permissions);
-=======
-            var creationHelper = new CreateUnitService(context, buffer);
+            
+            var bulkUpsertUnitService = new BulkUpsertUnitService(context, buffer, permissions, userId);
             var editUnitService = new EditUnitService(context, userId, permissions);
->>>>>>> 2690e635
             _createByType = new Dictionary<StatUnitTypes, Func<StatisticalUnit, StatisticalUnit, Task>>
             {
                 [StatUnitTypes.LegalUnit] = (unit, _) =>
