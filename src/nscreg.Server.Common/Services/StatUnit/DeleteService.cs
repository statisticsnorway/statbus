--- conflicted
+++ resolved
@@ -561,17 +561,10 @@
                     unitsForUpdate.AddRange(units.Select(Mapper.Map<EnterpriseUnit>));
                     break;
             }
-<<<<<<< HEAD
-            var actUnitsForDelete = new List<ActivityStatisticalUnit>();
-            var perUnitsForDelete = new List<PersonStatisticalUnit>();
-            var countryUnitsForDelete = new List<CountryStatisticalUnit>();
-
-=======
 
             var actForDelete = new List<ActivityStatisticalUnit>();
             var persForDelete = new List<PersonStatisticalUnit>();
             var countForDelete = new List<CountryStatisticalUnit>();
->>>>>>> acfbecf5
             foreach (var unit in unitsForUpdate)
             {
                 var lastUnit = units.Last(x => x.StatId == unit.StatId);
@@ -592,35 +585,18 @@
                 unit.RegId = lastUnit.RegId;
                 unit.UserId = userId;
 
-<<<<<<< HEAD
+
+                actUnitsForDelete.AddRange(unit.ActivitiesUnits);
+                perUnitsForDelete.AddRange(unit.PersonsUnits);
+                countryUnitsForDelete.AddRange(unit.ForeignParticipationCountriesUnits);
+                unit.ActivitiesUnits = historyUnitLast.ActivitiesUnits.Select(z => Mapper.Map(z, new ActivityStatisticalUnit())).ToList();
+                unit.PersonsUnits = historyUnitLast.PersonsUnits.Select(z => Mapper.Map(z, new PersonStatisticalUnit())).ToList();
+                unit.ForeignParticipationCountriesUnits = historyUnitLast.ForeignParticipationCountriesUnits.Select(z => Mapper.Map(z, new CountryStatisticalUnit())).ToList();
+
                 unit.ActivitiesUnits.ForEach(x => x.UnitId = unit.RegId);
                 unit.PersonsUnits.ForEach(x => x.UnitId = unit.RegId);
                 unit.ForeignParticipationCountriesUnits.ForEach(x => x.UnitId = unit.RegId);
-
-                actUnitsForDelete.AddRange(unit.ActivitiesUnits);
-                perUnitsForDelete.AddRange(unit.PersonsUnits);
-                countryUnitsForDelete.AddRange(unit.ForeignParticipationCountriesUnits);
-
-=======
->>>>>>> acfbecf5
-                unit.ActivitiesUnits = historyUnitLast.ActivitiesUnits.Select(z => Mapper.Map(z, new ActivityStatisticalUnit())).ToList();
-                unit.PersonsUnits = historyUnitLast.PersonsUnits.Select(z => Mapper.Map(z, new PersonStatisticalUnit())).ToList();
-                unit.ForeignParticipationCountriesUnits = historyUnitLast.ForeignParticipationCountriesUnits.Select(z => Mapper.Map(z, new CountryStatisticalUnit())).ToList();
-
-                unit.ActivitiesUnits.ForEach(x => x.UnitId = unit.RegId);
-                unit.PersonsUnits.ForEach(x => x.UnitId = unit.RegId);
-                unit.ForeignParticipationCountriesUnits.ForEach(x => x.UnitId = unit.RegId);
-            }
-<<<<<<< HEAD
-
-            await _dbContext.BulkDeleteAsync(actUnitsForDelete);
-            await _dbContext.BulkDeleteAsync(perUnitsForDelete);
-            await _dbContext.BulkDeleteAsync(countryUnitsForDelete);
-
-            await _dbContext.BulkInsertOrUpdateAsync(unitsForUpdate.SelectMany(x => x.ActivitiesUnits).ToList());
-            await _dbContext.BulkInsertOrUpdateAsync(unitsForUpdate.SelectMany(x => x.PersonsUnits).ToList());
-            await _dbContext.BulkInsertOrUpdateAsync(unitsForUpdate.SelectMany(x => x.ForeignParticipationCountriesUnits).ToList());
-=======
+            }
             await _dbContext.BulkDeleteAsync(actForDelete);
             await _dbContext.BulkDeleteAsync(persForDelete);
             await _dbContext.BulkDeleteAsync(countForDelete);
@@ -628,7 +604,7 @@
             await _dbContext.BulkInsertAsync(unitsForUpdate.SelectMany(x => x.ActivitiesUnits).ToList());
             await _dbContext.BulkInsertAsync(unitsForUpdate.SelectMany(x => x.PersonsUnits).ToList());
             await _dbContext.BulkInsertAsync(unitsForUpdate.SelectMany(x => x.ForeignParticipationCountriesUnits).ToList());
->>>>>>> acfbecf5
+
 
             switch (type)
             {
