--- conflicted
+++ resolved
@@ -63,12 +63,8 @@
 
             var item = _commonSvc.GetStatisticalUnitByIdAndType(id, unitType, false).Result;
             bool isEmployee = _userService.IsInRoleAsync(userId, DefaultRoleNames.Employee).Result;
-<<<<<<< HEAD
-            if (isEmployee && (item.Address == null || !regionIds.Contains(item.Address.RegionId)))
-=======
 
             if (isEmployee)
->>>>>>> 973da621
             {
                 var helper = new StatUnitCheckPermissionsHelper(_dbContext);
                 helper.CheckIfRegionContains(userId, item.Address?.RegionId, item.ActualAddress?.RegionId, item.PostalAddress?.RegionId);
