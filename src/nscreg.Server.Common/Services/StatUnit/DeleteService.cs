using System;
using System.Collections.Generic;
using System.Linq;
using System.Threading.Tasks;
using AutoMapper;
using Microsoft.EntityFrameworkCore;
using nscreg.Data;
using nscreg.Data.Constants;
using nscreg.Data.Entities;
<<<<<<< HEAD
using nscreg.Data.Entities.History;
using nscreg.Utilities.Configuration.DBMandatoryFields;
using nscreg.Utilities.Configuration.StatUnitAnalysis;
=======
>>>>>>> bf030fa1
using nscreg.Utilities.Enums;
using EnterpriseGroup = nscreg.Data.Entities.EnterpriseGroup;
using LegalUnit = nscreg.Data.Entities.LegalUnit;
using LocalUnit = nscreg.Data.Entities.LocalUnit;

namespace nscreg.Server.Common.Services.StatUnit
{
    /// <summary>
    /// Класс сервис удаления
    /// </summary>
    public class DeleteService
    {
        private readonly Dictionary<StatUnitTypes, Func<int, bool, string, IStatisticalUnit>> _deleteUndeleteActions;
        private readonly NSCRegDbContext _dbContext;
        private readonly ElasticService _elasticService;

        public DeleteService(NSCRegDbContext dbContext)
        {
            _dbContext = dbContext;
            _elasticService = new ElasticService(dbContext);
            _deleteUndeleteActions = new Dictionary<StatUnitTypes, Func<int, bool, string, IStatisticalUnit>>
            {
                [StatUnitTypes.EnterpriseGroup] = DeleteUndeleteEnterpriseGroupUnit,
                [StatUnitTypes.EnterpriseUnit] = DeleteUndeleteEnterpriseUnit,
                [StatUnitTypes.LocalUnit] = DeleteUndeleteLocalUnit,
                [StatUnitTypes.LegalUnit] = DeleteUndeleteLegalUnit
            };
        }

        /// <summary>
        /// Удаление/Восстановление  стат. единицы
        /// </summary>
        /// <param name="unitType">Тип стат. единицы</param>
        /// <param name="id">Id стат. единицы</param>
        /// <param name="toDelete">Флаг удалённости</param>
        /// <param name="userId">Id пользователя</param>
        public void DeleteUndelete(StatUnitTypes unitType, int id, bool toDelete, string userId)
        {
            var unit = _deleteUndeleteActions[unitType](id, toDelete, userId);
            _elasticService.EditDocument(Mapper.Map<IStatisticalUnit, ElasticStatUnit>(unit)).Wait();
        }

        /// <summary>
        /// Удаление/Восстановление группы предприятия
        /// </summary>
        /// <param name="id">Id стат. единицы</param>
        /// <param name="toDelete">Флаг удалённости</param>
        /// <param name="userId">Id пользователя</param>
        private IStatisticalUnit DeleteUndeleteEnterpriseGroupUnit(int id, bool toDelete, string userId)
        {
            var unit = _dbContext.EnterpriseGroups.Find(id);
<<<<<<< HEAD
            if (unit.IsDeleted == toDelete) return;
            var hUnit = new EnterpriseGroupHistory();
=======
            if (unit.IsDeleted == toDelete) return unit;
            var hUnit = new EnterpriseGroup();
>>>>>>> bf030fa1
            Mapper.Map(unit, hUnit);
            unit.IsDeleted = toDelete;
            unit.UserId = userId;
            unit.EditComment = null;
            unit.ChangeReason = toDelete ? ChangeReasons.Delete : ChangeReasons.Undelete;
            _dbContext.EnterpriseGroupHistory.Add((EnterpriseGroupHistory) Common.TrackHistory(unit, hUnit));
            _dbContext.SaveChanges();

            return unit;
        }

        /// <summary>
        /// Удаление/Восстановление  правовой единицы
        /// </summary>
        /// <param name="id">Id стат. единицы</param>
        /// <param name="toDelete">Флаг удалённости</param>
        /// <param name="userId">Id пользователя</param>
        private IStatisticalUnit DeleteUndeleteLegalUnit(int id, bool toDelete, string userId)
        {
            var unit = _dbContext.StatisticalUnits.Find(id);
<<<<<<< HEAD
            if (unit.IsDeleted == toDelete) return;
            var hUnit = new LegalUnitHistory();
=======
            if (unit.IsDeleted == toDelete) return unit;
            var hUnit = new LegalUnit();
>>>>>>> bf030fa1
            Mapper.Map(unit, hUnit);
            unit.IsDeleted = toDelete;
            unit.UserId = userId;
            unit.EditComment = null;
            unit.ChangeReason = toDelete ? ChangeReasons.Delete : ChangeReasons.Undelete;
            _dbContext.LegalUnitHistory.Add((LegalUnitHistory) Common.TrackHistory(unit, hUnit));
            _dbContext.SaveChanges();

            return unit;
        }

        /// <summary>
        /// Удаление/Восстановление  местной единицы
        /// </summary>
        /// <param name="id">Id стат. единицы</param>
        /// <param name="toDelete">Флаг удалённости</param>
        /// <param name="userId">Id пользователя</param>
        private IStatisticalUnit DeleteUndeleteLocalUnit(int id, bool toDelete, string userId)
        {
            var unit = _dbContext.StatisticalUnits.Find(id);
<<<<<<< HEAD
            if (unit.IsDeleted == toDelete) return;
            var hUnit = new LocalUnitHistory();
=======
            if (unit.IsDeleted == toDelete) return unit;
            var hUnit = new LocalUnit();
>>>>>>> bf030fa1
            Mapper.Map(unit, hUnit);
            unit.IsDeleted = toDelete;
            unit.UserId = userId;
            unit.EditComment = null;
            unit.ChangeReason = toDelete ? ChangeReasons.Delete : ChangeReasons.Undelete;
            _dbContext.LocalUnitHistory.Add((LocalUnitHistory) Common.TrackHistory(unit, hUnit));
            _dbContext.SaveChanges();

            return unit;
        }

        /// <summary>
        /// Удаление/Восстановление  предприятия
        /// </summary>
        /// <param name="id">Id стат. единицы</param>
        /// <param name="toDelete">Флаг удалённости</param>
        /// <param name="userId">Id пользователя</param>
        private IStatisticalUnit DeleteUndeleteEnterpriseUnit(int id, bool toDelete, string userId)
        {
            var unit = _dbContext.StatisticalUnits.Find(id);
<<<<<<< HEAD
            if (unit.IsDeleted == toDelete) return;
            var hUnit = new EnterpriseUnitHistory();
=======
            if (unit.IsDeleted == toDelete) return unit;
            var hUnit = new EnterpriseUnit();
>>>>>>> bf030fa1
            Mapper.Map(unit, hUnit);
            unit.IsDeleted = toDelete;
            unit.UserId = userId;
            unit.EditComment = null;
            unit.ChangeReason = toDelete ? ChangeReasons.Delete : ChangeReasons.Undelete;
            _dbContext.EnterpriseUnitHistory.Add((EnterpriseUnitHistory) Common.TrackHistory(unit, hUnit));
            _dbContext.SaveChanges();

            return unit;
        }

        /// <summary>
        /// Updates unit to the state before data source upload, reject data source queue/log case
        /// </summary>
        /// <param name="unit">Unit</param>
        /// <param name="historyUnit">History unit</param>
        /// <param name="userId">Id of user that rejectes data source queue</param>
        /// <param name="type">Type of statistical unit</param>
        public async Task UpdateUnitTask(dynamic unit, dynamic historyUnit, string userId, StatUnitTypes type)
        {
            var unitForUpdate = type == StatUnitTypes.LegalUnit ? Mapper.Map<LegalUnit>(unit)
                : (type == StatUnitTypes.LocalUnit ? Mapper.Map<LocalUnit>(unit)
                    : Mapper.Map<EnterpriseUnit>(unit));

            Mapper.Map(historyUnit, unitForUpdate);
            unitForUpdate.EndPeriod = unit.EndPeriod;
            unitForUpdate.EditComment =
                "This unit was edited by data source upload service and then data upload changes rejected";
            unitForUpdate.RegId = unit.RegId;
            unitForUpdate.UserId = userId;

            switch (type)
            {
                case StatUnitTypes.LegalUnit:
                    _dbContext.LegalUnits.Update(unitForUpdate);
                    break;
                case StatUnitTypes.LocalUnit:
                    _dbContext.LocalUnits.Update(unitForUpdate);
                    break;
                case StatUnitTypes.EnterpriseUnit:
                    _dbContext.EnterpriseUnits.Update(unitForUpdate);
                    break;
            }
            await _dbContext.SaveChangesAsync();
        }

        /// <summary>
        /// Delete legal unit method (when revise on data source queue page), deletes unit from database
        /// </summary>
        /// <param name="statId">Id of stat unit</param>
        /// <param name="userId">Id of user for edit unit if there is history</param>
        /// <param name="dataUploadTime">data source upload time</param>
        public async Task DeleteLegalUnitFromDb(string statId, string userId, DateTime? dataUploadTime)
        {
            var unit = _dbContext.LegalUnits.AsNoTracking().FirstOrDefault(legU => legU.StatId == statId);
            if (unit == null || dataUploadTime == null || string.IsNullOrEmpty(userId)) return;
            var afterUploadLegalUnitsList = _dbContext.LegalUnitHistory.Where(legU => legU.ParentId == unit.RegId && legU.StartPeriod >= dataUploadTime).OrderBy(legU => legU.StartPeriod).ToList();
            var beforeUploadLegalUnitsList = _dbContext.LegalUnitHistory.Where(legU => legU.ParentId == unit.RegId && legU.StartPeriod < dataUploadTime).OrderBy(legU => legU.StartPeriod).ToList();

            EnterpriseUnit enterpriseUnit = null;
            if (afterUploadLegalUnitsList.Count > 0)
            {
                var unitFirst = afterUploadLegalUnitsList.First();
                var historyLocalUnitIds = !string.IsNullOrEmpty(unitFirst.HistoryLocalUnitIds) ? unitFirst.HistoryLocalUnitIds.Split(',') : null;
                if (historyLocalUnitIds?.Length > 0)
                {
                    foreach (var itemHistoryLocalUnit in historyLocalUnitIds)
                    {
                        var localUnit = _dbContext.LocalUnits.AsNoTracking().FirstOrDefault(locU => locU.RegId == int.Parse(itemHistoryLocalUnit) && locU.StartPeriod >= dataUploadTime);
                        var localUnitList = _dbContext.LocalUnitHistory.AsNoTracking().Where(locU => localUnit != null &&
                                                                                                     locU.ParentId == localUnit.RegId && locU.StartPeriod >= dataUploadTime).ToList();
                        localUnitList.Add(Mapper.Map<LocalUnitHistory>(localUnit));
                        if (localUnitList.Count > 0 && localUnitList.First() != null)
                            await DeleteLocalUnitFromDb(localUnitList.First().StatId, userId, dataUploadTime);
                    }
                }

                enterpriseUnit = _dbContext.EnterpriseUnits.AsNoTracking().FirstOrDefault(entU => unitFirst.EnterpriseUnitRegId != null && entU.RegId == unitFirst.EnterpriseUnitRegId && entU.StartPeriod >= dataUploadTime);

            }

            if (beforeUploadLegalUnitsList.Count > 0)
            {
                await UpdateUnitTask(unit, beforeUploadLegalUnitsList.Last(), userId, StatUnitTypes.LegalUnit);
            }
            else
            {
                _dbContext.LegalUnits.Remove(unit);
            }

            _dbContext.LegalUnitHistory.RemoveRange(afterUploadLegalUnitsList);
            await _dbContext.SaveChangesAsync();

            if (enterpriseUnit != null) await DeleteEnterpriseUnitFromDb(enterpriseUnit.StatId, userId, dataUploadTime);
        }

        /// <summary>
        /// Delete local unit method (when revise on data source queue page), deletes unit from database
        /// </summary>
        /// <param name="statId">Id of stat unit</param>
        /// <param name="dataUploadTime">data source upload time</param>
        /// <param name="userId">Id of user</param>
        public async Task DeleteLocalUnitFromDb(string statId, string userId, DateTime? dataUploadTime)
        {
            var unit = _dbContext.LocalUnits.AsNoTracking().FirstOrDefault(local => local.StatId == statId && local.StartPeriod >= dataUploadTime);
            if (unit == null || dataUploadTime == null || string.IsNullOrEmpty(userId)) return;
            var afterUploadLocalUnitsList = _dbContext.LocalUnitHistory.Where(local => local.ParentId == unit.RegId && local.StartPeriod >= dataUploadTime).OrderBy(local => local.StartPeriod).ToList();
            var beforeUploadLocalUnitsList = _dbContext.LocalUnitHistory.Where(local => local.ParentId == unit.RegId && local.StartPeriod < dataUploadTime).OrderBy(local => local.StartPeriod).ToList();

            if (beforeUploadLocalUnitsList.Count > 0)
            {
                await UpdateUnitTask(unit, beforeUploadLocalUnitsList.Last(), userId, StatUnitTypes.LocalUnit);
                _dbContext.LocalUnitHistory.Remove(beforeUploadLocalUnitsList.Last());
            }
            else
            {
                _dbContext.LocalUnits.Remove(unit);
            }
            _dbContext.LocalUnitHistory.RemoveRange(afterUploadLocalUnitsList);
            await _dbContext.SaveChangesAsync();
        }

        /// <summary>
        /// Delete enterprise unit method (when revise on data source queue page), deletes unit from database
        /// </summary>
        /// <param name="statId">Id of stat unit</param>
        /// <param name="dataUploadTime">data source upload time</param>
        /// <param name="userId">Id of user</param>
        public async Task DeleteEnterpriseUnitFromDb(string statId, string userId, DateTime? dataUploadTime)
        {
            var unit = _dbContext.EnterpriseUnits.AsNoTracking().FirstOrDefault(ent => ent.StatId == statId && ent.StartPeriod >= dataUploadTime);
            if (unit == null || dataUploadTime == null || string.IsNullOrEmpty(userId)) return;
            var afterUploadEnterpriseUnitsList = _dbContext.EnterpriseUnitHistory.Where(ent => ent.ParentId == ent.RegId && ent.StartPeriod >= dataUploadTime).OrderBy(ent => ent.StartPeriod).ToList();
            var beforeUploadEnterpriseUnitsList = _dbContext.EnterpriseUnitHistory.Where(ent => ent.ParentId == ent.RegId && ent.StartPeriod < dataUploadTime).OrderBy(ent => ent.StartPeriod).ToList();
            
            
            if (beforeUploadEnterpriseUnitsList.Count > 0)
            {
                await UpdateUnitTask(unit, beforeUploadEnterpriseUnitsList.Last(), userId, StatUnitTypes.EnterpriseUnit);
            }
            else
            {
                _dbContext.EnterpriseUnits.Remove(unit);
            }
            _dbContext.EnterpriseUnitHistory.RemoveRange(afterUploadEnterpriseUnitsList);
            await _dbContext.SaveChangesAsync();
        }
    }
}<|MERGE_RESOLUTION|>--- conflicted
+++ resolved
@@ -7,12 +7,9 @@
 using nscreg.Data;
 using nscreg.Data.Constants;
 using nscreg.Data.Entities;
-<<<<<<< HEAD
 using nscreg.Data.Entities.History;
 using nscreg.Utilities.Configuration.DBMandatoryFields;
 using nscreg.Utilities.Configuration.StatUnitAnalysis;
-=======
->>>>>>> bf030fa1
 using nscreg.Utilities.Enums;
 using EnterpriseGroup = nscreg.Data.Entities.EnterpriseGroup;
 using LegalUnit = nscreg.Data.Entities.LegalUnit;
@@ -64,13 +61,8 @@
         private IStatisticalUnit DeleteUndeleteEnterpriseGroupUnit(int id, bool toDelete, string userId)
         {
             var unit = _dbContext.EnterpriseGroups.Find(id);
-<<<<<<< HEAD
-            if (unit.IsDeleted == toDelete) return;
+            if (unit.IsDeleted == toDelete) return unit;
             var hUnit = new EnterpriseGroupHistory();
-=======
-            if (unit.IsDeleted == toDelete) return unit;
-            var hUnit = new EnterpriseGroup();
->>>>>>> bf030fa1
             Mapper.Map(unit, hUnit);
             unit.IsDeleted = toDelete;
             unit.UserId = userId;
@@ -91,13 +83,8 @@
         private IStatisticalUnit DeleteUndeleteLegalUnit(int id, bool toDelete, string userId)
         {
             var unit = _dbContext.StatisticalUnits.Find(id);
-<<<<<<< HEAD
-            if (unit.IsDeleted == toDelete) return;
+            if (unit.IsDeleted == toDelete) return unit;
             var hUnit = new LegalUnitHistory();
-=======
-            if (unit.IsDeleted == toDelete) return unit;
-            var hUnit = new LegalUnit();
->>>>>>> bf030fa1
             Mapper.Map(unit, hUnit);
             unit.IsDeleted = toDelete;
             unit.UserId = userId;
@@ -118,13 +105,8 @@
         private IStatisticalUnit DeleteUndeleteLocalUnit(int id, bool toDelete, string userId)
         {
             var unit = _dbContext.StatisticalUnits.Find(id);
-<<<<<<< HEAD
-            if (unit.IsDeleted == toDelete) return;
+            if (unit.IsDeleted == toDelete) return unit;
             var hUnit = new LocalUnitHistory();
-=======
-            if (unit.IsDeleted == toDelete) return unit;
-            var hUnit = new LocalUnit();
->>>>>>> bf030fa1
             Mapper.Map(unit, hUnit);
             unit.IsDeleted = toDelete;
             unit.UserId = userId;
@@ -145,13 +127,8 @@
         private IStatisticalUnit DeleteUndeleteEnterpriseUnit(int id, bool toDelete, string userId)
         {
             var unit = _dbContext.StatisticalUnits.Find(id);
-<<<<<<< HEAD
-            if (unit.IsDeleted == toDelete) return;
+            if (unit.IsDeleted == toDelete) return unit;
             var hUnit = new EnterpriseUnitHistory();
-=======
-            if (unit.IsDeleted == toDelete) return unit;
-            var hUnit = new EnterpriseUnit();
->>>>>>> bf030fa1
             Mapper.Map(unit, hUnit);
             unit.IsDeleted = toDelete;
             unit.UserId = userId;
