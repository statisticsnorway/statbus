--- conflicted
+++ resolved
@@ -40,35 +40,13 @@
         /// <returns></returns>
         public async Task<SearchVm> Search(SearchQueryM filter, string userId, bool isDeleted = false)
         {
-<<<<<<< HEAD
-            var permissions = await _userService.GetDataAccessAttributes(userId, null);
-            var suPredicateBuilder = new SearchPredicateBuilder<StatUnitSearchView>();
-            var statUnitPredicate = suPredicateBuilder.GetPredicate(
-                query.TurnoverFrom,
-                query.TurnoverTo,
-                query.EmployeesNumberFrom,
-                query.EmployeesNumberTo,
-                query.Comparison);
-
-            var filtered = _dbContext.StatUnitSearchView
-                .Where(x => x.IsDeleted == deletedOnly
-                            && (query.IncludeLiquidated || string.IsNullOrEmpty(x.LiqReason)));
-
-            filtered = statUnitPredicate == null
-                ? filtered
-                : filtered.Where(statUnitPredicate);
-
-
-            filtered = GetWildcardFilter(query, filtered);
-=======
             bool isAdmin = await _userService.IsInRoleAsync(userId, DefaultRoleNames.Administrator);
->>>>>>> bf030fa1
 
             long totalCount;
             List<ElasticStatUnit> units;
             if (filter.IsEmpty())
             {
-                var baseQuery = _dbContext.StatUnitSearchView.Where(s => !s.ParentId.HasValue)
+                var baseQuery = _dbContext.StatUnitSearchView
                     .Where(s => s.IsDeleted == isDeleted);
 
                 if (!isAdmin)
