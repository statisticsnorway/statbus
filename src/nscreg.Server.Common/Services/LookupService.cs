using System;
using System.Collections.Generic;
using System.Linq;
using System.Linq.Expressions;
using System.Threading.Tasks;
using AutoMapper;
using Microsoft.EntityFrameworkCore;
using nscreg.Data;
using nscreg.Data.Entities;
using nscreg.Server.Common.Models.Lookup;
using nscreg.Utilities.Enums;

namespace nscreg.Server.Common.Services
{
    /// <summary>
    /// Сервис поиска
    /// </summary>
    public class LookupService
    {
        private readonly NSCRegDbContext _dbContext;

        public LookupService(NSCRegDbContext dbContext)
        {
            _dbContext = dbContext;
        }

        /// <summary>
        /// Метод получения объекта поиска
        /// </summary>
        /// <param name="lookup">объекта поиска</param>
        /// <returns></returns>
        public async Task<IEnumerable<CodeLookupVm>> GetLookupByEnum(LookupEnum lookup)
        {
            IQueryable<object> query;
            switch (lookup)
            {
                case LookupEnum.LocalUnitLookup:
                    query = _dbContext.LocalUnits.Where(x => !x.IsDeleted);
                    break;
                case LookupEnum.LegalUnitLookup:
                    query = _dbContext.LegalUnits.Where(x => !x.IsDeleted);
                    break;
                case LookupEnum.EnterpriseUnitLookup:
                    query = _dbContext.EnterpriseUnits.Where(x => !x.IsDeleted);
                    break;
                case LookupEnum.EnterpriseGroupLookup:
                    query = _dbContext.EnterpriseGroups.Where(x => !x.IsDeleted);
                    break;
                case LookupEnum.CountryLookup:
                    query = _dbContext.Countries.OrderBy(x => x.Name)
                        .Select(x => new CodeLookupVm { Id = x.Id, Name = $"({x.IsoCode}) ({x.Code}) {x.Name}", NameLanguage1 = $"({x.IsoCode}) ({x.Code}) {x.NameLanguage1}", NameLanguage2 = $"({x.IsoCode}) ({x.Code}) {x.NameLanguage2}" });
                    break;
                case LookupEnum.LegalFormLookup:
                    query = _dbContext.LegalForms.Where(x => !x.IsDeleted);
                    break;
                case LookupEnum.SectorCodeLookup:
                    query = _dbContext.SectorCodes.Where(x => !x.IsDeleted);
                    break;
<<<<<<< HEAD
                case LookupEnum.PersonTypeLookup:
                    query = _dbContext.PersonTypes.Where(x => !x.IsDeleted);
=======
                case LookupEnum.UnitStatusLookup:
                    query = _dbContext.Statuses.Where(x => !x.IsDeleted).Select(x => new CodeLookupVm  { Id = x.Id, Name = x.Name });
>>>>>>> 8255fc6e
                    break;
                default:
                    throw new ArgumentOutOfRangeException(nameof(lookup), lookup, null);
            }
            return await Execute(query);
        }

        /// <summary>
        /// Метод получения пагинации поиска объекта
        /// </summary>
        /// <param name="lookup">объекта поиска</param>
        /// <param name="searchModel">модель поиска</param>
        /// <returns></returns>
        public async Task<IEnumerable<CodeLookupVm>> GetPaginateLookupByEnum(LookupEnum lookup, SearchLookupModel searchModel)
        {
            IQueryable<object> query;
            Expression<Func<IStatisticalUnit, bool>> searchCriteia;
            Expression<Func<CodeLookupBase, bool>> searchCodeLookupCriteia;
            Expression<Func<Country, bool>> searchIsoCodeLookupCriteia;
            var loweredWc = searchModel.Wildcard?.ToLower();
            var statIdSearch = false;

            if (string.IsNullOrEmpty(searchModel.Wildcard))
            {
                searchCriteia = x => !x.IsDeleted;
                searchCodeLookupCriteia = x => !x.IsDeleted;
                searchIsoCodeLookupCriteia = x => !x.IsDeleted;
            }
            else
            {
               

                searchCriteia = x => !x.IsDeleted &&
                                     (!statIdSearch && x.Name.ToLower().Contains(loweredWc)
                                     || statIdSearch && x.StatId == loweredWc);

                searchCodeLookupCriteia = x => !x.IsDeleted
                                               && x.Name.ToLower().Contains(loweredWc)
                                               || x.NameLanguage1.ToLower().Contains(loweredWc)
                                               || x.NameLanguage2.ToLower().Contains(loweredWc)
                                               || x.Code.ToLower().StartsWith(loweredWc);

                searchIsoCodeLookupCriteia = x => !x.IsDeleted
                                               && x.Name.ToLower().Contains(loweredWc)
                                               || x.NameLanguage1.ToLower().Contains(loweredWc)
                                               || x.NameLanguage2.ToLower().Contains(loweredWc)
                                               || x.IsoCode.ToLower().StartsWith(loweredWc)
                                               || x.Code.ToLower().StartsWith(loweredWc);
            }

            switch (lookup)
            {
                case LookupEnum.LocalUnitLookup:
                    statIdSearch = await StatUnitExistsByStatId<LocalUnit>(loweredWc);
                    query = _dbContext.LocalUnits.Where(searchCriteia);
                    break;
                case LookupEnum.LegalUnitLookup:
                    statIdSearch = await StatUnitExistsByStatId<LegalUnit>(loweredWc);
                    query = _dbContext.LegalUnits.Where(searchCriteia);
                    break;
                case LookupEnum.EnterpriseUnitLookup:
                    statIdSearch = await StatUnitExistsByStatId<EnterpriseUnit>(loweredWc);
                    query = _dbContext.EnterpriseUnits.Where(searchCriteia)
                        .Skip(searchModel.Page * searchModel.PageSize).Take(searchModel.PageSize);
                    break;
                case LookupEnum.EnterpriseGroupLookup:
                    statIdSearch = await StatUnitExistsByStatId<EnterpriseGroup>(loweredWc);
                    query = _dbContext.EnterpriseGroups.Where(searchCriteia);
                    break;
                case LookupEnum.CountryLookup:
                    return (await _dbContext.Countries
                            .Where(searchIsoCodeLookupCriteia)
                            .OrderBy(x => x.Name)
                            .ToListAsync())
                        .Select(x => new CodeLookupVm {
                            Id = x.Id,
                            Name = $"({x.IsoCode}) ({x.Code}) {x.Name}",
                            NameLanguage1 = $"({x.IsoCode}) ({x.Code}) {x.NameLanguage1}",
                            NameLanguage2 = $"({x.IsoCode}) ({x.Code}) {x.NameLanguage2}"
                        });

                case LookupEnum.LegalFormLookup:
                    query = _dbContext.LegalForms.Where(searchCodeLookupCriteia);
                    break;
                case LookupEnum.SectorCodeLookup:
                    query = _dbContext.SectorCodes.Where(searchCodeLookupCriteia);
                    break;
                case LookupEnum.DataSourceClassificationLookup:
                    query = _dbContext.DataSourceClassifications.Where(x => !x.IsDeleted);
                    break;
                case LookupEnum.ReorgTypeLookup:
                    query = _dbContext.ReorgTypes.Where(x => !x.IsDeleted);
                    break;
                case LookupEnum.UnitStatusLookup:
                    query = _dbContext.Statuses.Where(x => !x.IsDeleted);
                    break;
                case LookupEnum.UnitSizeLookup:
                    query = _dbContext.UnitsSize.Where(x => !x.IsDeleted);
                    break;
                case LookupEnum.ForeignParticipationLookup:
                    query = _dbContext.ForeignParticipations.Where(x => !x.IsDeleted);
                    break;
                case LookupEnum.RegistrationReasonLookup:
                    query = _dbContext.RegistrationReasons.Where(x => !x.IsDeleted);
                    break;
                case LookupEnum.PersonTypeLookup:
                    query = _dbContext.PersonTypes.Where(x => !x.IsDeleted)
                        .Select(x => new CodeLookupVm { Id = x.Id, Name = $"{x.Name}", NameLanguage1 = $"{x.NameLanguage1}", NameLanguage2 = $"{x.NameLanguage2}" });
                    break;
                case LookupEnum.RegionLookup:
                    return (await _dbContext.Regions
                            .Where(searchCodeLookupCriteia)
                            .OrderBy(x => x.Code)
                            .Skip(searchModel.Page * searchModel.PageSize)
                            .Take(searchModel.PageSize)
                            .ToListAsync())
                        .Select(region => new CodeLookupVm
                        {
                            Id = region.Id,
                            Name = $"{region.Code} {(region as Region)?.FullPath ?? region.Name}",
                            NameLanguage1 = $"{region.Code} {(region as Region)?.FullPathLanguage1 ?? region.NameLanguage1}",
                            NameLanguage2 = $"{region.Code} {(region as Region)?.FullPathLanguage2 ?? region.NameLanguage2}"
                        });
                case LookupEnum.ActivityCategoryLookup:
                    return (await _dbContext.ActivityCategories
                            .Where(searchCodeLookupCriteia)
                            .OrderBy(x => x.Code)
                            .Skip(searchModel.Page * searchModel.PageSize)
                            .Take(searchModel.PageSize)
                            .ToListAsync())
                        .Select(act => new CodeLookupVm
                        {
                            Id = act.Id,
                            Name = act.Name,
                            Code = act.Code,
                            NameLanguage1 = act.NameLanguage1,
                            NameLanguage2 = act.NameLanguage2
                        });
                default:
                    throw new ArgumentOutOfRangeException(nameof(lookup), lookup, null);
            }
            query = query.Skip(searchModel.Page * searchModel.PageSize).Take(searchModel.PageSize);
            return await Execute(query);
        }

        private async Task<bool> StatUnitExistsByStatId<T>(string statId) where T: class, IStatisticalUnit
        {
            return await _dbContext.Set<T>().AnyAsync(x => x.StatId == statId);
        }

        /// <summary>
        /// Метод получения объекта поиска по Id
        /// </summary>
        /// <param name="lookup">объекта поиска</param>
        /// <param name="ids">id</param>
        /// <param name="showDeleted">Флаг удалённости</param>
        /// <returns></returns>
        public virtual async Task<IEnumerable<CodeLookupVm>> GetById(LookupEnum lookup, int[] ids,
            bool showDeleted = false)
        {
            IQueryable<object> query;

            Expression<Func<IStatisticalUnit, bool>> statUnitSearchCriteia = v => ids.Contains(v.RegId) && v.IsDeleted == showDeleted;

            Expression<Func<LookupBase, bool>> lookupSearchCriteia = v => ids.Contains(v.Id) && v.IsDeleted == showDeleted;

            switch (lookup)
            {
                case LookupEnum.LocalUnitLookup:
                    query = _dbContext.LocalUnits.Where(statUnitSearchCriteia);
                    break;
                case LookupEnum.LegalUnitLookup:
                    query = _dbContext.LegalUnits.Where(statUnitSearchCriteia);
                    break;
                case LookupEnum.EnterpriseUnitLookup:
                    query = _dbContext.EnterpriseUnits.Where(statUnitSearchCriteia);
                    break;
                case LookupEnum.EnterpriseGroupLookup:
                    query = _dbContext.EnterpriseGroups.Where(statUnitSearchCriteia);
                    break;
                case LookupEnum.CountryLookup:
                    return (await _dbContext.Countries
                        .Where(x => !x.IsDeleted && ids.Contains(x.Id))
                        .OrderBy(x => x.Name)
                        .ToListAsync())
                        .Select(x => new CodeLookupVm
                        {
                            Id = x.Id,
                            Name = $"({x.IsoCode}) ({x.Code}) {x.Name}",
                            NameLanguage1 = $"({x.IsoCode}) ({x.Code}) {x.NameLanguage1}",
                            NameLanguage2 = $"({x.IsoCode}) ({x.Code}) {x.NameLanguage2}"
                        });
                case LookupEnum.LegalFormLookup:
                    query = _dbContext.LegalForms.Where(lookupSearchCriteia);
                    break;
                case LookupEnum.SectorCodeLookup:
                    query = _dbContext.SectorCodes.Where(lookupSearchCriteia);
                    break;
                case LookupEnum.DataSourceClassificationLookup:
                    query = _dbContext.DataSourceClassifications.Where(lookupSearchCriteia);
                    break;
                case LookupEnum.ReorgTypeLookup:
                    query = _dbContext.ReorgTypes.Where(lookupSearchCriteia);
                    break;
                case LookupEnum.UnitStatusLookup:
                    query = _dbContext.Statuses.Where(lookupSearchCriteia);
                    break;
                case LookupEnum.UnitSizeLookup:
                    query = _dbContext.UnitsSize.Where(lookupSearchCriteia);
                    break;
                case LookupEnum.ForeignParticipationLookup:
                    query = _dbContext.ForeignParticipations.Where(lookupSearchCriteia);
                    break;
                case LookupEnum.RegistrationReasonLookup:
                    query = _dbContext.RegistrationReasons.Where(lookupSearchCriteia);
                    break;
                case LookupEnum.PersonTypeLookup:
                    query = _dbContext.PersonTypes.Where(lookupSearchCriteia)
                        .Select(x => new CodeLookupVm { Id = x.Id, Name = $"{x.Name}", NameLanguage1 = $"{x.NameLanguage1}", NameLanguage2 = $"{x.NameLanguage2}" });
                    break;
                case LookupEnum.RegionLookup:
                    return (await _dbContext.Regions
                            .Where(x => !x.IsDeleted && ids.Contains(x.Id))
                            .OrderBy(x => x.Code)
                            .ToListAsync())
                        .Select(region => new CodeLookupVm { Id = region.Id,
                            Name = $"{region.Code} {region.FullPath ?? region.Name}",
                            NameLanguage1 = $"{region.Code} {region.FullPathLanguage1 ?? region.NameLanguage1}",
                            NameLanguage2 = $"{region.Code} {region.FullPathLanguage1 ?? region.NameLanguage2}"
                        });
                case LookupEnum.ActivityCategoryLookup:
                    return (await _dbContext.ActivityCategories
                            .Where(x => !x.IsDeleted && ids.Contains(x.Id))
                            .OrderBy(x => x.Code)
                            .ToListAsync())
                        .Select(x => new CodeLookupVm
                        {
                            Id = x.Id, Code = x.Code,
                            Name = x.Name,
                            NameLanguage1 = x.NameLanguage1,
                            NameLanguage2 = x.NameLanguage2
                        });
                default:
                    throw new ArgumentOutOfRangeException(nameof(lookup), lookup, null);
            }
            return await Execute(query);
        }

        /// <summary>
        /// Метод выполнения поисковых запросов
        /// </summary>
        /// <param name="query"></param>
        /// <returns></returns>
        private static async Task<IEnumerable<CodeLookupVm>> Execute(IQueryable<object> query)
        {
            try
            {
                return Mapper.Map<IEnumerable<CodeLookupVm>>(await query.ToListAsync());

            }
            catch (Exception ex)
            {
                throw;
            }
        }
    }
}<|MERGE_RESOLUTION|>--- conflicted
+++ resolved
@@ -56,13 +56,11 @@
                 case LookupEnum.SectorCodeLookup:
                     query = _dbContext.SectorCodes.Where(x => !x.IsDeleted);
                     break;
-<<<<<<< HEAD
                 case LookupEnum.PersonTypeLookup:
                     query = _dbContext.PersonTypes.Where(x => !x.IsDeleted);
-=======
+                    break;
                 case LookupEnum.UnitStatusLookup:
                     query = _dbContext.Statuses.Where(x => !x.IsDeleted).Select(x => new CodeLookupVm  { Id = x.Id, Name = x.Name });
->>>>>>> 8255fc6e
                     break;
                 default:
                     throw new ArgumentOutOfRangeException(nameof(lookup), lookup, null);
