--- conflicted
+++ resolved
@@ -34,19 +34,11 @@
             if (string.IsNullOrWhiteSpace(LanguagePrimary))
             {
                 LanguagePrimary = "en-GB";
-<<<<<<< HEAD
-                CultureInfo.DefaultThreadCurrentCulture = new CultureInfo("en-GB");
-            }
-            else
-            {
-                CultureInfo.DefaultThreadCurrentCulture = new CultureInfo(LanguagePrimary);
-=======
                 CultureInfo.DefaultThreadCurrentCulture = new CultureInfo(string.Empty);
             }
             else
             {
                 CultureInfo.DefaultThreadCurrentCulture = new CultureInfo(LanguagePrimary == "en-GB" ? string.Empty : LanguagePrimary);
->>>>>>> 973da621
             }
             
             var keys = typeof(Resource)
@@ -69,8 +61,6 @@
                 return lookupBase?.NameLanguage2;
             return lookupBase?.Name;
         }
-<<<<<<< HEAD
-=======
 
         public static string GetString(string name)
         {
@@ -78,6 +68,5 @@
             var lang = CultureInfo.DefaultThreadCurrentCulture.ToString();
             return resourceManager.GetString(name, new CultureInfo(lang == "en-GB" ? string.Empty : lang));
         }
->>>>>>> 973da621
     }
 }