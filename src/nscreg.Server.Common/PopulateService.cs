--- conflicted
+++ resolved
@@ -80,11 +80,11 @@
         /// <summary>
         /// Returns existed or new stat unit
         /// </summary>
+        /// <param name="operation">Data source operation(enum)</param>
         /// <param name="raw">Parsed data of a unit</param>
         /// <returns></returns>
         private async Task<(StatisticalUnit unit, bool isNew)> GetStatUnitBase(IReadOnlyDictionary<string, object> raw)
         {
-<<<<<<< HEAD
             if (!_statIdSourceKey.HasValue() || !raw.TryGetValue(_statIdSourceKey, out var statId))
                 return (GetStatUnitSetHelper.CreateByType(_unitType), true);
             var existing = await GetStatUnitSetHelper
@@ -93,20 +93,8 @@
             if (existing == null) return (GetStatUnitSetHelper.CreateByType(_unitType), true);
             _context.Entry(existing).State = EntityState.Detached;
             return (unit: existing, isNew: false);
-=======
-            if (_statIdSourceKey.HasValue() && raw.TryGetValue(_statIdSourceKey, out var statId))
-            {
-                var existing = await GetStatUnitSetHelper
-                    .GetStatUnitSet(_context, _unitType)
-                    .FirstOrDefaultAsync(x => x.StatId == statId.ToString());
-                if (existing != null)
-                {
-                    _context.Entry(existing).State = EntityState.Detached;
-                    return (unit: existing, isNew: false);
-                }
-            }
+        }
             return (GetStatUnitSetHelper.CreateByType(_unitType), true);
->>>>>>> 3d3c5fd5
         }
 
 
