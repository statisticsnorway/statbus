--- conflicted
+++ resolved
@@ -1,4 +1,4 @@
-﻿<?xml version="1.0" encoding="utf-8"?>
+<?xml version="1.0" encoding="utf-8"?>
 <root>
   <!-- 
     Microsoft ResX Schema 
@@ -2232,7 +2232,6 @@
   <data name="NewPasswordNotConfirmed" xml:space="preserve">
     <value>Новый пароль не подтвержден</value>
   </data>
-<<<<<<< HEAD
   <data name="LiquidateEntrUnit" xml:space="preserve">
     <value>Вы не можете ликвидировать Предприятие</value>
   </data>
@@ -2241,9 +2240,8 @@
   </data>
   <data name="UnitHasLiquidated" xml:space="preserve">
     <value>Единица была ликвидирована</value>
-=======
+  </data>
   <data name="ShouldNotBeGreaterThenEight" xml:space="preserve">
     <value>Поле ввода не должно быть больше 8 символов</value>
->>>>>>> 69d2fb1a
   </data>
 </root>