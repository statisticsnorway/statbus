--- conflicted
+++ resolved
@@ -2313,7 +2313,6 @@
   <data name="ReorgType" xml:space="preserve">
     <value>Тип реорганизации</value>
   </data>
-<<<<<<< HEAD
   <data name="InProgress" xml:space="preserve">
     <value>В процессе</value>
   </data>
@@ -2325,9 +2324,8 @@
   </data>
   <data name="FileDoesntExistOrInQueue" xml:space="preserve">
     <value>Файла не существует или в процессе генерации</value>
-=======
+  </data>
   <data name="StatUnitIdIsNotFound" xml:space="preserve">
     <value>Идентификатор статистической единицы не найден</value>
->>>>>>> 1087270f
   </data>
 </root>