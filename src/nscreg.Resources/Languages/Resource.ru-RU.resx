﻿<?xml version="1.0" encoding="utf-8"?>
<root>
  <!-- 
    Microsoft ResX Schema 
    
    Version 2.0
    
    The primary goals of this format is to allow a simple XML format 
    that is mostly human readable. The generation and parsing of the 
    various data types are done through the TypeConverter classes 
    associated with the data types.
    
    Example:
    
    ... ado.net/XML headers & schema ...
    <resheader name="resmimetype">text/microsoft-resx</resheader>
    <resheader name="version">2.0</resheader>
    <resheader name="reader">System.Resources.ResXResourceReader, System.Windows.Forms, ...</resheader>
    <resheader name="writer">System.Resources.ResXResourceWriter, System.Windows.Forms, ...</resheader>
    <data name="Name1"><value>this is my long string</value><comment>this is a comment</comment></data>
    <data name="Color1" type="System.Drawing.Color, System.Drawing">Blue</data>
    <data name="Bitmap1" mimetype="application/x-microsoft.net.object.binary.base64">
        <value>[base64 mime encoded serialized .NET Framework object]</value>
    </data>
    <data name="Icon1" type="System.Drawing.Icon, System.Drawing" mimetype="application/x-microsoft.net.object.bytearray.base64">
        <value>[base64 mime encoded string representing a byte array form of the .NET Framework object]</value>
        <comment>This is a comment</comment>
    </data>
                
    There are any number of "resheader" rows that contain simple 
    name/value pairs.
    
    Each data row contains a name, and value. The row also contains a 
    type or mimetype. Type corresponds to a .NET class that support 
    text/value conversion through the TypeConverter architecture. 
    Classes that don't support this are serialized and stored with the 
    mimetype set.
    
    The mimetype is used for serialized objects, and tells the 
    ResXResourceReader how to depersist the object. This is currently not 
    extensible. For a given mimetype the value must be set accordingly:
    
    Note - application/x-microsoft.net.object.binary.base64 is the format 
    that the ResXResourceWriter will generate, however the reader can 
    read any of the formats listed below.
    
    mimetype: application/x-microsoft.net.object.binary.base64
    value   : The object must be serialized with 
            : System.Runtime.Serialization.Formatters.Binary.BinaryFormatter
            : and then encoded with base64 encoding.
    
    mimetype: application/x-microsoft.net.object.soap.base64
    value   : The object must be serialized with 
            : System.Runtime.Serialization.Formatters.Soap.SoapFormatter
            : and then encoded with base64 encoding.

    mimetype: application/x-microsoft.net.object.bytearray.base64
    value   : The object must be serialized into a byte array 
            : using a System.ComponentModel.TypeConverter
            : and then encoded with base64 encoding.
    -->
  <xsd:schema id="root" xmlns="" xmlns:xsd="http://www.w3.org/2001/XMLSchema" xmlns:msdata="urn:schemas-microsoft-com:xml-msdata">
    <xsd:import namespace="http://www.w3.org/XML/1998/namespace" />
    <xsd:element name="root" msdata:IsDataSet="true">
      <xsd:complexType>
        <xsd:choice maxOccurs="unbounded">
          <xsd:element name="metadata">
            <xsd:complexType>
              <xsd:sequence>
                <xsd:element name="value" type="xsd:string" minOccurs="0" />
              </xsd:sequence>
              <xsd:attribute name="name" use="required" type="xsd:string" />
              <xsd:attribute name="type" type="xsd:string" />
              <xsd:attribute name="mimetype" type="xsd:string" />
              <xsd:attribute ref="xml:space" />
            </xsd:complexType>
          </xsd:element>
          <xsd:element name="assembly">
            <xsd:complexType>
              <xsd:attribute name="alias" type="xsd:string" />
              <xsd:attribute name="name" type="xsd:string" />
            </xsd:complexType>
          </xsd:element>
          <xsd:element name="data">
            <xsd:complexType>
              <xsd:sequence>
                <xsd:element name="value" type="xsd:string" minOccurs="0" msdata:Ordinal="1" />
                <xsd:element name="comment" type="xsd:string" minOccurs="0" msdata:Ordinal="2" />
              </xsd:sequence>
              <xsd:attribute name="name" type="xsd:string" use="required" msdata:Ordinal="1" />
              <xsd:attribute name="type" type="xsd:string" msdata:Ordinal="3" />
              <xsd:attribute name="mimetype" type="xsd:string" msdata:Ordinal="4" />
              <xsd:attribute ref="xml:space" />
            </xsd:complexType>
          </xsd:element>
          <xsd:element name="resheader">
            <xsd:complexType>
              <xsd:sequence>
                <xsd:element name="value" type="xsd:string" minOccurs="0" msdata:Ordinal="1" />
              </xsd:sequence>
              <xsd:attribute name="name" type="xsd:string" use="required" />
            </xsd:complexType>
          </xsd:element>
        </xsd:choice>
      </xsd:complexType>
    </xsd:element>
  </xsd:schema>
  <resheader name="resmimetype">
    <value>text/microsoft-resx</value>
  </resheader>
  <resheader name="version">
    <value>2.0</value>
  </resheader>
  <resheader name="reader">
    <value>System.Resources.ResXResourceReader, System.Windows.Forms, Version=4.0.0.0, Culture=neutral, PublicKeyToken=b77a5c561934e089</value>
  </resheader>
  <resheader name="writer">
    <value>System.Resources.ResXResourceWriter, System.Windows.Forms, Version=4.0.0.0, Culture=neutral, PublicKeyToken=b77a5c561934e089</value>
  </resheader>
  <data name="Login" xml:space="preserve">
    <value>Имя</value>
  </data>
  <data name="Password" xml:space="preserve">
    <value>Пароль</value>
  </data>
  <data name="RememberMe" xml:space="preserve">
    <value>Запомнить</value>
  </data>
  <data name="Language" xml:space="preserve">
    <value>Язык</value>
  </data>
  <data name="LanguageEnglish" xml:space="preserve">
    <value>Английский</value>
  </data>
  <data name="LanguageRussian" xml:space="preserve">
    <value>Русский</value>
  </data>
  <data name="LanguageKyrgyz" xml:space="preserve">
    <value>Кыргызский</value>
  </data>
  <data name="Account" xml:space="preserve">
    <value>Учетная запись</value>
  </data>
  <data name="Logout" xml:space="preserve">
    <value>Выйти</value>
  </data>
  <data name="About" xml:space="preserve">
    <value>О нас</value>
  </data>
  <data name="Users" xml:space="preserve">
    <value>Пользователи</value>
  </data>
  <data name="Roles" xml:space="preserve">
    <value>Роли</value>
  </data>
  <data name="StatUnits" xml:space="preserve">
    <value>Регистрационные данные</value>
  </data>
  <data name="UsersList" xml:space="preserve">
    <value>Список пользователей</value>
  </data>
  <data name="RolesList" xml:space="preserve">
    <value>Список ролей</value>
  </data>
  <data name="StatUnitsList" xml:space="preserve">
    <value>Список статистических единиц</value>
  </data>
  <data name="LoginError" xml:space="preserve">
    <value>Логин занят</value>
  </data>
  <data name="NameError" xml:space="preserve">
    <value>Имя занято</value>
  </data>
  <data name="PasswordUpdateError" xml:space="preserve">
    <value>Ошибка при обновлении пароля</value>
  </data>
  <data name="RoleUpdateError" xml:space="preserve">
    <value>Ошибка при обновлении ролей</value>
  </data>
  <data name="UserUpdateError" xml:space="preserve">
    <value>Ошибка при обновлении пользователя</value>
  </data>
  <data name="LoginFailed" xml:space="preserve">
    <value>Не удалось войти!</value>
  </data>
  <data name="CurrentPasswordisWrong" xml:space="preserve">
    <value>Текущий пароль неправильный</value>
  </data>
  <data name="PageError" xml:space="preserve">
    <value>Номер страницы не может быть отрицательным</value>
  </data>
  <data name="PageSizeError" xml:space="preserve">
    <value>Размер страницы должен быть больше 0</value>
  </data>
  <data name="LastChangeFromError" xml:space="preserve">
    <value>Последние изменения от значения позже, чем «последние изменения в»</value>
  </data>
  <data name="LastChangeToError" xml:space="preserve">
    <value>Последнее изменение значение раньше, чем «последние изменения от»</value>
  </data>
  <data name="EmployeesNumberFromErrorNegative" xml:space="preserve">
    <value>Поле "сотрудников от" не должно быть отрицательным!</value>
  </data>
  <data name="EmployeesNumberFromErrorLarge" xml:space="preserve">
    <value>Количество "сотрудников от" больше, чем число сотрудников по факту!</value>
  </data>
  <data name="EmployeesNumberToErrorNegative" xml:space="preserve">
    <value>Количество сотрудников не должно быть отрицательным</value>
  </data>
  <data name="EmployeesNumberToErrorLess" xml:space="preserve">
    <value>"сотрудников до" меньше, чем  "сотрудников от"</value>
  </data>
  <data name="TurnoverFromErrorNegative" xml:space="preserve">
    <value>Оборот от не должен быть отрицательным</value>
  </data>
  <data name="TurnoverFromErrorLarger" xml:space="preserve">
    <value>Оборот от больше 'оборота к'</value>
  </data>
  <data name="TurnoverToErrorNegative" xml:space="preserve">
    <value>Оборот не должен быть отрицательным</value>
  </data>
  <data name="TurnoverToErrorLess" xml:space="preserve">
    <value>Оборот по меньше "оборот от"</value>
  </data>
  <data name="RoleNotFound" xml:space="preserve">
    <value>Роль не найдена</value>
  </data>
  <data name="FetchingUsersError" xml:space="preserve">
    <value>Ошибка выборки пользователей</value>
  </data>
  <data name="DeleteRoleError" xml:space="preserve">
    <value>Невозможно удалить роль с существующими пользователями</value>
  </data>
  <data name="DeleteSysAdminRoleError" xml:space="preserve">
    <value>Невозможно удалить роль системного администратора</value>
  </data>
  <data name="EnterpriseGroupNotSupportError" xml:space="preserve">
    <value>Группа предприятий пока не поддерживается</value>
  </data>
  <data name="UnknownStatUnitTypeError" xml:space="preserve">
    <value>Неизвестный тип статистической единицы</value>
  </data>
  <data name="StatisticalUnitNotExistError" xml:space="preserve">
    <value>Регистрационные данные не существуют</value>
  </data>
  <data name="AddressExcistsInDataBaseForError" xml:space="preserve">
    <value>Ошибка: Адрес уже существует в базе данных для</value>
  </data>
  <data name="CreateLegalUnitError" xml:space="preserve">
    <value>Ошибка при создании правового подразделения!</value>
  </data>
  <data name="CreateLocalUnitError" xml:space="preserve">
    <value>Ошибка при создании локального устройства!</value>
  </data>
  <data name="CreateEnterpriseUnitError" xml:space="preserve">
    <value>Ошибка при создании Предприятие!</value>
  </data>
  <data name="CreateEnterpriseGroupError" xml:space="preserve">
    <value>Ошибка при создании Предприятие группы!</value>
  </data>
  <data name="UpdateLegalUnitError" xml:space="preserve">
    <value>Ошибка обновления юридической единицы!</value>
  </data>
  <data name="UpdateLocalUnitError" xml:space="preserve">
    <value>Ошибка обновления местных единиц</value>
  </data>
  <data name="UpdateEnterpriseUnitError" xml:space="preserve">
    <value>Ошибка обновления Предприятие!</value>
  </data>
  <data name="UpdateEnterpriseGroupError" xml:space="preserve">
    <value>Ошибка обновления Предприятие группы!</value>
  </data>
  <data name="UserNotFoundError" xml:space="preserve">
    <value>Пользователь не найден</value>
  </data>
  <data name="SysAdminRoleMissingError" xml:space="preserve">
    <value>Роль системного администратора отсутствует</value>
  </data>
  <data name="DeleteLastSysAdminError" xml:space="preserve">
    <value>Не удается удалить самого последнего системного администратора</value>
  </data>
  <data name="Name" xml:space="preserve">
    <value>Наименование</value>
  </data>
  <data name="EditAccount" xml:space="preserve">
    <value>Редактирование аккаунта</value>
  </data>
  <data name="NameValueRequired" xml:space="preserve">
    <value>Пожалуйста, укажите имя</value>
  </data>
  <data name="CurrentPassword" xml:space="preserve">
    <value>Текущий пароль</value>
  </data>
  <data name="NewPassword" xml:space="preserve">
    <value>Новый пароль</value>
  </data>
  <data name="NewPassword_LeaveItEmptyIfYouWillNotChangePassword" xml:space="preserve">
    <value>Новый пароль (оставьте пустым, если вы не будете менять пароль)</value>
  </data>
  <data name="ConfirmPassword" xml:space="preserve">
    <value>Пожалуйста, подтвердите пароль</value>
  </data>
  <data name="PhoneValueRequired" xml:space="preserve">
    <value>Пожалуйста, укажите номер  телефона</value>
  </data>
  <data name="Phone" xml:space="preserve">
    <value>Телефон</value>
  </data>
  <data name="Email" xml:space="preserve">
    <value>Электронная почта</value>
  </data>
  <data name="AboutText" xml:space="preserve">
    <value>Статистический регистр предприятий</value>
  </data>
  <data name="HomeText" xml:space="preserve">
    <value>Добро пожаловать</value>
  </data>
  <data name="NotFoundMessage" xml:space="preserve">
    <value>Запрашиваемая страница не существует или у вас нет прав</value>
  </data>
  <data name="NotFoundBackToHome" xml:space="preserve">
    <value>На начальную страницу</value>
  </data>
  <data name="CreateNewRole" xml:space="preserve">
    <value>Создание новой роли</value>
  </data>
  <data name="RoleName" xml:space="preserve">
    <value>Название роли</value>
  </data>
  <data name="Description" xml:space="preserve">
    <value>Описание</value>
  </data>
  <data name="OrdinaryWebsiteUser" xml:space="preserve">
    <value>Пользовательский веб сайт</value>
  </data>
  <data name="StandardDataAccess" xml:space="preserve">
    <value>Стандартный доступ к данным</value>
  </data>
  <data name="SelectOrSearchStandardDataAccess" xml:space="preserve">
    <value>Выбор или поиск стандартного доступа к данным</value>
  </data>
  <data name="AccessToSystemFunctions" xml:space="preserve">
    <value>Доступ к функциям системы</value>
  </data>
  <data name="SelectOrSearchSystemFunctions" xml:space="preserve">
    <value>Выберите или выполните поиск системных функций</value>
  </data>
  <data name="Submit" xml:space="preserve">
    <value>Отправить</value>
  </data>
  <data name="EditRole" xml:space="preserve">
    <value>Редактирование роли</value>
  </data>
  <data name="DeleteRoleMessage" xml:space="preserve">
    <value>Удалить роль</value>
  </data>
  <data name="AreYouSure" xml:space="preserve">
    <value>Вы уверены</value>
  </data>
  <data name="RoleList_EditRole" xml:space="preserve">
    <value>Редактировать роль</value>
  </data>
  <data name="RoleList_DeleteRole" xml:space="preserve">
    <value>Удалить роль</value>
  </data>
  <data name="Role" xml:space="preserve">
    <value>роли</value>
  </data>
  <data name="UsersIn" xml:space="preserve">
    <value>Пользователи в</value>
  </data>
  <data name="CreateRoleButton" xml:space="preserve">
    <value>Создать роль</value>
  </data>
  <data name="TotalRoles" xml:space="preserve">
    <value>Всего ролей</value>
  </data>
  <data name="TotalPages" xml:space="preserve">
    <value>Всего страниц</value>
  </data>
  <data name="DeleteStatUnitMessage" xml:space="preserve">
    <value>Удалить регистрационные данные</value>
  </data>
  <data name="Total" xml:space="preserve">
    <value>Всего</value>
  </data>
  <data name="SearchStatisticalUnits" xml:space="preserve">
    <value>Поиск статистических единиц(не выборка)</value>
  </data>
  <data name="SearchWildcard" xml:space="preserve">
    <value>Поиск по (Имени, ОКПО, Уникальному налоговому коду, Внешнему ID, Улице, Адресу)</value>
  </data>
  <data name="Search" xml:space="preserve">
    <value>Поиск</value>
  </data>
  <data name="StatisticalUnitType" xml:space="preserve">
    <value>Тип статистической единицы</value>
  </data>
  <data name="Includeliquidated" xml:space="preserve">
    <value>Включить ликвидированного</value>
  </data>
  <data name="TurnoverFrom" xml:space="preserve">
    <value>Оборот от</value>
  </data>
  <data name="TurnoverTo" xml:space="preserve">
    <value>Оборот до</value>
  </data>
  <data name="NumberOfEmployeesFrom" xml:space="preserve">
    <value>Количество сотрудников от</value>
  </data>
  <data name="NumberOfEmployeesTo" xml:space="preserve">
    <value>Количество сотрудников до</value>
  </data>
  <data name="CreateNewUser" xml:space="preserve">
    <value>Создание нового пользователя</value>
  </data>
  <data name="UserName" xml:space="preserve">
    <value>Имя пользователя</value>
  </data>
  <data name="UserLogin" xml:space="preserve">
    <value>Логин пользователя</value>
  </data>
  <data name="UserPassword" xml:space="preserve">
    <value>Пароль пользователя</value>
  </data>
  <data name="TypeStrongPasswordHere" xml:space="preserve">
    <value>Введите надёжный пароль</value>
  </data>
  <data name="TypePasswordAgain" xml:space="preserve">
    <value>Введите пароль еще раз</value>
  </data>
  <data name="UserEmail" xml:space="preserve">
    <value>Адрес эл. почты пользователя</value>
  </data>
  <data name="UserPhone" xml:space="preserve">
    <value>Телефон пользователя</value>
  </data>
  <data name="AssignedRoles" xml:space="preserve">
    <value>Присвоенные роли</value>
  </data>
  <data name="SelectOrSearchRoles" xml:space="preserve">
    <value>Выберите или найдите роли...</value>
  </data>
  <data name="UserStatus" xml:space="preserve">
    <value>Статус пользователя</value>
  </data>
  <data name="DataAccess" xml:space="preserve">
    <value>Доступ к данным</value>
  </data>
  <data name="NSO_Employee" xml:space="preserve">
    <value>NSO работника</value>
  </data>
  <data name="TryReloadRoles" xml:space="preserve">
    <value>Попробуйте перезагрузить роль</value>
  </data>
  <data name="EditUser" xml:space="preserve">
    <value>Редактирование пользователя</value>
  </data>
  <data name="UsersNewPassword" xml:space="preserve">
    <value>Новый пароль пользователя</value>
  </data>
  <data name="TypeNewPasswordAgain" xml:space="preserve">
    <value>Введите новый пароль еще раз</value>
  </data>
  <data name="FetchingStandardDataAccess" xml:space="preserve">
    <value>Выборка стандартного доступа к данным</value>
  </data>
  <data name="DeleteUserMessage" xml:space="preserve">
    <value>Удалить пользователя</value>
  </data>
  <data name="CreateUserButton" xml:space="preserve">
    <value>Создать пользователя</value>
  </data>
  <data name="TotalUsers" xml:space="preserve">
    <value>Всего пользователей</value>
  </data>
  <data name="NSCRegistry" xml:space="preserve">
    <value>Статистический регистр предприятий</value>
  </data>
  <data name="RegId" xml:space="preserve">
    <value>Регистрационный ID</value>
  </data>
  <data name="RegIdDate" xml:space="preserve">
    <value>Дата присвоения регистрационного ID</value>
  </data>
  <data name="StatId" xml:space="preserve">
    <value>ОКПО</value>
  </data>
  <data name="StatIdDate" xml:space="preserve">
    <value>Дата присвоения ОКПО</value>
  </data>
  <data name="TaxRegId" xml:space="preserve">
    <value>ИНН</value>
  </data>
  <data name="TaxRegDate" xml:space="preserve">
    <value>Дата присвоения ИНН</value>
  </data>
  <data name="ExternalId" xml:space="preserve">
    <value>Внешний ID</value>
  </data>
  <data name="ExternalIdType" xml:space="preserve">
    <value>Тип внешнего ID</value>
  </data>
  <data name="ExternalIdDate" xml:space="preserve">
    <value>Дата регистрации во внешних источниках</value>
  </data>
  <data name="DataSource" xml:space="preserve">
    <value>Источник данных</value>
  </data>
  <data name="RefNo" xml:space="preserve">
    <value>Номер справочника</value>
  </data>
  <data name="ShortName" xml:space="preserve">
    <value>Краткое наименование</value>
  </data>
  <data name="Address" xml:space="preserve">
    <value>Адрес</value>
  </data>
  <data name="PostalAddressId" xml:space="preserve">
    <value>ID почтового адреса (Почт индекс или подобное, если есть)</value>
  </data>
  <data name="TelephoneNo" xml:space="preserve">
    <value>Телефонный номер</value>
  </data>
  <data name="WebAddress" xml:space="preserve">
    <value>Адрес сайта</value>
  </data>
  <data name="RegMainActivity" xml:space="preserve">
    <value>Код основной деятельности, указанный при регистрации (ГКЭД)</value>
  </data>
  <data name="RegistrationDate" xml:space="preserve">
    <value>Дата регистрации  </value>
  </data>
  <data name="RegistrationReason" xml:space="preserve">
    <value>Причина регистрации</value>
  </data>
  <data name="LiqDate" xml:space="preserve">
    <value>Дата ликвидации</value>
  </data>
  <data name="LiqReason" xml:space="preserve">
    <value>Причина ликвидации</value>
  </data>
  <data name="SuspensionStart" xml:space="preserve">
    <value>Дата начала прекращения деятельности</value>
  </data>
  <data name="SuspensionEnd" xml:space="preserve">
    <value>Дата возобновления деятельности</value>
  </data>
  <data name="ReorgTypeCode" xml:space="preserve">
    <value>Код типа реорганизации</value>
  </data>
  <data name="ReorgDate" xml:space="preserve">
    <value>Дата реорганизации</value>
  </data>
  <data name="ReorgReferences" xml:space="preserve">
    <value>Ссылка на реорганизацию</value>
  </data>
  <data name="ActualAddress" xml:space="preserve">
    <value>Фактический адрес</value>
  </data>
  <data name="ContactPerson" xml:space="preserve">
    <value>Контактное лицо</value>
  </data>
  <data name="Employees" xml:space="preserve">
    <value>Количество сотрудников</value>
  </data>
  <data name="NumOfPeopleEmp" xml:space="preserve">
    <value>Количество сотрудников, включая руководителей</value>
  </data>
  <data name="EmployeesYear" xml:space="preserve">
    <value>Год валидности информации о сотрудниках </value>
  </data>
  <data name="EmployeesDate" xml:space="preserve">
    <value>Дата учета данных о сотрудниках</value>
  </data>
  <data name="Turnover" xml:space="preserve">
    <value>Оборот</value>
  </data>
  <data name="TurnoverYear" xml:space="preserve">
    <value>Год валидности оборота </value>
  </data>
  <data name="TurnoverDate" xml:space="preserve">
    <value>Дата учета текущего оборота </value>
  </data>
  <data name="Status" xml:space="preserve">
    <value>Статус</value>
  </data>
  <data name="StatusDate" xml:space="preserve">
    <value>Дата статуса</value>
  </data>
  <data name="Notes" xml:space="preserve">
    <value>Примечания</value>
  </data>
  <data name="FreeEconZone" xml:space="preserve">
    <value>СЭЗ</value>
  </data>
  <data name="ForeignParticipation" xml:space="preserve">
    <value>Участие иностранного капитала</value>
  </data>
  <data name="Classified" xml:space="preserve">
    <value>Конфиденциально</value>
  </data>
  <data name="IsDeleted" xml:space="preserve">
    <value>Удалено</value>
  </data>
  <data name="EntGroupId" xml:space="preserve">
    <value>Код группа предприятий</value>
  </data>
  <data name="EntGroupIdDate" xml:space="preserve">
    <value>Дата присвоения кода группы предприятий</value>
  </data>
  <data name="Commercial" xml:space="preserve">
    <value>Коммерческий</value>
  </data>
  <data name="InstSectorCode" xml:space="preserve">
    <value>Код сектора экономики</value>
  </data>
  <data name="TotalCapital" xml:space="preserve">
    <value>Общий капитал</value>
  </data>
  <data name="MunCapitalShare" xml:space="preserve">
    <value>Доля муниципального капитала</value>
  </data>
  <data name="StateCapitalShare" xml:space="preserve">
    <value>доля Гос Капитала</value>
  </data>
  <data name="PrivCapitalShare" xml:space="preserve">
    <value>Доля Частного капитала</value>
  </data>
  <data name="ForeignCapitalShare" xml:space="preserve">
    <value>Доля иностр. Капитала</value>
  </data>
  <data name="ForeignCapitalCurrency" xml:space="preserve">
    <value> Валюта иностр. Капитала</value>
  </data>
  <data name="ActualMainActivity1" xml:space="preserve">
    <value>Основной вид деятельности</value>
  </data>
  <data name="ActualMainActivity2" xml:space="preserve">
    <value>Вид деятельности</value>
  </data>
  <data name="ActualMainActivityDate" xml:space="preserve">
    <value>Дата регистрации вида деятельности</value>
  </data>
  <data name="EntGroupRole" xml:space="preserve">
    <value>Роль группы предприятий </value>
  </data>
  <data name="LegalUnitId" xml:space="preserve">
    <value>ID правовой единицы</value>
  </data>
  <data name="LegalUnitIdDate" xml:space="preserve">
    <value>Дата регистрации правовой единицы</value>
  </data>
  <data name="EnterpriseRegId" xml:space="preserve">
    <value>Код предприятия</value>
  </data>
  <data name="EntRegIdDate" xml:space="preserve">
    <value>Дата регистрации в НСК</value>
  </data>
  <data name="Founders" xml:space="preserve">
    <value>Учредитель</value>
  </data>
  <data name="Owner" xml:space="preserve">
    <value>Владелец</value>
  </data>
  <data name="Market" xml:space="preserve">
    <value>Самофинансируемое</value>
  </data>
  <data name="LegalForm" xml:space="preserve">
    <value>Правовая форма собственности</value>
  </data>
  <data name="LocalUnit" xml:space="preserve">
    <value>Местная единица</value>
  </data>
  <data name="LegalUnit" xml:space="preserve">
    <value>Правовая единица</value>
  </data>
  <data name="EnterpriseUnit" xml:space="preserve">
    <value>Предприятие</value>
  </data>
  <data name="EnterpriseGroup" xml:space="preserve">
    <value>Группа предприятий</value>
  </data>
  <data name="ViewEnterpriseGroup" xml:space="preserve">
    <value>Просмотр группы предприятий</value>
  </data>
  <data name="ViewEnterpriseUnit" xml:space="preserve">
    <value>Просмотр предприятия</value>
  </data>
  <data name="ViewLegalUnit" xml:space="preserve">
    <value>Просмотр правовой единицы</value>
  </data>
  <data name="ViewLocalUnit" xml:space="preserve">
    <value>Просмотр местной единицы</value>
  </data>
  <data name="Type" xml:space="preserve">
    <value>Тип</value>
  </data>
  <data name="CreateStatUnit" xml:space="preserve">
    <value>Создать регистрационные данные</value>
  </data>
  <data name="EnterpriseUnitRegId" xml:space="preserve">
    <value>Предприятия</value>
  </data>
  <data name="AddressId" xml:space="preserve">
    <value>ID адреса для визита (согласно источникам)</value>
  </data>
  <data name="EmailAddress" xml:space="preserve">
    <value>Электронный адрес</value>
  </data>
  <data name="ActualAddressId" xml:space="preserve">
    <value>ID фактического адреса</value>
  </data>
  <data name="LegalUnits" xml:space="preserve">
    <value>Правовые единицы</value>
  </data>
  <data name="LocalUnits" xml:space="preserve">
    <value>Местные единицы</value>
  </data>
  <data name="EntGroupType" xml:space="preserve">
    <value>Тип группы предприятий</value>
  </data>
  <data name="EmployeesFte" xml:space="preserve">
    <value>Число работников, эквивалент полной занятости</value>
  </data>
  <data name="EnterpriseUnits" xml:space="preserve">
    <value>Предприятие структурных подразделений</value>
  </data>
  <data name="LiqDateStart" xml:space="preserve">
    <value>Дата  ликвидации  с</value>
  </data>
  <data name="LiqDateEnd" xml:space="preserve">
    <value>Дата ликвидации по</value>
  </data>
  <data name="EditButton" xml:space="preserve">
    <value>Редактировать</value>
  </data>
  <data name="EndPeriod" xml:space="preserve">
    <value>Конец периода</value>
  </data>
  <data name="RegMainActivityId" xml:space="preserve">
    <value>Регистрация главной активности ID</value>
  </data>
  <data name="StartPeriod" xml:space="preserve">
    <value>Начало периода</value>
  </data>
  <data name="LogicalChecksNoAddress" xml:space="preserve">
    <value>Адрес не связан с этой записью</value>
  </data>
  <data name="LogicalChecksLocalNoLegal" xml:space="preserve">
    <value>Этот локальный блок не имеет связь с юридическим лицом</value>
  </data>
  <data name="AnyType" xml:space="preserve">
    <value>Все</value>
  </data>
  <data name="Suspended" xml:space="preserve">
    <value>Приостановлен</value>
  </data>
  <data name="Active" xml:space="preserve">
    <value>Активный</value>
  </data>
  <data name="UnitType" xml:space="preserve">
    <value>Тип единицы</value>
  </data>
  <data name="AccountView" xml:space="preserve">
    <value>Мой профиль</value>
  </data>
  <data name="AccountEdit" xml:space="preserve">
    <value>Счет Редактировать</value>
  </data>
  <data name="RoleView" xml:space="preserve">
    <value>Просмотр Ролей</value>
  </data>
  <data name="RoleListView" xml:space="preserve">
    <value>Список Роль Просмотр</value>
  </data>
  <data name="RoleCreate" xml:space="preserve">
    <value>Роль Создать</value>
  </data>
  <data name="RoleEdit" xml:space="preserve">
    <value>Роль Править</value>
  </data>
  <data name="RoleDelete" xml:space="preserve">
    <value>Роль Удалить</value>
  </data>
  <data name="UserView" xml:space="preserve">
    <value>Пользователь Просмотр</value>
  </data>
  <data name="UserListView" xml:space="preserve">
    <value>Список пользователей Просмотр</value>
  </data>
  <data name="UserCreate" xml:space="preserve">
    <value>Пользователь Создать</value>
  </data>
  <data name="UserEdit" xml:space="preserve">
    <value>Изменить пользователя</value>
  </data>
  <data name="UserDelete" xml:space="preserve">
    <value>Пользователь Удалить</value>
  </data>
  <data name="StatUnitView" xml:space="preserve">
    <value>Статистические единицы Просмотреть</value>
  </data>
  <data name="StatUnitListView" xml:space="preserve">
    <value>Список статистических единиц Просмотреть</value>
  </data>
  <data name="StatUnitCreate" xml:space="preserve">
    <value>Добавить данные</value>
  </data>
  <data name="StatUnitEdit" xml:space="preserve">
    <value>Статистическая единица Редактировать</value>
  </data>
  <data name="StatUnitDelete" xml:space="preserve">
    <value>Статистические единицы Удалить</value>
  </data>
  <data name="Parrent" xml:space="preserve">
    <value>Родитель</value>
  </data>
  <data name="ParrentId" xml:space="preserve">
    <value>Id Родителя</value>
  </data>
  <data name="IncorrectIntegerValue" xml:space="preserve">
    <value>Значение не может быть меньше  или равно 0</value>
  </data>
  <data name="ChooseAtLeastOne" xml:space="preserve">
    <value>Выберите хотя бы один вариант</value>
  </data>
  <data name="IncorrectIntegerValueExt" xml:space="preserve">
    <value>Значение должно быть больше 0 и меньше {0}</value>
  </data>
  <data name="Region" xml:space="preserve">
    <value>Регион</value>
  </data>
  <data name="IncorrectStringValue" xml:space="preserve">
    <value>Значение не должно быть пустым и не должно превышать длину в {0} символов</value>
  </data>
  <data name="RegionNotSelected" xml:space="preserve">
    <value>Регион не указан</value>
  </data>
  <data name="TryReloadRegions" xml:space="preserve">
    <value>Повторная инициализация регионов</value>
  </data>
  <data name="Back" xml:space="preserve">
    <value>Назад</value>
  </data>
  <data name="RegionAlreadyExistsError" xml:space="preserve">
    <value>Это название региона уже существует в базе данных</value>
  </data>
  <data name="RegionNotExistsError" xml:space="preserve">
    <value>Идентификатор области не существует в базе данных</value>
  </data>
  <data name="RegionDeleteError" xml:space="preserve">
    <value>Невозможно удалить регион, возможно это использование пользователем</value>
  </data>
  <data name="AdministrativeTools" xml:space="preserve">
    <value>Администрирование</value>
  </data>
  <data name="RegionName" xml:space="preserve">
    <value>Название региона</value>
  </data>
  <data name="RegionAdd" xml:space="preserve">
    <value>Добавить регион</value>
  </data>
  <data name="RegionDeleteMessage" xml:space="preserve">
    <value>Удалить регион</value>
  </data>
  <data name="Regions" xml:space="preserve">
    <value>Регионы</value>
  </data>
  <data name="RegionAll" xml:space="preserve">
    <value>Все регионы</value>
  </data>
  <data name="RolesAll" xml:space="preserve">
    <value>Все роли</value>
  </data>
  <data name="UserStatusAny" xml:space="preserve">
    <value>Любой статус пользователя</value>
  </data>
  <data name="RequestStarted" xml:space="preserve">
    <value>Подождите, идёт загрузка</value>
  </data>
  <data name="RequestFailed" xml:space="preserve">
    <value>Ошибка выполнения запроса</value>
  </data>
  <data name="Print" xml:space="preserve">
    <value>Распечатать</value>
  </data>
  <data name="RequestSucceeded" xml:space="preserve">
    <value>Запрос успешно выполнен</value>
  </data>
  <data name="Create" xml:space="preserve">
    <value>Создание</value>
  </data>
  <data name="Read" xml:space="preserve">
    <value>Чтение</value>
  </data>
  <data name="Delete" xml:space="preserve">
    <value>Удаление</value>
  </data>
  <data name="User" xml:space="preserve">
    <value>Пользователь</value>
  </data>
  <data name="StatUnit" xml:space="preserve">
    <value>Статистическая единица</value>
  </data>
  <data name="RegionNameIsRequiredError" xml:space="preserve">
    <value>Имя региона обязательно</value>
  </data>
  <data name="RoleNamePlaceholder" xml:space="preserve">
    <value>Название роли</value>
  </data>
  <data name="RoleDescriptionPlaceholder" xml:space="preserve">
    <value>Описание роли</value>
  </data>
  <data name="FieldIsRequired" xml:space="preserve">
    <value>Поле обязательно для заполнения</value>
  </data>
  <data name="NameIsRequired" xml:space="preserve">
    <value>Поле 'Наименование' обязательно для заполнения</value>
  </data>
  <data name="CurrentPasswordIsRequired" xml:space="preserve">
    <value>Поле 'Текущий пароль' обязательно для заполнения</value>
  </data>
  <data name="EmailIsRequired" xml:space="preserve">
    <value>Поле 'Электронная почта' обязательно для заполнения</value>
  </data>
  <data name="EmailValueRequired" xml:space="preserve">
    <value>Пожалуйста, укажите электронную почту</value>
  </data>
  <data name="EnterpriseGroupIsRequired" xml:space="preserve">
    <value>Поле обязательно для заполнения</value>
  </data>
  <data name="EnterpriseIsRequired" xml:space="preserve">
    <value>Поле обязательно для заполнения</value>
  </data>
  <data name="EnterpriseGroupRegId" xml:space="preserve">
    <value>Предприятие группы</value>
  </data>
  <data name="Activity" xml:space="preserve">
    <value>Деятельность</value>
  </data>
  <data name="History" xml:space="preserve">
    <value>История</value>
  </data>
  <data name="Links" xml:space="preserve">
    <value>Связи</value>
  </data>
  <data name="Main" xml:space="preserve">
    <value>Главная</value>
  </data>
  <data name="UserNameIsRequired" xml:space="preserve">
    <value>Поле 'Имя' обязательно для заполнения</value>
  </data>
  <data name="Update" xml:space="preserve">
    <value>Обновление</value>
  </data>
  <data name="EnterpriseUnitIsRequired" xml:space="preserve">
    <value>Выберите предприятие(я)</value>
  </data>
  <data name="LegalUnitIsRequired" xml:space="preserve">
    <value>Выберите правовую единицу(ы)</value>
  </data>
  <data name="route_about" xml:space="preserve">
    <value>О нас</value>
  </data>
  <data name="route_account" xml:space="preserve">
    <value>Учетная запись</value>
  </data>
  <data name="route_create" xml:space="preserve">
    <value>Создать</value>
  </data>
  <data name="route_edit" xml:space="preserve">
    <value>Редактировать</value>
  </data>
  <data name="route_home" xml:space="preserve">
    <value>Начало</value>
  </data>
  <data name="route_regions" xml:space="preserve">
    <value>Регионы</value>
  </data>
  <data name="route_roles" xml:space="preserve">
    <value>Роли</value>
  </data>
  <data name="route_statunits" xml:space="preserve">
    <value>Регистрационные данные</value>
  </data>
  <data name="route_users" xml:space="preserve">
    <value>Пользователи</value>
  </data>
  <data name="route_view" xml:space="preserve">
    <value>Просмотр</value>
  </data>
  <data name="StatUnitActivityRevX" xml:space="preserve">
    <value>Код деятельности</value>
  </data>
  <data name="StatUnitActivityEmployeesNumber" xml:space="preserve">
    <value>Количество работников</value>
  </data>
  <data name="StatUnitActivityType" xml:space="preserve">
    <value>Тип деятельности</value>
  </data>
  <data name="AddressList" xml:space="preserve">
    <value>Список Адресов</value>
  </data>
  <data name="CreateNew" xml:space="preserve">
    <value>Создать Новый</value>
  </data>
  <data name="route_addresses" xml:space="preserve">
    <value>Адреса</value>
  </data>
  <data name="AddressPart" xml:space="preserve">
    <value>Часть адреса</value>
  </data>
  <data name="CreateNewAddress" xml:space="preserve">
    <value>Создать новый адрес</value>
  </data>
  <data name="GpsCoordinates" xml:space="preserve">
    <value>Координаты GPS</value>
  </data>
  <data name="StatUnitActivityYear" xml:space="preserve">
    <value>Год</value>
  </data>
  <data name="TableNoRecords" xml:space="preserve">
    <value>Нет данных для отображения</value>
  </data>
  <data name="RegionUndeleteMessage" xml:space="preserve">
    <value>Восстановить регион</value>
  </data>
  <data name="Error403" xml:space="preserve">
    <value>У вас недостаточно прав чтобы выполнить это. Попробуйте выйти из своей учетной записи и зайти снова.</value>
  </data>
  <data name="UndeleteUserMessage" xml:space="preserve">
    <value>Восстановить пользователя</value>
  </data>
  <data name="SaveError" xml:space="preserve">
    <value>Произошла ошибка при сохранении данных</value>
  </data>
  <data name="StatUnitActivityErrorMustContainsPrimary" xml:space="preserve">
    <value>Перечень не содержит основного вида деятельности</value>
  </data>
  <data name="ButtonAdd" xml:space="preserve">
    <value>Добавить</value>
  </data>
  <data name="ButtonDelete" xml:space="preserve">
    <value>Удалить</value>
  </data>
  <data name="ButtonCancel" xml:space="preserve">
    <value>Отмена</value>
  </data>
  <data name="StatUnitActivityRevXShort" xml:space="preserve">
    <value>Код</value>
  </data>
  <data name="StatUnitActivityRevY" xml:space="preserve">
    <value>Код деятельности (Rev Y)</value>
  </data>
  <data name="Year" xml:space="preserve">
    <value>Год</value>
  </data>
  <data name="ActivityPrimary" xml:space="preserve">
    <value>Основной</value>
  </data>
  <data name="ActivitySecondary" xml:space="preserve">
    <value>Второстепенный</value>
  </data>
  <data name="ActivityAncilliary" xml:space="preserve">
    <value>Вспомогательный</value>
  </data>
  <data name="StatUnitActivityDate" xml:space="preserve">
    <value>Дата регистрации деятельности</value>
  </data>
  <data name="EditAddress" xml:space="preserve">
    <value>Редактирование адреса</value>
  </data>
  <data name="Yes" xml:space="preserve">
    <value>Да</value>
  </data>
  <data name="No" xml:space="preserve">
    <value>Нет</value>
  </data>
  <data name="Activities" xml:space="preserve">
    <value>Деятельность</value>
  </data>
  <data name="DialogTitleDelete" xml:space="preserve">
    <value>Удаление записи</value>
  </data>
  <data name="DialogBodyDelete" xml:space="preserve">
    <value>Вы действительно хотите удалить эту запись?</value>
  </data>
  <data name="AllOf" xml:space="preserve">
    <value>все</value>
  </data>
  <data name="OfCount" xml:space="preserve">
    <value>из</value>
  </data>
  <data name="Displaying" xml:space="preserve">
    <value>Показано</value>
  </data>
  <data name="PageSize" xml:space="preserve">
    <value>размер страницы</value>
  </data>
  <data name="PageNum" xml:space="preserve">
    <value>номер страницы</value>
  </data>
  <data name="SearchDeletedStatisticalUnits" xml:space="preserve">
    <value>Удаленные регистрационные единицы</value>
  </data>
  <data name="Restore" xml:space="preserve">
    <value>восстановить</value>
  </data>
  <data name="StatUnitSearch" xml:space="preserve">
    <value>Поиск данных</value>
  </data>
  <data name="StatUnitUndelete" xml:space="preserve">
    <value>Список удаленных данных</value>
  </data>
  <data name="route_notfound" xml:space="preserve">
    <value>Не найдено</value>
  </data>
  <data name="ActiveUsers" xml:space="preserve">
    <value>Пользователей</value>
  </data>
  <data name="AddressDetails" xml:space="preserve">
    <value>Детали Адреса</value>
  </data>
  <data name="Addresses" xml:space="preserve">
    <value>Адреса</value>
  </data>
  <data name="UndeleteRoleMessage" xml:space="preserve">
    <value>Восстановить роль</value>
  </data>
  <data name="Other" xml:space="preserve">
    <value>Прочие</value>
  </data>
  <data name="CodeLookupFailed" xml:space="preserve">
    <value>Не удается найти код {1} в справочнике {0}</value>
  </data>
  <data name="ActivityCategoryLookup" xml:space="preserve">
    <value>Виды деятельности</value>
  </data>
  <data name="UndeleteStatUnitMessage" xml:space="preserve">
    <value>Восстановить регистрационные данные</value>
  </data>
  <data name="ChangeReason" xml:space="preserve">
    <value>Причина изменения</value>
  </data>
  <data name="Comment" xml:space="preserve">
    <value>Комментарий</value>
  </data>
  <data name="ReasonCreate" xml:space="preserve">
    <value>Создание</value>
  </data>
  <data name="ReasonEdit" xml:space="preserve">
    <value>Редактирование</value>
  </data>
  <data name="ReasonCorrect" xml:space="preserve">
    <value>Исправление</value>
  </data>
  <data name="ReasonDelete" xml:space="preserve">
    <value>Удаление</value>
  </data>
  <data name="ReasonUndelete" xml:space="preserve">
    <value>Восстановление</value>
  </data>
  <data name="ReasonUnknown" xml:space="preserve">
    <value>Причина неизвестна</value>
  </data>
  <data name="EditCommentMandatory" xml:space="preserve">
    <value>Комментарий обязателен</value>
  </data>
  <data name="ChangeReasonMandatory" xml:space="preserve">
    <value>Причина изменения обязательна</value>
  </data>
  <data name="Editing" xml:space="preserve">
    <value>Редактирование</value>
  </data>
  <data name="Correcting" xml:space="preserve">
    <value>Исправление</value>
  </data>
  <data name="CommentIsMandatory" xml:space="preserve">
    <value>При редактировании, комментарий обязателен</value>
  </data>
  <data name="CommentIsNotMandatory" xml:space="preserve">
    <value>При исправлении, комментарий не обязателен</value>
  </data>
  <data name="DataAccessConflict" xml:space="preserve">
    <value>Настройки доступа к данным изменены</value>
  </data>
  <data name="route_deleted" xml:space="preserve">
    <value>Восстановление</value>
  </data>
  <data name="LinkUnits" xml:space="preserve">
    <value>Увязка единиц</value>
  </data>
  <data name="LinkCreate" xml:space="preserve">
    <value>Создание увязок</value>
  </data>
  <data name="ButtonCreate" xml:space="preserve">
    <value>Создать</value>
  </data>
  <data name="RowIndex" xml:space="preserve">
    <value>№</value>
  </data>
  <data name="LinkNotExists" xml:space="preserve">
    <value>Отсутствует увязка между указанными единицами</value>
  </data>
  <data name="LinkTypeInvalid" xml:space="preserve">
    <value>Единицы не могут быть связаны. Убедитесь, что такая увязка возможна.</value>
  </data>
  <data name="LinkAlreadyExists" xml:space="preserve">
    <value>Увязка уже существует</value>
  </data>
  <data name="LinkUnitAlreadyLinked" xml:space="preserve">
    <value>Указанная единица уже увязана c другой. Вы хотите заменить существующую увязку?</value>
  </data>
  <data name="LinkView" xml:space="preserve">
    <value>Просмотр увязок</value>
  </data>
  <data name="route_links" xml:space="preserve">
    <value>Увязка единиц</value>
  </data>
  <data name="ValueBefore" xml:space="preserve">
    <value>Значение до</value>
  </data>
  <data name="ValueAfter" xml:space="preserve">
    <value>Значение после</value>
  </data>
  <data name="TotalChanges" xml:space="preserve">
    <value>Всего изменений</value>
  </data>
  <data name="DataSourceNameExists" xml:space="preserve">
    <value>Источник данных с таким наименованием уже есть в ситсеме</value>
  </data>
  <data name="DataSourceNameIsRequired" xml:space="preserve">
    <value>Источнику данных необходимо задать наименование</value>
  </data>
  <data name="DataSourceAttributesToCheckIsRequired" xml:space="preserve">
    <value>Источнику данных нужно указать проверяемые аттрибуты</value>
  </data>
  <data name="LinkDeleteConfirm" xml:space="preserve">
    <value>Вы действительно хотите удалить увязку?</value>
  </data>
  <data name="LinkDelete" xml:space="preserve">
    <value>Удаление увязок</value>
  </data>
  <data name="LinksNameOrStatIdRequred" xml:space="preserve">
    <value>Необходимо заполнить 'Намименование' или 'Код ОКПО'</value>
  </data>
  <data name="SearchExtended" xml:space="preserve">
    <value>Расширенный поиск</value>
  </data>
  <data name="SearchResults" xml:space="preserve">
    <value>Результаты поиска</value>
  </data>
  <data name="RecordCreatedBy" xml:space="preserve">
    <value>Запись создана</value>
  </data>
  <data name="At" xml:space="preserve">
    <value>В</value>
  </data>
  <data name="DueReason" xml:space="preserve">
    <value>По причине</value>
  </data>
  <data name="WithСomment" xml:space="preserve">
    <value>С комментарием</value>
  </data>
  <data name="SearchDefault" xml:space="preserve">
    <value>Обычный поиск</value>
  </data>
  <data name="DataLoadCompleted" xml:space="preserve">
    <value>Загрузка данных завершена</value>
  </data>
  <data name="DataLoadCompletedPartially" xml:space="preserve">
    <value>Загрузка данных завершена частично</value>
  </data>
  <data name="DataSourceName" xml:space="preserve">
    <value>Имя файла источника данных</value>
  </data>
  <data name="DataSourceQueues" xml:space="preserve">
    <value>Просмотр очереди загрузки данных</value>
  </data>
  <data name="DataSourceTemplateName" xml:space="preserve">
    <value>Имя шаблона</value>
  </data>
  <data name="DateFrom" xml:space="preserve">
    <value>Дата с</value>
  </data>
  <data name="DateTo" xml:space="preserve">
    <value>Дата по</value>
  </data>
  <data name="InQueue" xml:space="preserve">
    <value>В очереди</value>
  </data>
  <data name="Loading" xml:space="preserve">
    <value>Загружается</value>
  </data>
  <data name="UploadDateTime" xml:space="preserve">
    <value>Дата загрузки источника</value>
  </data>
  <data name="DataSources" xml:space="preserve">
    <value>Источники данных</value>
  </data>
  <data name="DataSourcesCreate" xml:space="preserve">
    <value>Создать шаблон источника данных</value>
  </data>
  <data name="SoateNotExistsError" xml:space="preserve">
    <value>Идентификатор СОАТЕ не существует в базе данных</value>
  </data>
  <data name="SoateAlreadyExistsError" xml:space="preserve">
    <value>Это СОАТЕ уже существует в базе данных.</value>
  </data>
  <data name="route_soates" xml:space="preserve">
    <value>СОАТЕ</value>
  </data>
  <data name="Soates" xml:space="preserve">
    <value>СОАТЕ</value>
  </data>
  <data name="SoateAdd" xml:space="preserve">
    <value>Добавить СОАТЕ</value>
  </data>
  <data name="RegionCode" xml:space="preserve">
    <value>Код СОАТЕ</value>
  </data>
  <data name="SoateName" xml:space="preserve">
    <value>Название СОАТЕ</value>
  </data>
  <data name="AdminstrativeCenter" xml:space="preserve">
    <value>Административный центр</value>
  </data>
  <data name="SoateDeleteMessage" xml:space="preserve">
    <value>Удалить СОАТЕ</value>
  </data>
  <data name="route_delete" xml:space="preserve">
    <value>Удаление</value>
  </data>
  <data name="route_datasources" xml:space="preserve">
    <value>Источники данных</value>
  </data>
  <data name="route_datasourcequeues" xml:space="preserve">
    <value>Очередь загрузки данных</value>
  </data>
  <data name="COATEUndeleteMessage" xml:space="preserve">
    <value>Восстановить COATE</value>
  </data>
  <data name="COATEDeleteMessage" xml:space="preserve">
    <value>Удалить COATE</value>
  </data>
  <data name="BadDataSourceRestrictionSearch" xml:space="preserve">
    <value>Неверно указано ограничение источника данных</value>
  </data>
  <data name="BadDataSourcePrioritySearch" xml:space="preserve">
    <value>Неверно указан приоритет источника двнных</value>
  </data>
  <data name="BadDataSourceAllowedOperationsSearch" xml:space="preserve">
    <value>Неверно указаны доступные операции источника данных</value>
  </data>
  <data name="Restriction" xml:space="preserve">
    <value>Ограничение</value>
  </data>
  <data name="Priority" xml:space="preserve">
    <value>Приоритет</value>
  </data>
  <data name="AllowedOperations" xml:space="preserve">
    <value>Доступные операции</value>
  </data>
  <data name="CreateDataSource" xml:space="preserve">
    <value>Создать шаблон источника данных</value>
  </data>
  <data name="Id" xml:space="preserve">
    <value>ИД</value>
  </data>
  <data name="ParseAttributesNotFound" xml:space="preserve">
    <value>Ни один атрибут не распознан</value>
  </data>
  <data name="ParseFileError" xml:space="preserve">
    <value>Ошибка при обработке файла</value>
  </data>
  <data name="DropXmlOrCsvFileAmigo" xml:space="preserve">
    <value>Добавьте файл типа XML или CSV</value>
  </data>
  <data name="AttributesToCheck" xml:space="preserve">
    <value>Список атрибутов</value>
  </data>
  <data name="VariablesMapping" xml:space="preserve">
    <value>Связи между перменными</value>
  </data>
  <data name="MaxLength" xml:space="preserve">
    <value>символов максимальное допустимое значение поля</value>
  </data>
  <data name="DropZoneLabel" xml:space="preserve">
    <value>Перетащите сюда свои файлы или выберите их на своем компьютере</value>
  </data>
  <data name="UpLoad" xml:space="preserve">
    <value>Загрузить</value>
  </data>
  <data name="SelectDataSource" xml:space="preserve">
    <value>Выберите источник данных</value>
  </data>
  <data name="EnterDescription" xml:space="preserve">
    <value>Введите описание</value>
  </data>
  <data name="route_upload" xml:space="preserve">
    <value>Загрузить</value>
  </data>
  <data name="DataSourcesUpload" xml:space="preserve">
    <value>Загрузить данные</value>
  </data>
  <data name="NextFilesReadyForUpload" xml:space="preserve">
    <value>Следующие файлы готовы к загрузке</value>
  </data>
  <data name="Ok" xml:space="preserve">
    <value>Ok</value>
  </data>
  <data name="OnlySupportedFormatsAllowed" xml:space="preserve">
    <value>Разрешены только поддерживаемые форматы</value>
  </data>
  <data name="NextFilesWillNotBeUploaded" xml:space="preserve">
    <value>Следующие файлы не будут загружены</value>
  </data>
  <data name="NoFilesAttached" xml:space="preserve">
    <value>Не добавлены файлы</value>
  </data>
  <data name="CantStoreFile" xml:space="preserve">
    <value>Не удалось сохранить файл</value>
  </data>
  <data name="LogicalChecksAddressTooFewInfo" xml:space="preserve">
    <value>Адрес содержит менее чем два поля</value>
  </data>
  <data name="LogicalChecksNoContactPerson" xml:space="preserve">
    <value>Не указано контактное лицо </value>
  </data>
  <data name="LogicalChecksNoOwner" xml:space="preserve">
    <value>Не указан владелец</value>
  </data>
  <data name="LogicalChecksNoMainActivity" xml:space="preserve">
    <value>Не указан основной вид деятельности</value>
  </data>
  <data name="LogicalChecksNoOneLegalUnit" xml:space="preserve">
    <value>Нет ни одной правовой единицы</value>
  </data>
  <data name="LogicalChecksNoOneLocalUnit" xml:space="preserve">
    <value>Нет ни одной местной единицы</value>
  </data>
  <data name="AnalyzeRegister" xml:space="preserve">
    <value>Анализ регистра</value>
  </data>
  <data name="route_analyzeregister" xml:space="preserve">
    <value>Анализ регистра</value>
  </data>
  <data name="Any" xml:space="preserve">
    <value>Все</value>
  </data>
  <data name="CreateAndUpdate" xml:space="preserve">
    <value>Создание и обновление</value>
  </data>
  <data name="NotTrusted" xml:space="preserve">
    <value>Не доверенный</value>
  </data>
  <data name="Trusted" xml:space="preserve">
    <value>Доверенный</value>
  </data>
  <data name="Restrictions" xml:space="preserve">
    <value>Ограничения</value>
  </data>
  <data name="CountryId" xml:space="preserve">
    <value>Страна</value>
  </data>
  <data name="SelectRegion" xml:space="preserve">
    <value>Выбрать регион</value>
  </data>
  <data name="DateOfLastChangeFrom" xml:space="preserve">
    <value>Дата последнего изменения с</value>
  </data>
  <data name="DateOfLastChangeTo" xml:space="preserve">
    <value>Дата последнего изменения по</value>
  </data>
  <data name="BirthDate" xml:space="preserve">
    <value>Дата рождения</value>
  </data>
  <data name="Female" xml:space="preserve">
    <value>Женский</value>
  </data>
  <data name="Founder" xml:space="preserve">
    <value>Учредитель</value>
  </data>
  <data name="Male" xml:space="preserve">
    <value>Мужской</value>
  </data>
  <data name="PersonalId" xml:space="preserve">
    <value>ИНН</value>
  </data>
  <data name="PersonName" xml:space="preserve">
    <value>ФИО</value>
  </data>
  <data name="Persons" xml:space="preserve">
    <value>Персоны</value>
  </data>
  <data name="PersonsSearch" xml:space="preserve">
    <value>Поиск персоны</value>
  </data>
  <data name="PersonType" xml:space="preserve">
    <value>Тип персоны</value>
  </data>
  <data name="PhoneNumber" xml:space="preserve">
    <value>Номер телефона</value>
  </data>
  <data name="PhoneNumber1" xml:space="preserve">
    <value>Дополнительный номер телефона</value>
  </data>
  <data name="Sex" xml:space="preserve">
    <value>Пол</value>
  </data>
  <data name="Surname" xml:space="preserve">
    <value>Фамилия</value>
  </data>
  <data name="RegionPart" xml:space="preserve">
    <value>Часть региона</value>
  </data>
  <data name="AllActivities" xml:space="preserve">
    <value>Все виды деятельности</value>
  </data>
  <data name="CantBeLessThan" xml:space="preserve">
    <value>не может быть меньше чем</value>
  </data>
  <data name="StatUnitFormPersonName" xml:space="preserve">
    <value>Имя</value>
  </data>
  <data name="PersonAlreadyExists" xml:space="preserve">
    <value>Персона с указанными реквизитами уже заведена в статистической единице</value>
  </data>
  <data name="LinksViewAddLinkBtn" xml:space="preserve">
    <value>Добавить связь</value>
  </data>
  <data name="ParentOrgLink" xml:space="preserve">
    <value>Родительская организационная связь</value>
  </data>
  <data name="ForeignParticipationCountryId" xml:space="preserve">
    <value>Страна участница иностранного капитала</value>
  </data>
  <data name="SelectFile" xml:space="preserve">
    <value>Выбрать файл</value>
  </data>
  <data name="NotSelected" xml:space="preserve">
    <value>Не выбрано ...</value>
  </data>
  <data name="DataSourceHasQueuedItems" xml:space="preserve">
    <value>Шаблон источника данных имеет записи в очереди</value>
  </data>
  <data name="DataSourceNotFound" xml:space="preserve">
    <value>Шаблон источника данных не найден</value>
  </data>
  <data name="DeleteDataSourceMessage" xml:space="preserve">
    <value>Удалить источник данных</value>
  </data>
  <data name="OrgLinks" xml:space="preserve">
    <value>Организационные связи</value>
  </data>
  <data name="route_account_edit" xml:space="preserve">
    <value>Обновление уч. записи</value>
  </data>
<<<<<<< HEAD
  <data name="Comparison" xml:space="preserve">
    <value>Логический оператор не был выбран</value>
=======
  <data name="SearchDataSourceByWildcard" xml:space="preserve">
    <value>Поиск по совпадению (среди наименования)</value>
  </data>
  <data name="IsRequired" xml:space="preserve">
    <value>нужно заполнить</value>
>>>>>>> ad7ceb14
  </data>
</root><|MERGE_RESOLUTION|>--- conflicted
+++ resolved
@@ -1557,15 +1557,13 @@
   <data name="route_account_edit" xml:space="preserve">
     <value>Обновление уч. записи</value>
   </data>
-<<<<<<< HEAD
   <data name="Comparison" xml:space="preserve">
     <value>Логический оператор не был выбран</value>
-=======
+  </data>
   <data name="SearchDataSourceByWildcard" xml:space="preserve">
     <value>Поиск по совпадению (среди наименования)</value>
   </data>
   <data name="IsRequired" xml:space="preserve">
     <value>нужно заполнить</value>
->>>>>>> ad7ceb14
   </data>
 </root>