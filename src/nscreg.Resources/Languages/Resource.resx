--- conflicted
+++ resolved
@@ -1,4 +1,4 @@
-﻿<?xml version="1.0" encoding="utf-8"?>
+<?xml version="1.0" encoding="utf-8"?>
 <root>
   <!-- 
     Microsoft ResX Schema 
@@ -2261,7 +2261,6 @@
   <data name="NewPasswordNotConfirmed" xml:space="preserve">
     <value>New password not confirmed</value>
   </data>
-<<<<<<< HEAD
   <data name="LiquidateEntrUnit" xml:space="preserve">
     <value>You cann't liquidate Enterprise unit</value>
   </data>
@@ -2270,12 +2269,11 @@
   </data>
   <data name="UnitHasLiquidated" xml:space="preserve">
     <value>Unit has been liquidated</value>
-=======
+  </data>
   <data name="ShouldBeGreaterThenZero" xml:space="preserve">
     <value>Input field shouldn't  be empty </value>
   </data>
   <data name="ShouldNotBeGreaterThenEight" xml:space="preserve">
     <value>Input field shouldn't  be greater 8 symbols</value>
->>>>>>> 69d2fb1a
   </data>
 </root>