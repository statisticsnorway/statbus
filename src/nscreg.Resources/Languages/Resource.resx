--- conflicted
+++ resolved
@@ -2732,8 +2732,6 @@
   </data>
   <data name="Export" xml:space="preserve">
     <value>Export</value>
-<<<<<<< HEAD
-=======
   </data>
   <data name="StatUnitEnterprise" xml:space="preserve">
     <value>Stat Unit Enterprise</value>
@@ -2744,9 +2742,6 @@
   <data name="DoYouWantToDeleteUnit" xml:space="preserve">
     <value>Do you want to delete unit</value>
   </data>
-  <data name="StatisticalUnitRestoredSuccessfully" xml:space="preserve">
-    <value>Statistical unit restored successfully</value>
->>>>>>> 7c86199a
   </data>
   <data name="StatUnitEnterprise" xml:space="preserve">
     <value>Stat Unit Enterprise</value>
