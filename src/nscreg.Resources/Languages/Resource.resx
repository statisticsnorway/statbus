--- conflicted
+++ resolved
@@ -2216,12 +2216,10 @@
   <data name="DateNotValid" xml:space="preserve">
     <value>Date not valid</value>
   </data>
-<<<<<<< HEAD
+  <data name="PasswordLengthRestriction" xml:space="preserve">
+    <value>Password must be at least 6 characters</value>
+  </data>
   <data name="ProviderIsNotSet" xml:space="preserve">
     <value>Provider for database initialization is not set</value>
-=======
-  <data name="PasswordLengthRestriction" xml:space="preserve">
-    <value>Password must be at least 6 characters</value>
->>>>>>> 45a76d75
   </data>
 </root>