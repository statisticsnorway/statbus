--- conflicted
+++ resolved
@@ -1,4 +1,4 @@
-﻿<?xml version="1.0" encoding="utf-8"?>
+<?xml version="1.0" encoding="utf-8"?>
 <root>
   <!-- 
     Microsoft ResX Schema 
@@ -2288,7 +2288,6 @@
   <data name="ForeignParticipation" xml:space="preserve">
     <value>Foreign participation</value>
   </data>
-<<<<<<< HEAD
   <data name="FixErrorsBeforeSubmit" xml:space="preserve">
     <value>Please fill out all required fields</value>
   </data>
@@ -2309,12 +2308,11 @@
   </data>
   <data name="PersonsSurnameRequired" xml:space="preserve">
     <value>One of the "Persons" has no "Surname" field filled.</value>
-=======
+  </data>
   <data name="YouDontHaveEnoughtRightsRegion" xml:space="preserve">
     <value>You don't have enough rights to work in this Region</value>
   </data>
   <data name="YouDontHaveEnoughtRightsActivityCategory" xml:space="preserve">
     <value>You don't have enough rights to work in activity category</value>
->>>>>>> 5b54428d
   </data>
 </root>