﻿<?xml version="1.0" encoding="utf-8"?>
<root>
  <!-- 
    Microsoft ResX Schema 
    
    Version 2.0
    
    The primary goals of this format is to allow a simple XML format 
    that is mostly human readable. The generation and parsing of the 
    various data types are done through the TypeConverter classes 
    associated with the data types.
    
    Example:
    
    ... ado.net/XML headers & schema ...
    <resheader name="resmimetype">text/microsoft-resx</resheader>
    <resheader name="version">2.0</resheader>
    <resheader name="reader">System.Resources.ResXResourceReader, System.Windows.Forms, ...</resheader>
    <resheader name="writer">System.Resources.ResXResourceWriter, System.Windows.Forms, ...</resheader>
    <data name="Name1"><value>this is my long string</value><comment>this is a comment</comment></data>
    <data name="Color1" type="System.Drawing.Color, System.Drawing">Blue</data>
    <data name="Bitmap1" mimetype="application/x-microsoft.net.object.binary.base64">
        <value>[base64 mime encoded serialized .NET Framework object]</value>
    </data>
    <data name="Icon1" type="System.Drawing.Icon, System.Drawing" mimetype="application/x-microsoft.net.object.bytearray.base64">
        <value>[base64 mime encoded string representing a byte array form of the .NET Framework object]</value>
        <comment>This is a comment</comment>
    </data>
                
    There are any number of "resheader" rows that contain simple 
    name/value pairs.
    
    Each data row contains a name, and value. The row also contains a 
    type or mimetype. Type corresponds to a .NET class that support 
    text/value conversion through the TypeConverter architecture. 
    Classes that don't support this are serialized and stored with the 
    mimetype set.
    
    The mimetype is used for serialized objects, and tells the 
    ResXResourceReader how to depersist the object. This is currently not 
    extensible. For a given mimetype the value must be set accordingly:
    
    Note - application/x-microsoft.net.object.binary.base64 is the format 
    that the ResXResourceWriter will generate, however the reader can 
    read any of the formats listed below.
    
    mimetype: application/x-microsoft.net.object.binary.base64
    value   : The object must be serialized with 
            : System.Runtime.Serialization.Formatters.Binary.BinaryFormatter
            : and then encoded with base64 encoding.
    
    mimetype: application/x-microsoft.net.object.soap.base64
    value   : The object must be serialized with 
            : System.Runtime.Serialization.Formatters.Soap.SoapFormatter
            : and then encoded with base64 encoding.

    mimetype: application/x-microsoft.net.object.bytearray.base64
    value   : The object must be serialized into a byte array 
            : using a System.ComponentModel.TypeConverter
            : and then encoded with base64 encoding.
    -->
  <xsd:schema id="root" xmlns="" xmlns:xsd="http://www.w3.org/2001/XMLSchema" xmlns:msdata="urn:schemas-microsoft-com:xml-msdata">
    <xsd:import namespace="http://www.w3.org/XML/1998/namespace" />
    <xsd:element name="root" msdata:IsDataSet="true">
      <xsd:complexType>
        <xsd:choice maxOccurs="unbounded">
          <xsd:element name="metadata">
            <xsd:complexType>
              <xsd:sequence>
                <xsd:element name="value" type="xsd:string" minOccurs="0" />
              </xsd:sequence>
              <xsd:attribute name="name" use="required" type="xsd:string" />
              <xsd:attribute name="type" type="xsd:string" />
              <xsd:attribute name="mimetype" type="xsd:string" />
              <xsd:attribute ref="xml:space" />
            </xsd:complexType>
          </xsd:element>
          <xsd:element name="assembly">
            <xsd:complexType>
              <xsd:attribute name="alias" type="xsd:string" />
              <xsd:attribute name="name" type="xsd:string" />
            </xsd:complexType>
          </xsd:element>
          <xsd:element name="data">
            <xsd:complexType>
              <xsd:sequence>
                <xsd:element name="value" type="xsd:string" minOccurs="0" msdata:Ordinal="1" />
                <xsd:element name="comment" type="xsd:string" minOccurs="0" msdata:Ordinal="2" />
              </xsd:sequence>
              <xsd:attribute name="name" type="xsd:string" use="required" msdata:Ordinal="1" />
              <xsd:attribute name="type" type="xsd:string" msdata:Ordinal="3" />
              <xsd:attribute name="mimetype" type="xsd:string" msdata:Ordinal="4" />
              <xsd:attribute ref="xml:space" />
            </xsd:complexType>
          </xsd:element>
          <xsd:element name="resheader">
            <xsd:complexType>
              <xsd:sequence>
                <xsd:element name="value" type="xsd:string" minOccurs="0" msdata:Ordinal="1" />
              </xsd:sequence>
              <xsd:attribute name="name" type="xsd:string" use="required" />
            </xsd:complexType>
          </xsd:element>
        </xsd:choice>
      </xsd:complexType>
    </xsd:element>
  </xsd:schema>
  <resheader name="resmimetype">
    <value>text/microsoft-resx</value>
  </resheader>
  <resheader name="version">
    <value>2.0</value>
  </resheader>
  <resheader name="reader">
    <value>System.Resources.ResXResourceReader, System.Windows.Forms, Version=4.0.0.0, Culture=neutral, PublicKeyToken=b77a5c561934e089</value>
  </resheader>
  <resheader name="writer">
    <value>System.Resources.ResXResourceWriter, System.Windows.Forms, Version=4.0.0.0, Culture=neutral, PublicKeyToken=b77a5c561934e089</value>
  </resheader>
  <data name="Login" xml:space="preserve">
    <value>Login</value>
  </data>
  <data name="Password" xml:space="preserve">
    <value>Password</value>
  </data>
  <data name="RememberMe" xml:space="preserve">
    <value>Remember me</value>
  </data>
  <data name="Language" xml:space="preserve">
    <value>Language</value>
  </data>
  <data name="LanguageEnglish" xml:space="preserve">
    <value>English</value>
  </data>
  <data name="LanguageRussian" xml:space="preserve">
    <value>Russian</value>
  </data>
  <data name="LanguageKyrgyz" xml:space="preserve">
    <value>Kyrgyz</value>
  </data>
  <data name="Account" xml:space="preserve">
    <value>Account</value>
  </data>
  <data name="Logout" xml:space="preserve">
    <value>Logout</value>
  </data>
  <data name="About" xml:space="preserve">
    <value>About</value>
  </data>
  <data name="Users" xml:space="preserve">
    <value>Users</value>
  </data>
  <data name="Roles" xml:space="preserve">
    <value>Roles</value>
  </data>
  <data name="StatUnits" xml:space="preserve">
    <value>Statistical units</value>
  </data>
  <data name="UsersList" xml:space="preserve">
    <value>Users list</value>
  </data>
  <data name="RolesList" xml:space="preserve">
    <value>Roles list</value>
  </data>
  <data name="StatUnitsList" xml:space="preserve">
    <value>Stat units list</value>
  </data>
  <data name="LoginError" xml:space="preserve">
    <value>Login is already taken</value>
  </data>
  <data name="NameError" xml:space="preserve">
    <value>Name is already taken</value>
  </data>
  <data name="PasswordUpdateError" xml:space="preserve">
    <value>Error while updating password</value>
  </data>
  <data name="RoleUpdateError" xml:space="preserve">
    <value>Error while updating roles</value>
  </data>
  <data name="UserUpdateError" xml:space="preserve">
    <value>Error while updating user</value>
  </data>
  <data name="LoginFailed" xml:space="preserve">
    <value>Log in failed</value>
  </data>
  <data name="CurrentPasswordisWrong" xml:space="preserve">
    <value>Current password is wrong</value>
  </data>
  <data name="PageError" xml:space="preserve">
    <value>Page num can not  be negative</value>
  </data>
  <data name="PageSizeError" xml:space="preserve">
    <value>Page size must be greater than 0</value>
  </data>
  <data name="LastChangeFromError" xml:space="preserve">
    <value>Last change from value is later than 'last change to'</value>
  </data>
  <data name="LastChangeToError" xml:space="preserve">
    <value>Last change to value is earlier than 'last change from'</value>
  </data>
  <data name="EmployeesNumberFromErrorNegative" xml:space="preserve">
    <value>Number of employees from shouldn't be negative</value>
  </data>
  <data name="EmployeesNumberFromErrorLarge" xml:space="preserve">
    <value>Number of employees from is larger than 'number of employees to'</value>
  </data>
  <data name="EmployeesNumberToErrorNegative" xml:space="preserve">
    <value>Number of employees to shouldn't be negative</value>
  </data>
  <data name="EmployeesNumberToErrorLess" xml:space="preserve">
    <value>Number of employees to is less than 'number of employees from'</value>
  </data>
  <data name="TurnoverFromErrorNegative" xml:space="preserve">
    <value>Turnover from shouldn't be negative</value>
  </data>
  <data name="TurnoverFromErrorLarger" xml:space="preserve">
    <value>Turnover from is larger than 'turnover to'</value>
  </data>
  <data name="TurnoverToErrorNegative" xml:space="preserve">
    <value>Turnover to shouldn't be negative</value>
  </data>
  <data name="TurnoverToErrorLess" xml:space="preserve">
    <value>Turnover to is less than 'turnover from'</value>
  </data>
  <data name="RoleNotFound" xml:space="preserve">
    <value>Role not found</value>
  </data>
  <data name="FetchingUsersError" xml:space="preserve">
    <value>Error fetching users</value>
  </data>
  <data name="DeleteRoleError" xml:space="preserve">
    <value>Can't delete role with existing users</value>
  </data>
  <data name="DeleteSysAdminRoleError" xml:space="preserve">
    <value>Can't delete system administrator role</value>
  </data>
  <data name="EnterpriseGroupNotSupportError" xml:space="preserve">
    <value>Enterprise group is not supported yet</value>
  </data>
  <data name="UnknownStatUnitTypeError" xml:space="preserve">
    <value>Unknown statistic unit type</value>
  </data>
  <data name="StatisticalUnitNotExistError" xml:space="preserve">
    <value>Statistical unit doesn't exist</value>
  </data>
  <data name="AddressExcistsInDataBaseForError" xml:space="preserve">
    <value>Error: Address already exists in data base for</value>
  </data>
  <data name="CreateLegalUnitError" xml:space="preserve">
    <value>Error while create Legal Unit</value>
  </data>
  <data name="CreateLocalUnitError" xml:space="preserve">
    <value>Error while create Local Unit</value>
  </data>
  <data name="CreateEnterpriseUnitError" xml:space="preserve">
    <value>Error while create Enterprise Unit</value>
  </data>
  <data name="CreateEnterpriseGroupError" xml:space="preserve">
    <value>Error while create Enterprise Group</value>
  </data>
  <data name="UpdateLegalUnitError" xml:space="preserve">
    <value>Error while update Legal Unit</value>
  </data>
  <data name="UpdateLocalUnitError" xml:space="preserve">
    <value>Error while update Local Unit</value>
  </data>
  <data name="UpdateEnterpriseUnitError" xml:space="preserve">
    <value>Error while update Enterprise Unit</value>
  </data>
  <data name="UpdateEnterpriseGroupError" xml:space="preserve">
    <value>Error while update Enterprise Group</value>
  </data>
  <data name="UserNotFoundError" xml:space="preserve">
    <value>User not found</value>
  </data>
  <data name="SysAdminRoleMissingError" xml:space="preserve">
    <value>System administrator role is missing</value>
  </data>
  <data name="DeleteLastSysAdminError" xml:space="preserve">
    <value>Can't delete very last system administrator</value>
  </data>
  <data name="Name" xml:space="preserve">
    <value>Name</value>
  </data>
  <data name="EditAccount" xml:space="preserve">
    <value>Edit account</value>
  </data>
  <data name="NameValueRequired" xml:space="preserve">
    <value>Name value required</value>
  </data>
  <data name="CurrentPassword" xml:space="preserve">
    <value>Current password</value>
  </data>
  <data name="NewPassword" xml:space="preserve">
    <value>New password</value>
  </data>
  <data name="NewPassword_LeaveItEmptyIfYouWillNotChangePassword" xml:space="preserve">
    <value>New password (leave it empty if you won't change password)</value>
  </data>
  <data name="ConfirmPassword" xml:space="preserve">
    <value>Confirm password</value>
  </data>
  <data name="PhoneValueRequired" xml:space="preserve">
    <value>Phone value required</value>
  </data>
  <data name="Email" xml:space="preserve">
    <value>Email</value>
  </data>
  <data name="Phone" xml:space="preserve">
    <value>Phone</value>
  </data>
  <data name="AboutText" xml:space="preserve">
    <value>nsreg</value>
  </data>
  <data name="HomeText" xml:space="preserve">
    <value>Welcome</value>
  </data>
  <data name="NotFoundMessage" xml:space="preserve">
    <value>Requested page is forbidden or does not exist</value>
  </data>
  <data name="NotFoundBackToHome" xml:space="preserve">
    <value>Back to home page</value>
  </data>
  <data name="CreateNewRole" xml:space="preserve">
    <value>Creation new role</value>
  </data>
  <data name="RoleName" xml:space="preserve">
    <value>Role name</value>
  </data>
  <data name="Description" xml:space="preserve">
    <value>Description</value>
  </data>
  <data name="OrdinaryWebsiteUser" xml:space="preserve">
    <value>e.g. Ordinary website user</value>
  </data>
  <data name="StandardDataAccess" xml:space="preserve">
    <value>Standard data access</value>
  </data>
  <data name="SelectOrSearchStandardDataAccess" xml:space="preserve">
    <value>Select or search standard data access</value>
  </data>
  <data name="AccessToSystemFunctions" xml:space="preserve">
    <value>Access to system functions</value>
  </data>
  <data name="SelectOrSearchSystemFunctions" xml:space="preserve">
    <value>Select or search system functions</value>
  </data>
  <data name="Submit" xml:space="preserve">
    <value>Submit</value>
  </data>
  <data name="EditRole" xml:space="preserve">
    <value>Editing role</value>
  </data>
  <data name="DeleteRoleMessage" xml:space="preserve">
    <value>Delete role</value>
  </data>
  <data name="AreYouSure" xml:space="preserve">
    <value>Are you sure</value>
  </data>
  <data name="RoleList_EditRole" xml:space="preserve">
    <value>Edit role</value>
  </data>
  <data name="RoleList_DeleteRole" xml:space="preserve">
    <value>Delete role</value>
  </data>
  <data name="Role" xml:space="preserve">
    <value>role</value>
  </data>
  <data name="UsersIn" xml:space="preserve">
    <value>Users in</value>
  </data>
  <data name="CreateRoleButton" xml:space="preserve">
    <value>Create role</value>
  </data>
  <data name="TotalRoles" xml:space="preserve">
    <value>Total roles</value>
  </data>
  <data name="TotalPages" xml:space="preserve">
    <value>Total pages</value>
  </data>
  <data name="DeleteStatUnitMessage" xml:space="preserve">
    <value>Delete Statistic unit</value>
  </data>
  <data name="Total" xml:space="preserve">
    <value>Total</value>
  </data>
  <data name="SearchStatisticalUnits" xml:space="preserve">
    <value>Search statistical units</value>
  </data>
  <data name="SearchWildcard" xml:space="preserve">
    <value>Search wildcard (Name, Statistical Id, Tax registration Id, External Id, Street, Address)</value>
  </data>
  <data name="Search" xml:space="preserve">
    <value>Search</value>
  </data>
  <data name="StatisticalUnitType" xml:space="preserve">
    <value>Statistical unit type</value>
  </data>
  <data name="Includeliquidated" xml:space="preserve">
    <value>Include liquidated</value>
  </data>
  <data name="TurnoverFrom" xml:space="preserve">
    <value>Turnover from</value>
  </data>
  <data name="TurnoverTo" xml:space="preserve">
    <value>Turnover to</value>
  </data>
  <data name="NumberOfEmployeesFrom" xml:space="preserve">
    <value>Number of employees from</value>
  </data>
  <data name="NumberOfEmployeesTo" xml:space="preserve">
    <value>Number of employees to</value>
  </data>
  <data name="CreateNewUser" xml:space="preserve">
    <value>Create new user</value>
  </data>
  <data name="UserName" xml:space="preserve">
    <value>User name</value>
  </data>
  <data name="UserLogin" xml:space="preserve">
    <value>User login</value>
  </data>
  <data name="UserPassword" xml:space="preserve">
    <value>User password</value>
  </data>
  <data name="TypeStrongPasswordHere" xml:space="preserve">
    <value>Type strong password here</value>
  </data>
  <data name="TypePasswordAgain" xml:space="preserve">
    <value>Type password again</value>
  </data>
  <data name="UserEmail" xml:space="preserve">
    <value>User email</value>
  </data>
  <data name="UserPhone" xml:space="preserve">
    <value>User phone</value>
  </data>
  <data name="AssignedRoles" xml:space="preserve">
    <value>Assigned roles</value>
  </data>
  <data name="SelectOrSearchRoles" xml:space="preserve">
    <value>Select or search roles...</value>
  </data>
  <data name="UserStatus" xml:space="preserve">
    <value>User status</value>
  </data>
  <data name="DataAccess" xml:space="preserve">
    <value>Data access</value>
  </data>
  <data name="NSO_Employee" xml:space="preserve">
    <value>e.g. NSO employee</value>
  </data>
  <data name="TryReloadRoles" xml:space="preserve">
    <value>Try reload roles</value>
  </data>
  <data name="EditUser" xml:space="preserve">
    <value>Editing user</value>
  </data>
  <data name="UsersNewPassword" xml:space="preserve">
    <value>User's new password</value>
  </data>
  <data name="TypeNewPasswordAgain" xml:space="preserve">
    <value>Type new password again</value>
  </data>
  <data name="FetchingStandardDataAccess" xml:space="preserve">
    <value>Fetching standard data access</value>
  </data>
  <data name="DeleteUserMessage" xml:space="preserve">
    <value>Delete user</value>
  </data>
  <data name="CreateUserButton" xml:space="preserve">
    <value>Create user</value>
  </data>
  <data name="TotalUsers" xml:space="preserve">
    <value>Total users</value>
  </data>
  <data name="NSCRegistry" xml:space="preserve">
    <value>Statistical Business Register</value>
  </data>
  <data name="RegId" xml:space="preserve">
    <value>Registration id</value>
  </data>
  <data name="RegIdDate" xml:space="preserve">
    <value>Registration id date</value>
  </data>
  <data name="StatId" xml:space="preserve">
    <value>Statistical id</value>
  </data>
  <data name="StatIdDate" xml:space="preserve">
    <value>Statistical id date</value>
  </data>
  <data name="TaxRegId" xml:space="preserve">
    <value>Tax registration id</value>
  </data>
  <data name="TaxRegDate" xml:space="preserve">
    <value>Tax registration date</value>
  </data>
  <data name="ExternalId" xml:space="preserve">
    <value>External id</value>
  </data>
  <data name="ExternalIdType" xml:space="preserve">
    <value>External id type</value>
  </data>
  <data name="ExternalIdDate" xml:space="preserve">
    <value>External id date</value>
  </data>
  <data name="DataSource" xml:space="preserve">
    <value>Data source</value>
  </data>
  <data name="RefNo" xml:space="preserve">
    <value>Reference№</value>
  </data>
  <data name="ShortName" xml:space="preserve">
    <value>Short name</value>
  </data>
  <data name="Address" xml:space="preserve">
    <value>Address</value>
  </data>
  <data name="PostalAddressId" xml:space="preserve">
    <value>Postal address id</value>
  </data>
  <data name="TelephoneNo" xml:space="preserve">
    <value>Telephone№</value>
  </data>
  <data name="WebAddress" xml:space="preserve">
    <value>Web address</value>
  </data>
  <data name="RegMainActivity" xml:space="preserve">
    <value>Registration main activity</value>
  </data>
  <data name="RegistrationDate" xml:space="preserve">
    <value>Registration date</value>
  </data>
  <data name="RegistrationReason" xml:space="preserve">
    <value>Registration reason</value>
  </data>
  <data name="LiqDate" xml:space="preserve">
    <value>Liquidation date</value>
  </data>
  <data name="LiqReason" xml:space="preserve">
    <value>Liquidation  reason</value>
  </data>
  <data name="SuspensionStart" xml:space="preserve">
    <value>Suspension start</value>
  </data>
  <data name="SuspensionEnd" xml:space="preserve">
    <value>Suspension end</value>
  </data>
  <data name="ReorgTypeCode" xml:space="preserve">
    <value>Reorganization type code</value>
  </data>
  <data name="ReorgDate" xml:space="preserve">
    <value>Reorganization date</value>
  </data>
  <data name="ReorgReferences" xml:space="preserve">
    <value>Reorganization references</value>
  </data>
  <data name="ActualAddress" xml:space="preserve">
    <value>Actual address</value>
  </data>
  <data name="ContactPerson" xml:space="preserve">
    <value>Contact person</value>
  </data>
  <data name="Employees" xml:space="preserve">
    <value>Employees</value>
  </data>
  <data name="NumOfPeopleEmp" xml:space="preserve">
    <value>Number of people</value>
  </data>
  <data name="EmployeesYear" xml:space="preserve">
    <value>Employees year</value>
  </data>
  <data name="EmployeesDate" xml:space="preserve">
    <value>Employees date</value>
  </data>
  <data name="Turnover" xml:space="preserve">
    <value>Turnover</value>
  </data>
  <data name="TurnoverYear" xml:space="preserve">
    <value>Turnover year</value>
  </data>
  <data name="TurnoverDate" xml:space="preserve">
    <value>Turnover date</value>
  </data>
  <data name="Status" xml:space="preserve">
    <value>Status</value>
  </data>
  <data name="StatusDate" xml:space="preserve">
    <value>Status date</value>
  </data>
  <data name="Notes" xml:space="preserve">
    <value>Notes</value>
  </data>
  <data name="FreeEconZone" xml:space="preserve">
    <value>Free economic zone</value>
  </data>
  <data name="ForeignParticipation" xml:space="preserve">
    <value>Foreign participation</value>
  </data>
  <data name="Classified" xml:space="preserve">
    <value>Classified</value>
  </data>
  <data name="IsDeleted" xml:space="preserve">
    <value>Is deleted</value>
  </data>
  <data name="EntGroupId" xml:space="preserve">
    <value>Enterprise group id</value>
  </data>
  <data name="EntGroupIdDate" xml:space="preserve">
    <value>Enterprise group id date</value>
  </data>
  <data name="Commercial" xml:space="preserve">
    <value>Commercial</value>
  </data>
  <data name="InstSectorCode" xml:space="preserve">
    <value>Institutional sector code</value>
  </data>
  <data name="TotalCapital" xml:space="preserve">
    <value>Total capital</value>
  </data>
  <data name="MunCapitalShare" xml:space="preserve">
    <value>Mun Capital Share</value>
  </data>
  <data name="StateCapitalShare" xml:space="preserve">
    <value>State capital share</value>
  </data>
  <data name="PrivCapitalShare" xml:space="preserve">
    <value>Private capital share</value>
  </data>
  <data name="ForeignCapitalShare" xml:space="preserve">
    <value>Foreign capital share</value>
  </data>
  <data name="ForeignCapitalCurrency" xml:space="preserve">
    <value>Foreign capital currency</value>
  </data>
  <data name="ActualMainActivity1" xml:space="preserve">
    <value>Actual main activity1</value>
  </data>
  <data name="ActualMainActivity2" xml:space="preserve">
    <value>Actual main activity 2</value>
  </data>
  <data name="ActualMainActivityDate" xml:space="preserve">
    <value>Actual main activity date</value>
  </data>
  <data name="EntGroupRole" xml:space="preserve">
    <value>Enterprise  group role</value>
  </data>
  <data name="LegalUnitId" xml:space="preserve">
    <value>Legal unit id</value>
  </data>
  <data name="LegalUnitIdDate" xml:space="preserve">
    <value>Legal unit id date</value>
  </data>
  <data name="EnterpriseRegId" xml:space="preserve">
    <value>Enterprise registration id</value>
  </data>
  <data name="EntRegIdDate" xml:space="preserve">
    <value>Enterprise registration id date</value>
  </data>
  <data name="Founders" xml:space="preserve">
    <value>Founders</value>
  </data>
  <data name="Owner" xml:space="preserve">
    <value>Owner</value>
  </data>
  <data name="Market" xml:space="preserve">
    <value>Market</value>
  </data>
  <data name="LegalForm" xml:space="preserve">
    <value>Legal form</value>
  </data>
  <data name="LocalUnit" xml:space="preserve">
    <value>Local unit</value>
  </data>
  <data name="LegalUnit" xml:space="preserve">
    <value>Legal unit</value>
  </data>
  <data name="EnterpriseUnit" xml:space="preserve">
    <value>Enterprise unit</value>
  </data>
  <data name="EnterpriseGroup" xml:space="preserve">
    <value>Enterprise group</value>
  </data>
  <data name="ViewLegalUnit" xml:space="preserve">
    <value>ViewLegalUnit</value>
  </data>
  <data name="ViewLocalUnit" xml:space="preserve">
    <value>ViewLocalUnit</value>
  </data>
  <data name="ViewEnterpriseUnit" xml:space="preserve">
    <value>ViewEnterpriseUnit</value>
  </data>
  <data name="ViewEnterpriseGroup" xml:space="preserve">
    <value>ViewEnterpriseGroup</value>
  </data>
  <data name="Type" xml:space="preserve">
    <value>Type</value>
  </data>
  <data name="CreateStatUnit" xml:space="preserve">
    <value>CreateStatUnit</value>
    <comment>CreateStatUnit</comment>
  </data>
  <data name="EditButton" xml:space="preserve">
    <value>Edit</value>
  </data>
  <data name="EnterpriseUnitRegId" xml:space="preserve">
    <value>EnterpriseUnitRegId</value>
  </data>
  <data name="AddressId" xml:space="preserve">
    <value>AddressId</value>
    <comment>AddressId</comment>
  </data>
  <data name="EmailAddress" xml:space="preserve">
    <value>EmailAddress</value>
    <comment>EmailAddress</comment>
  </data>
  <data name="ActualAddressId" xml:space="preserve">
    <value>ActualAddressId</value>
  </data>
  <data name="LegalUnits" xml:space="preserve">
    <value>LegalUnits</value>
  </data>
  <data name="LocalUnits" xml:space="preserve">
    <value>LocalUnits</value>
  </data>
  <data name="EntGroupType" xml:space="preserve">
    <value>EntGroupType</value>
    <comment>EntGroupType</comment>
  </data>
  <data name="EmployeesFte" xml:space="preserve">
    <value>EmployeesFte</value>
  </data>
  <data name="EnterpriseUnits" xml:space="preserve">
    <value>EnterpriseUnits</value>
  </data>
  <data name="LiqDateStart" xml:space="preserve">
    <value>LiqDateStart</value>
    <comment>LiqDateStart</comment>
  </data>
  <data name="LiqDateEnd" xml:space="preserve">
    <value>LiqDateEnd</value>
    <comment>LiqDateEnd</comment>
  </data>
  <data name="EndPeriod" xml:space="preserve">
    <value>EndPeriod</value>
    <comment>EndPeriod</comment>
  </data>
  <data name="RegMainActivityId" xml:space="preserve">
    <value>RegMainActivityId</value>
    <comment>RegMainActivityId</comment>
  </data>
  <data name="StartPeriod" xml:space="preserve">
    <value>StartPeriod</value>
    <comment>StartPeriod</comment>
  </data>
  <data name="LogicalChecksNoAddress" xml:space="preserve">
    <value>Address is not linked with this record</value>
  </data>
  <data name="LogicalChecksLocalNoLegal" xml:space="preserve">
    <value>This local unit doesn't have link to legal unit</value>
  </data>
  <data name="AnyType" xml:space="preserve">
    <value>Any type</value>
  </data>
  <data name="Suspended" xml:space="preserve">
    <value>Suspended</value>
  </data>
  <data name="Active" xml:space="preserve">
    <value>Active</value>
  </data>
  <data name="UnitType" xml:space="preserve">
    <value>Unit type</value>
  </data>
  <data name="AccountView" xml:space="preserve">
    <value>View my account</value>
  </data>
  <data name="AccountEdit" xml:space="preserve">
    <value>AccountEdit</value>
  </data>
  <data name="RoleView" xml:space="preserve">
    <value>RoleView</value>
  </data>
  <data name="RoleListView" xml:space="preserve">
    <value>RoleListView</value>
  </data>
  <data name="RoleCreate" xml:space="preserve">
    <value>RoleCreate</value>
  </data>
  <data name="RoleEdit" xml:space="preserve">
    <value>RoleEdit</value>
  </data>
  <data name="RoleDelete" xml:space="preserve">
    <value>RoleDelete</value>
  </data>
  <data name="UserView" xml:space="preserve">
    <value>UserView</value>
  </data>
  <data name="UserListView" xml:space="preserve">
    <value>UserListView</value>
  </data>
  <data name="UserCreate" xml:space="preserve">
    <value>UserCreate</value>
  </data>
  <data name="UserEdit" xml:space="preserve">
    <value>UserEdit</value>
  </data>
  <data name="UserDelete" xml:space="preserve">
    <value>UserDelete</value>
  </data>
  <data name="StatUnitView" xml:space="preserve">
    <value>Statistical Unit View</value>
  </data>
  <data name="StatUnitListView" xml:space="preserve">
    <value>Statistical Unit List View</value>
  </data>
  <data name="StatUnitCreate" xml:space="preserve">
    <value>Create unit</value>
  </data>
  <data name="StatUnitEdit" xml:space="preserve">
    <value>Statistical Unit Edit</value>
  </data>
  <data name="StatUnitDelete" xml:space="preserve">
    <value>Statistical Unit Delete</value>
  </data>
  <data name="Parrent" xml:space="preserve">
    <value>Parrent</value>
  </data>
  <data name="ParrentId" xml:space="preserve">
    <value>ParrentId</value>
  </data>
  <data name="IncorrectIntegerValue" xml:space="preserve">
    <value>Value can't be less than 0</value>
  </data>
  <data name="ChooseAtLeastOne" xml:space="preserve">
    <value>Choose at least one item</value>
  </data>
  <data name="IncorrectIntegerValueExt" xml:space="preserve">
    <value>Value must be greater than 0 and less than {0}</value>
  </data>
  <data name="Region" xml:space="preserve">
    <value>Region</value>
  </data>
  <data name="IncorrectStringValue" xml:space="preserve">
    <value>Value can't be empty and greater than {0} symbols</value>
  </data>
  <data name="RegionNotSelected" xml:space="preserve">
    <value>None</value>
  </data>
  <data name="TryReloadRegions" xml:space="preserve">
    <value>Try reload regions</value>
  </data>
  <data name="Back" xml:space="preserve">
    <value>Back</value>
  </data>
  <data name="RegionAlreadyExistsError" xml:space="preserve">
    <value>This region name already exists in database</value>
  </data>
  <data name="RegionNotExistsError" xml:space="preserve">
    <value>Region Id doesn't exists in database</value>
  </data>
  <data name="RegionDeleteError" xml:space="preserve">
    <value>Can't delete Region, possible is it using by user</value>
  </data>
  <data name="AdministrativeTools" xml:space="preserve">
    <value>Administrative tools</value>
  </data>
  <data name="RegionName" xml:space="preserve">
    <value>Region name</value>
  </data>
  <data name="RegionAdd" xml:space="preserve">
    <value>Add new region</value>
  </data>
  <data name="RegionDeleteMessage" xml:space="preserve">
    <value>Delete region</value>
  </data>
  <data name="Regions" xml:space="preserve">
    <value>Regions</value>
  </data>
  <data name="RegionAll" xml:space="preserve">
    <value>All regions</value>
  </data>
  <data name="RolesAll" xml:space="preserve">
    <value>All roles</value>
  </data>
  <data name="UserStatusAny" xml:space="preserve">
    <value>Any user status</value>
  </data>
  <data name="RequestStarted" xml:space="preserve">
    <value>Request started</value>
  </data>
  <data name="RequestFailed" xml:space="preserve">
    <value>Request failed</value>
  </data>
  <data name="Print" xml:space="preserve">
    <value>Print</value>
  </data>
  <data name="RequestSucceeded" xml:space="preserve">
    <value>Request succeeded</value>
  </data>
  <data name="Create" xml:space="preserve">
    <value>Create</value>
  </data>
  <data name="Read" xml:space="preserve">
    <value>Read</value>
  </data>
  <data name="Update" xml:space="preserve">
    <value>Update</value>
  </data>
  <data name="Delete" xml:space="preserve">
    <value>Delete</value>
  </data>
  <data name="User" xml:space="preserve">
    <value>User</value>
  </data>
  <data name="StatUnit" xml:space="preserve">
    <value>Unit</value>
  </data>
  <data name="RegionNameIsRequiredError" xml:space="preserve">
    <value>Name region is mandatory field</value>
  </data>
  <data name="RoleNamePlaceholder" xml:space="preserve">
    <value>Role name</value>
  </data>
  <data name="RoleDescriptionPlaceholder" xml:space="preserve">
    <value>Role description</value>
  </data>
  <data name="FieldIsRequired" xml:space="preserve">
    <value>Field is required</value>
  </data>
  <data name="NameIsRequired" xml:space="preserve">
    <value>Field 'Name' is required</value>
  </data>
  <data name="CurrentPasswordIsRequired" xml:space="preserve">
    <value>Field 'Current password' is required</value>
  </data>
  <data name="EmailIsRequired" xml:space="preserve">
    <value>Field 'EmailIsRequired' is required</value>
  </data>
  <data name="EmailValueRequired" xml:space="preserve">
    <value>Email value required</value>
  </data>
  <data name="EnterpriseIsRequired" xml:space="preserve">
    <value>Field is required</value>
  </data>
  <data name="EnterpriseGroupIsRequired" xml:space="preserve">
    <value>Field is required</value>
  </data>
  <data name="EnterpriseGroupRegId" xml:space="preserve">
    <value>Enterprise Group</value>
  </data>
  <data name="Activity" xml:space="preserve">
    <value>Activity</value>
  </data>
  <data name="History" xml:space="preserve">
    <value>History</value>
  </data>
  <data name="Links" xml:space="preserve">
    <value>Links</value>
  </data>
  <data name="Main" xml:space="preserve">
    <value>Main</value>
  </data>
  <data name="route_home" xml:space="preserve">
    <value>Home</value>
  </data>
  <data name="UserNameIsRequired" xml:space="preserve">
    <value>Field 'Name' is required</value>
  </data>
  <data name="route_account" xml:space="preserve">
    <value>Account</value>
  </data>
  <data name="EnterpriseUnitIsRequired" xml:space="preserve">
    <value>At least one enterprise unit is required</value>
  </data>
  <data name="route_about" xml:space="preserve">
    <value>About</value>
  </data>
  <data name="route_statunits" xml:space="preserve">
    <value>StatUnits</value>
  </data>
  <data name="route_roles" xml:space="preserve">
    <value>Roles</value>
  </data>
  <data name="route_users" xml:space="preserve">
    <value>Users</value>
  </data>
  <data name="route_create" xml:space="preserve">
    <value>Create</value>
  </data>
  <data name="route_edit" xml:space="preserve">
    <value>Edit</value>
  </data>
  <data name="route_view" xml:space="preserve">
    <value>View</value>
  </data>
  <data name="route_regions" xml:space="preserve">
    <value>Regions</value>
  </data>
  <data name="LegalUnitIsRequired" xml:space="preserve">
    <value>At least one legal unit is required</value>
  </data>
  <data name="StatUnitActivityRevX" xml:space="preserve">
    <value>Activity code</value>
  </data>
  <data name="StatUnitActivityRevY" xml:space="preserve">
    <value>Activity code (Rev Y)</value>
  </data>
  <data name="StatUnitActivityType" xml:space="preserve">
    <value>Activity type</value>
  </data>
  <data name="StatUnitActivityEmployeesNumber" xml:space="preserve">
    <value>Employees number</value>
  </data>
  <data name="TableNoRecords" xml:space="preserve">
    <value>No records to display</value>
  </data>
  <data name="AddressList" xml:space="preserve">
    <value>Address List</value>
  </data>
  <data name="CreateNew" xml:space="preserve">
    <value>Create New</value>
  </data>
  <data name="route_addresses" xml:space="preserve">
    <value>Addresses</value>
  </data>
  <data name="AddressPart" xml:space="preserve">
    <value>Address part</value>
  </data>
  <data name="CreateNewAddress" xml:space="preserve">
    <value>Create new address</value>
  </data>
  <data name="GpsCoordinates" xml:space="preserve">
    <value>Gps Coordinates</value>
  </data>
  <data name="StatUnitActivityYear" xml:space="preserve">
    <value>Year</value>
  </data>
  <data name="RegionUndeleteMessage" xml:space="preserve">
    <value>Restore region</value>
  </data>
  <data name="Error403" xml:space="preserve">
    <value>You don't have enough rights for this. Please, sign out and try to sign in again.</value>
  </data>
  <data name="UndeleteUserMessage" xml:space="preserve">
    <value>Restore user</value>
  </data>
  <data name="SaveError" xml:space="preserve">
    <value>An error occurred while saving the data</value>
  </data>
  <data name="StatUnitActivityErrorMustContainsPrimary" xml:space="preserve">
    <value>List doesn't contains primary activity</value>
  </data>
  <data name="ButtonAdd" xml:space="preserve">
    <value>Add</value>
  </data>
  <data name="ButtonDelete" xml:space="preserve">
    <value>Delete</value>
  </data>
  <data name="ButtonCancel" xml:space="preserve">
    <value>Cancel</value>
  </data>
  <data name="StatUnitActivityRevXShort" xml:space="preserve">
    <value>Code</value>
  </data>
  <data name="Year" xml:space="preserve">
    <value>Year</value>
  </data>
  <data name="ActivityPrimary" xml:space="preserve">
    <value>Primary</value>
  </data>
  <data name="ActivitySecondary" xml:space="preserve">
    <value>Secondary</value>
  </data>
  <data name="ActivityAncilliary" xml:space="preserve">
    <value>Ancilliary</value>
  </data>
  <data name="StatUnitActivityDate" xml:space="preserve">
    <value>Activity registration date</value>
  </data>
  <data name="Yes" xml:space="preserve">
    <value>Yes</value>
  </data>
  <data name="No" xml:space="preserve">
    <value>No</value>
  </data>
  <data name="Activities" xml:space="preserve">
    <value>Activities</value>
  </data>
  <data name="DialogTitleDelete" xml:space="preserve">
    <value>Delete item</value>
  </data>
  <data name="DialogBodyDelete" xml:space="preserve">
    <value>Are you sure you want to delete this item?</value>
  </data>
  <data name="EditAddress" xml:space="preserve">
    <value>Editing address</value>
  </data>
  <data name="AllOf" xml:space="preserve">
    <value>all of</value>
  </data>
  <data name="OfCount" xml:space="preserve">
    <value>of</value>
  </data>
  <data name="Displaying" xml:space="preserve">
    <value>Displaying</value>
  </data>
  <data name="PageSize" xml:space="preserve">
    <value>page size</value>
  </data>
  <data name="PageNum" xml:space="preserve">
    <value>page number</value>
  </data>
  <data name="SearchDeletedStatisticalUnits" xml:space="preserve">
    <value>Deleted statistical units search</value>
  </data>
  <data name="Restore" xml:space="preserve">
    <value>restore</value>
  </data>
  <data name="StatUnitSearch" xml:space="preserve">
    <value>Search for units</value>
  </data>
  <data name="StatUnitUndelete" xml:space="preserve">
    <value>List of deleted units</value>
  </data>
  <data name="route_notfound" xml:space="preserve">
    <value>Not found</value>
  </data>
  <data name="ActiveUsers" xml:space="preserve">
    <value>Active Users</value>
  </data>
  <data name="AddressDetails" xml:space="preserve">
    <value>Address Details</value>
  </data>
  <data name="Addresses" xml:space="preserve">
    <value>Addresses</value>
  </data>
  <data name="UndeleteRoleMessage" xml:space="preserve">
    <value>Undelete role</value>
  </data>
  <data name="Other" xml:space="preserve">
    <value>Other</value>
  </data>
  <data name="CodeLookupFailed" xml:space="preserve">
    <value>Unable to lookup code {1} in {0}</value>
  </data>
  <data name="ActivityCategoryLookup" xml:space="preserve">
    <value>Activity types</value>
  </data>
  <data name="UndeleteStatUnitMessage" xml:space="preserve">
    <value>Undelete Statistic unit</value>
  </data>
  <data name="ChangeReason" xml:space="preserve">
    <value>Change reason</value>
  </data>
  <data name="ReasonCreate" xml:space="preserve">
    <value>Created</value>
  </data>
  <data name="ReasonEdit" xml:space="preserve">
    <value>Edited</value>
  </data>
  <data name="ReasonCorrect" xml:space="preserve">
    <value>Corrected</value>
  </data>
  <data name="ReasonDelete" xml:space="preserve">
    <value>Deleted</value>
  </data>
  <data name="ReasonUndelete" xml:space="preserve">
    <value>Restored</value>
  </data>
  <data name="ReasonUnknown" xml:space="preserve">
    <value>Reason Unknown</value>
  </data>
  <data name="EditCommentMandatory" xml:space="preserve">
    <value>Comment is mandatory</value>
  </data>
  <data name="ChangeReasonMandatory" xml:space="preserve">
    <value>Change reason is mandatory</value>
  </data>
  <data name="Editing" xml:space="preserve">
    <value>Editing</value>
  </data>
  <data name="Correcting" xml:space="preserve">
    <value>Correcting</value>
  </data>
  <data name="CommentIsMandatory" xml:space="preserve">
    <value>When editing, comment is mandatory</value>
  </data>
  <data name="CommentIsNotMandatory" xml:space="preserve">
    <value>When corrected, comment is optional</value>
  </data>
  <data name="DataAccessConflict" xml:space="preserve">
    <value>Data access settings were changed</value>
  </data>
  <data name="route_deleted" xml:space="preserve">
    <value>Restore</value>
  </data>
  <data name="LinkUnits" xml:space="preserve">
    <value>Link units</value>
  </data>
  <data name="LinkCreate" xml:space="preserve">
    <value>Create unit link</value>
  </data>
  <data name="Comment" xml:space="preserve">
    <value>Comment</value>
  </data>
  <data name="ButtonCreate" xml:space="preserve">
    <value>Create</value>
  </data>
  <data name="RowIndex" xml:space="preserve">
    <value>#</value>
  </data>
  <data name="LinkNotExists" xml:space="preserve">
    <value>No link between specified units found</value>
  </data>
  <data name="LinkTypeInvalid" xml:space="preserve">
    <value>The units cannot be linked. Make sure that your link is possible</value>
  </data>
  <data name="LinkAlreadyExists" xml:space="preserve">
    <value>Link already exists</value>
  </data>
  <data name="LinkUnitAlreadyLinked" xml:space="preserve">
    <value>Specified unit already linked to another. Do you want to replace the old link?</value>
  </data>
  <data name="LinkView" xml:space="preserve">
    <value>View links</value>
  </data>
  <data name="route_links" xml:space="preserve">
    <value>Links</value>
  </data>
  <data name="ValueBefore" xml:space="preserve">
    <value>Value before</value>
  </data>
  <data name="ValueAfter" xml:space="preserve">
    <value>Value after</value>
  </data>
  <data name="TotalChanges" xml:space="preserve">
    <value>Total changes</value>
  </data>
  <data name="DataSourceNameExists" xml:space="preserve">
    <value>Data source name is taken</value>
  </data>
  <data name="DataSourceNameIsRequired" xml:space="preserve">
    <value>Data source name is required</value>
  </data>
  <data name="DataSourceAttributesToCheckIsRequired" xml:space="preserve">
    <value>Attributes to check is required for data source</value>
  </data>
  <data name="LinkDeleteConfirm" xml:space="preserve">
    <value>Are you sure you want to remove this link?</value>
  </data>
  <data name="LinkDelete" xml:space="preserve">
    <value>Delete unit link</value>
  </data>
  <data name="LinksNameOrStatIdRequred" xml:space="preserve">
    <value>Statistical id or Name is required</value>
  </data>
  <data name="SearchExtended" xml:space="preserve">
    <value>Extended search</value>
  </data>
  <data name="SearchResults" xml:space="preserve">
    <value>Search results</value>
  </data>
  <data name="RecordCreatedBy" xml:space="preserve">
    <value>Record Created By</value>
  </data>
  <data name="At" xml:space="preserve">
    <value>At</value>
  </data>
  <data name="DueReason" xml:space="preserve">
    <value>Due reason</value>
  </data>
  <data name="WithСomment" xml:space="preserve">
    <value>With comment</value>
  </data>
  <data name="SearchDefault" xml:space="preserve">
    <value>Default search</value>
  </data>
  <data name="DataLoadCompleted" xml:space="preserve">
    <value>Data load completed</value>
  </data>
  <data name="DataLoadCompletedPartially" xml:space="preserve">
    <value>Data load completed partially</value>
  </data>
  <data name="DataSourceName" xml:space="preserve">
    <value>Data source file name</value>
  </data>
  <data name="DataSourceQueues" xml:space="preserve">
    <value>View data source queue</value>
  </data>
  <data name="DataSourceTemplateName" xml:space="preserve">
    <value>Template name</value>
  </data>
  <data name="DateFrom" xml:space="preserve">
    <value>Date from</value>
  </data>
  <data name="DateTo" xml:space="preserve">
    <value>Date to</value>
  </data>
  <data name="InQueue" xml:space="preserve">
    <value>In queue</value>
  </data>
  <data name="Loading" xml:space="preserve">
    <value>Loading</value>
  </data>
  <data name="UploadDateTime" xml:space="preserve">
    <value>Source uploading date</value>
  </data>
  <data name="DataSources" xml:space="preserve">
    <value>Data sources</value>
  </data>
  <data name="DataSourcesCreate" xml:space="preserve">
    <value>Create data source template</value>
  </data>
  <data name="BadDataSourceRestrictionSearch" xml:space="preserve">
    <value>Bad restriction value</value>
  </data>
  <data name="SoateNotExistsError" xml:space="preserve">
    <value>Soate Id doesn't exists in database</value>
  </data>
  <data name="BadDataSourcePrioritySearch" xml:space="preserve">
    <value>Bad priority value</value>
  </data>
  <data name="route_soates" xml:space="preserve">
    <value>СОАТЕ</value>
  </data>
  <data name="BadDataSourceAllowedOperationsSearch" xml:space="preserve">
    <value>Bad allowed operations value</value>
  </data>
  <data name="Soates" xml:space="preserve">
    <value>СОАТЕ</value>
  </data>
  <data name="RegionCode" xml:space="preserve">
    <value>Region code</value>
  </data>
  <data name="SoateName" xml:space="preserve">
    <value>СОАТЕ name</value>
  </data>
  <data name="AdminstrativeCenter" xml:space="preserve">
    <value>Administrative center</value>
  </data>
  <data name="SoateDeleteMessage" xml:space="preserve">
    <value>Delete СОАТЕ</value>
  </data>
  <data name="DropZoneLabel" xml:space="preserve">
    <value>Drag and drop your files here or pick them from your computer</value>
  </data>
  <data name="UpLoad" xml:space="preserve">
    <value>Upload</value>
  </data>
  <data name="SelectDataSource" xml:space="preserve">
    <value>Select data source</value>
  </data>
  <data name="EnterDescription" xml:space="preserve">
    <value>Enter description</value>
  </data>
  <data name="SoateAlreadyExistsError" xml:space="preserve">
    <value>This СОАТЕ name already exists in database</value>
  </data>
  <data name="SoateAdd" xml:space="preserve">
    <value>СОАТЕ Add</value>
  </data>
  <data name="route_delete" xml:space="preserve">
    <value>Delete</value>
  </data>
  <data name="route_datasources" xml:space="preserve">
    <value>Data sources</value>
  </data>
  <data name="route_datasourcequeues" xml:space="preserve">
    <value>Data import queue</value>
  </data>
  <data name="COATEUndeleteMessage" xml:space="preserve">
    <value>Restore COATE</value>
  </data>
  <data name="COATEDeleteMessage" xml:space="preserve">
    <value>Delete COATE</value>
  </data>
  <data name="Restriction" xml:space="preserve">
    <value>Restriction</value>
  </data>
  <data name="Priority" xml:space="preserve">
    <value>Priority</value>
  </data>
  <data name="AllowedOperations" xml:space="preserve">
    <value>Allowed operations</value>
  </data>
  <data name="CreateDataSource" xml:space="preserve">
    <value>Create data source template</value>
  </data>
  <data name="Id" xml:space="preserve">
    <value>Id</value>
  </data>
  <data name="ParseAttributesNotFound" xml:space="preserve">
    <value>No attributes successfully parsed</value>
  </data>
  <data name="ParseFileError" xml:space="preserve">
    <value>Error while parsing the file</value>
  </data>
  <data name="DropXmlOrCsvFileAmigo" xml:space="preserve">
    <value>Drop XML or CSV file here</value>
  </data>
  <data name="AttributesToCheck" xml:space="preserve">
    <value>Attributes to check</value>
  </data>
  <data name="VariablesMapping" xml:space="preserve">
    <value>Variables mapping</value>
  </data>
  <data name="MaxLength" xml:space="preserve">
    <value>maximum symbols must contain the field</value>
  </data>
  <data name="route_upload" xml:space="preserve">
    <value>Upload</value>
  </data>
  <data name="DataSourcesUpload" xml:space="preserve">
    <value>Upload data</value>
  </data>
  <data name="NextFilesReadyForUpload" xml:space="preserve">
    <value>Next files ready for upload</value>
  </data>
  <data name="OnlySupportedFormatsAllowed" xml:space="preserve">
    <value>Only supported formats allowed</value>
  </data>
  <data name="NextFilesWillNotBeUploaded" xml:space="preserve">
    <value>Next Files Will Not Be Uploaded</value>
  </data>
  <data name="Ok" xml:space="preserve">
    <value>Ok</value>
  </data>
  <data name="NoFilesAttached" xml:space="preserve">
    <value>No Files Attached</value>
  </data>
  <data name="CantStoreFile" xml:space="preserve">
    <value>Can't Store File</value>
  </data>
  <data name="LogicalChecksAddressTooFewInfo" xml:space="preserve">
    <value>Address contains a least than two fields</value>
  </data>
  <data name="LogicalChecksNoContactPerson" xml:space="preserve">
    <value>No contact person for this group</value>
  </data>
  <data name="LogicalChecksNoOwner" xml:space="preserve">
    <value>Owner is missing</value>
  </data>
  <data name="LogicalChecksNoMainActivity" xml:space="preserve">
    <value>No main activity selected</value>
  </data>
  <data name="LogicalChecksNoOneLegalUnit" xml:space="preserve">
    <value>No one legal unit linked</value>
  </data>
  <data name="LogicalChecksNoOneLocalUnit" xml:space="preserve">
    <value>No one local unit linked</value>
  </data>
  <data name="AnalyzeRegister" xml:space="preserve">
    <value>Analyze register</value>
  </data>
  <data name="route_analyzeregister" xml:space="preserve">
    <value>Analyze register</value>
  </data>
  <data name="Any" xml:space="preserve">
    <value>Any</value>
  </data>
  <data name="CreateAndUpdate" xml:space="preserve">
    <value>Create And Update</value>
  </data>
  <data name="NotTrusted" xml:space="preserve">
    <value>Not Trusted</value>
  </data>
  <data name="Trusted" xml:space="preserve">
    <value>Trusted</value>
  </data>
  <data name="Restrictions" xml:space="preserve">
    <value>Restrictions</value>
  </data>
  <data name="CountryId" xml:space="preserve">
    <value>Country</value>
  </data>
  <data name="SelectRegion" xml:space="preserve">
    <value>Select region</value>
  </data>
  <data name="DateOfLastChangeFrom" xml:space="preserve">
    <value>Date of last change from</value>
  </data>
  <data name="DateOfLastChangeTo" xml:space="preserve">
    <value>Date of last change to</value>
  </data>
  <data name="BirthDate" xml:space="preserve">
    <value>Birth Date</value>
  </data>
  <data name="Female" xml:space="preserve">
    <value>Female</value>
  </data>
  <data name="Founder" xml:space="preserve">
    <value>Founder</value>
  </data>
  <data name="Male" xml:space="preserve">
    <value>Male</value>
  </data>
  <data name="PersonalId" xml:space="preserve">
    <value>Personal Id</value>
  </data>
  <data name="PersonName" xml:space="preserve">
    <value>Name</value>
  </data>
  <data name="Persons" xml:space="preserve">
    <value>Persons</value>
  </data>
  <data name="PersonsSearch" xml:space="preserve">
    <value>Persons Search</value>
  </data>
  <data name="PersonType" xml:space="preserve">
    <value> Person Type</value>
  </data>
  <data name="PhoneNumber" xml:space="preserve">
    <value>Phone Number</value>
  </data>
  <data name="PhoneNumber1" xml:space="preserve">
    <value>Additional phone number</value>
  </data>
  <data name="Sex" xml:space="preserve">
    <value>Sex</value>
  </data>
  <data name="Surname" xml:space="preserve">
    <value>Surname</value>
  </data>
  <data name="RegionPart" xml:space="preserve">
    <value>Region Part</value>
  </data>
  <data name="AllActivities" xml:space="preserve">
    <value>All activities</value>
  </data>
  <data name="CantBeLessThan" xml:space="preserve">
    <value>can't be less than</value>
  </data>
  <data name="StatUnitFormPersonName" xml:space="preserve">
    <value>Name</value>
  </data>
  <data name="PersonAlreadyExists" xml:space="preserve">
    <value>Person with same requisites already exists in Statistical Unit</value>
  </data>
  <data name="LinksViewAddLinkBtn" xml:space="preserve">
    <value>Add link</value>
  </data>
  <data name="ParentOrgLink" xml:space="preserve">
    <value>Parent organization link</value>
  </data>
  <data name="ForeignParticipationCountryId" xml:space="preserve">
    <value>Foreign participation country</value>
  </data>
  <data name="SelectFile" xml:space="preserve">
    <value>Select file</value>
  </data>
  <data name="NotSelected" xml:space="preserve">
    <value>Not selected...</value>
  </data>
  <data name="DataSourceHasQueuedItems" xml:space="preserve">
    <value>Data source template has queued items</value>
  </data>
  <data name="DataSourceNotFound" xml:space="preserve">
    <value>Data source template not found</value>
  </data>
  <data name="DeleteDataSourceMessage" xml:space="preserve">
    <value>Delete data source </value>
  </data>
  <data name="OrgLinks" xml:space="preserve">
    <value>Organization Links</value>
  </data>
  <data name="route_account_edit" xml:space="preserve">
    <value>Update account</value>
  </data>
<<<<<<< HEAD
  <data name="HistoryEnterpriseUnitIds" xml:space="preserve">
    <value>Enterprise Units</value>
  </data>
  <data name="HistoryLegalUnitIds" xml:space="preserve">
    <value>Legal Units</value>
  </data>
  <data name="HistoryLocalUnitIds" xml:space="preserve">
    <value>Local Units</value>
=======
  <data name="Comparison" xml:space="preserve">
    <value>Logical operator not selected</value>
>>>>>>> 8409999c
  </data>
  <data name="SearchDataSourceByWildcard" xml:space="preserve">
    <value>Search wildcard (by name)</value>
  </data>
  <data name="IsRequired" xml:space="preserve">
    <value>is required</value>
  </data>
<<<<<<< HEAD
  <data name="ChangeDate" xml:space="preserve">
    <value>Change date</value>
  </data>
  <data name="ChangeDescription" xml:space="preserve">
    <value>Change description</value>
  </data>
  <data name="ValidFromDate" xml:space="preserve">
    <value>Valid from date</value>
=======
  <data name="TypeAndPressSearch" xml:space="preserve">
    <value>Type something and/or press search</value>
  </data>
  <data name="ListIsEmpty" xml:space="preserve">
    <value>No items to display</value>
>>>>>>> 8409999c
  </data>
</root><|MERGE_RESOLUTION|>--- conflicted
+++ resolved
@@ -1566,7 +1566,6 @@
   <data name="route_account_edit" xml:space="preserve">
     <value>Update account</value>
   </data>
-<<<<<<< HEAD
   <data name="HistoryEnterpriseUnitIds" xml:space="preserve">
     <value>Enterprise Units</value>
   </data>
@@ -1575,10 +1574,9 @@
   </data>
   <data name="HistoryLocalUnitIds" xml:space="preserve">
     <value>Local Units</value>
-=======
+  </data>
   <data name="Comparison" xml:space="preserve">
     <value>Logical operator not selected</value>
->>>>>>> 8409999c
   </data>
   <data name="SearchDataSourceByWildcard" xml:space="preserve">
     <value>Search wildcard (by name)</value>
@@ -1586,7 +1584,6 @@
   <data name="IsRequired" xml:space="preserve">
     <value>is required</value>
   </data>
-<<<<<<< HEAD
   <data name="ChangeDate" xml:space="preserve">
     <value>Change date</value>
   </data>
@@ -1595,12 +1592,11 @@
   </data>
   <data name="ValidFromDate" xml:space="preserve">
     <value>Valid from date</value>
-=======
+  </data>
   <data name="TypeAndPressSearch" xml:space="preserve">
     <value>Type something and/or press search</value>
   </data>
   <data name="ListIsEmpty" xml:space="preserve">
     <value>No items to display</value>
->>>>>>> 8409999c
   </data>
 </root>