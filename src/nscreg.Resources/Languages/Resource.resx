--- conflicted
+++ resolved
@@ -1566,7 +1566,6 @@
   <data name="route_account_edit" xml:space="preserve">
     <value>Update account</value>
   </data>
-<<<<<<< HEAD
   <data name="HistoryEnterpriseUnitIds" xml:space="preserve">
     <value>Enterprise Units</value>
   </data>
@@ -1575,12 +1574,11 @@
   </data>
   <data name="HistoryLocalUnitIds" xml:space="preserve">
     <value>Local Units</value>
-=======
+  </data>
   <data name="SearchDataSourceByWildcard" xml:space="preserve">
     <value>Search wildcard (by name)</value>
   </data>
   <data name="IsRequired" xml:space="preserve">
     <value>is required</value>
->>>>>>> ad7ceb14
   </data>
 </root>