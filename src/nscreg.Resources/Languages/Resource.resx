--- conflicted
+++ resolved
@@ -1,4 +1,4 @@
-﻿<?xml version="1.0" encoding="utf-8"?>
+<?xml version="1.0" encoding="utf-8"?>
 <root>
   <!-- 
     Microsoft ResX Schema 
@@ -2371,10 +2371,9 @@
   <data name="AnalysisDuplicationTaxRegId" xml:space="preserve">
     <value>TaxRegId field is duplicated</value>
   </data>
-<<<<<<< HEAD
   <data name="AnalysisOneOfTheseFieldsShouldBeFilled" xml:space="preserve">
     <value>One of these fields (StatId/TaxRegId/ExternalId) -  should be filled </value>
-=======
+  </data>
   <data name="EntGroupTypeId" xml:space="preserve">
     <value>Enterprise group type</value>
   </data>
@@ -2644,6 +2643,5 @@
   </data>
   <data name="SurnameTooltip" xml:space="preserve">
     <value>Surname</value>
->>>>>>> 2e4d3b4f
   </data>
 </root>