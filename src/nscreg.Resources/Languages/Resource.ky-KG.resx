--- conflicted
+++ resolved
@@ -1395,7 +1395,6 @@
   <data name="route_account_edit" xml:space="preserve">
     <value>Профиль жанылоо</value>
   </data>
-<<<<<<< HEAD
   <data name="HistoryEnterpriseUnitIds" xml:space="preserve">
     <value>HistoryEnterpriseUnitIds</value>
   </data>
@@ -1404,12 +1403,11 @@
   </data>
   <data name="HistoryLocalUnitIds" xml:space="preserve">
     <value>HistoryLocalUnitIds</value>
-=======
+  </data>
   <data name="SearchDataSourceByWildcard" xml:space="preserve">
     <value>Поиск по совпадению (среди наименования)</value>
   </data>
   <data name="IsRequired" xml:space="preserve">
     <value>толтурулуш керек</value>
->>>>>>> ad7ceb14
   </data>
 </root>