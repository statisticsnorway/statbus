﻿<?xml version="1.0" encoding="utf-8"?>
<root>
  <!-- 
    Microsoft ResX Schema 
    
    Version 2.0
    
    The primary goals of this format is to allow a simple XML format 
    that is mostly human readable. The generation and parsing of the 
    various data types are done through the TypeConverter classes 
    associated with the data types.
    
    Example:
    
    ... ado.net/XML headers & schema ...
    <resheader name="resmimetype">text/microsoft-resx</resheader>
    <resheader name="version">2.0</resheader>
    <resheader name="reader">System.Resources.ResXResourceReader, System.Windows.Forms, ...</resheader>
    <resheader name="writer">System.Resources.ResXResourceWriter, System.Windows.Forms, ...</resheader>
    <data name="Name1"><value>this is my long string</value><comment>this is a comment</comment></data>
    <data name="Color1" type="System.Drawing.Color, System.Drawing">Blue</data>
    <data name="Bitmap1" mimetype="application/x-microsoft.net.object.binary.base64">
        <value>[base64 mime encoded serialized .NET Framework object]</value>
    </data>
    <data name="Icon1" type="System.Drawing.Icon, System.Drawing" mimetype="application/x-microsoft.net.object.bytearray.base64">
        <value>[base64 mime encoded string representing a byte array form of the .NET Framework object]</value>
        <comment>This is a comment</comment>
    </data>
                
    There are any number of "resheader" rows that contain simple 
    name/value pairs.
    
    Each data row contains a name, and value. The row also contains a 
    type or mimetype. Type corresponds to a .NET class that support 
    text/value conversion through the TypeConverter architecture. 
    Classes that don't support this are serialized and stored with the 
    mimetype set.
    
    The mimetype is used for serialized objects, and tells the 
    ResXResourceReader how to depersist the object. This is currently not 
    extensible. For a given mimetype the value must be set accordingly:
    
    Note - application/x-microsoft.net.object.binary.base64 is the format 
    that the ResXResourceWriter will generate, however the reader can 
    read any of the formats listed below.
    
    mimetype: application/x-microsoft.net.object.binary.base64
    value   : The object must be serialized with 
            : System.Runtime.Serialization.Formatters.Binary.BinaryFormatter
            : and then encoded with base64 encoding.
    
    mimetype: application/x-microsoft.net.object.soap.base64
    value   : The object must be serialized with 
            : System.Runtime.Serialization.Formatters.Soap.SoapFormatter
            : and then encoded with base64 encoding.

    mimetype: application/x-microsoft.net.object.bytearray.base64
    value   : The object must be serialized into a byte array 
            : using a System.ComponentModel.TypeConverter
            : and then encoded with base64 encoding.
    -->
  <xsd:schema id="root" xmlns="" xmlns:xsd="http://www.w3.org/2001/XMLSchema" xmlns:msdata="urn:schemas-microsoft-com:xml-msdata">
    <xsd:import namespace="http://www.w3.org/XML/1998/namespace" />
    <xsd:element name="root" msdata:IsDataSet="true">
      <xsd:complexType>
        <xsd:choice maxOccurs="unbounded">
          <xsd:element name="metadata">
            <xsd:complexType>
              <xsd:sequence>
                <xsd:element name="value" type="xsd:string" minOccurs="0" />
              </xsd:sequence>
              <xsd:attribute name="name" use="required" type="xsd:string" />
              <xsd:attribute name="type" type="xsd:string" />
              <xsd:attribute name="mimetype" type="xsd:string" />
              <xsd:attribute ref="xml:space" />
            </xsd:complexType>
          </xsd:element>
          <xsd:element name="assembly">
            <xsd:complexType>
              <xsd:attribute name="alias" type="xsd:string" />
              <xsd:attribute name="name" type="xsd:string" />
            </xsd:complexType>
          </xsd:element>
          <xsd:element name="data">
            <xsd:complexType>
              <xsd:sequence>
                <xsd:element name="value" type="xsd:string" minOccurs="0" msdata:Ordinal="1" />
                <xsd:element name="comment" type="xsd:string" minOccurs="0" msdata:Ordinal="2" />
              </xsd:sequence>
              <xsd:attribute name="name" type="xsd:string" use="required" msdata:Ordinal="1" />
              <xsd:attribute name="type" type="xsd:string" msdata:Ordinal="3" />
              <xsd:attribute name="mimetype" type="xsd:string" msdata:Ordinal="4" />
              <xsd:attribute ref="xml:space" />
            </xsd:complexType>
          </xsd:element>
          <xsd:element name="resheader">
            <xsd:complexType>
              <xsd:sequence>
                <xsd:element name="value" type="xsd:string" minOccurs="0" msdata:Ordinal="1" />
              </xsd:sequence>
              <xsd:attribute name="name" type="xsd:string" use="required" />
            </xsd:complexType>
          </xsd:element>
        </xsd:choice>
      </xsd:complexType>
    </xsd:element>
  </xsd:schema>
  <resheader name="resmimetype">
    <value>text/microsoft-resx</value>
  </resheader>
  <resheader name="version">
    <value>2.0</value>
  </resheader>
  <resheader name="reader">
    <value>System.Resources.ResXResourceReader, System.Windows.Forms, Version=4.0.0.0, Culture=neutral, PublicKeyToken=b77a5c561934e089</value>
  </resheader>
  <resheader name="writer">
    <value>System.Resources.ResXResourceWriter, System.Windows.Forms, Version=4.0.0.0, Culture=neutral, PublicKeyToken=b77a5c561934e089</value>
  </resheader>
  <data name="Login" xml:space="preserve">
    <value>Ысым</value>
  </data>
  <data name="Password" xml:space="preserve">
    <value>Пароль</value>
  </data>
  <data name="RememberMe" xml:space="preserve">
    <value>Эстөө</value>
  </data>
  <data name="Language" xml:space="preserve">
    <value>Тил</value>
  </data>
  <data name="LanguageRussian" xml:space="preserve">
    <value>Орус тили</value>
  </data>
  <data name="LanguageKyrgyz" xml:space="preserve">
    <value>Кыргыз тили</value>
  </data>
  <data name="LanguageEnglish" xml:space="preserve">
    <value>Англис тили</value>
  </data>
  <data name="Account" xml:space="preserve">
    <value>Каттоо эсеби</value>
  </data>
  <data name="Logout" xml:space="preserve">
    <value>Чыгуу</value>
  </data>
  <data name="About" xml:space="preserve">
    <value>Биз жөнүндө</value>
  </data>
  <data name="Users" xml:space="preserve">
    <value>Колдонуучулар</value>
  </data>
  <data name="Roles" xml:space="preserve">
    <value>Ролдор</value>
  </data>
  <data name="StatUnits" xml:space="preserve">
    <value>Каттоо маалымат</value>
  </data>
  <data name="UsersList" xml:space="preserve">
    <value>Пайдалануучулар тизме</value>
  </data>
  <data name="RolesList" xml:space="preserve">
    <value>Ролдорунун тизмеси</value>
  </data>
  <data name="StatUnitsList" xml:space="preserve">
    <value>Каттоо маалыматтын тизмеси</value>
  </data>
  <data name="LoginError" xml:space="preserve">
    <value>Кирүү буга чейин кабыл алынат</value>
  </data>
  <data name="NameError" xml:space="preserve">
    <value>Аты буга чейин кабыл алынат</value>
  </data>
  <data name="PasswordUpdateError" xml:space="preserve">
    <value>Паролду тактоо учурунда ката</value>
  </data>
  <data name="RoleUpdateError" xml:space="preserve">
    <value>Ролун тактоо учурунда ката</value>
  </data>
  <data name="UserUpdateError" xml:space="preserve">
    <value>Колдонуучуну тактоо учурунда ката</value>
  </data>
  <data name="LoginFailed" xml:space="preserve">
    <value>Жок кирүү</value>
  </data>
  <data name="CurrentPasswordisWrong" xml:space="preserve">
    <value>Учурдагы Сырсөз туура эмес</value>
  </data>
  <data name="PageError" xml:space="preserve">
    <value>Барак саны терс болушу мүмкүн эмес</value>
  </data>
  <data name="PageSizeError" xml:space="preserve">
    <value>Барак өлчөмү 0 көбүрөөк болушу керек</value>
  </data>
  <data name="LastChangeFromError" xml:space="preserve">
    <value>Наркынан акыркы өзгөртүү кийин «акыркы өзгөрүшүнө» болуп саналат</value>
  </data>
  <data name="LastChangeToError" xml:space="preserve">
    <value>Наркына акыркы өзгөртүү «акыркы өзгөрүшүнө» мурда болуп саналат</value>
  </data>
  <data name="EmployeesNumberFromErrorNegative" xml:space="preserve">
    <value>Алынган кызматкерлердин саны терс болушу керек эмес</value>
  </data>
  <data name="EmployeesNumberFromErrorLarge" xml:space="preserve">
    <value>Кызматкерлерине «үчүн кызматкерлердин саны» көп эмес саны</value>
  </data>
  <data name="EmployeesNumberToErrorNegative" xml:space="preserve">
    <value>Кызматкерлердин саны терс болушу керек эмес</value>
  </data>
  <data name="EmployeesNumberToErrorLess" xml:space="preserve">
    <value>Кызматкерлеринин саны алынган кызматкерлердин саны "аз болот"</value>
  </data>
  <data name="TurnoverFromErrorNegative" xml:space="preserve">
    <value>Тартып жүгүртүү терс болушу керек эмес</value>
  </data>
  <data name="TurnoverFromErrorLarger" xml:space="preserve">
    <value>Тартып жүгүртүү «деген жүгүртүүнүн» чоъураак болот</value>
  </data>
  <data name="TurnoverToErrorNegative" xml:space="preserve">
    <value>Жүгүртүү үчүн терс болушу керек эмес</value>
  </data>
  <data name="TurnoverToErrorLess" xml:space="preserve">
    <value>Жүгүртүү үчүн «келген жүгүртүүнүн» караганда аз</value>
  </data>
  <data name="RoleNotFound" xml:space="preserve">
    <value>Ролу Табылган жок</value>
  </data>
  <data name="FetchingUsersError" xml:space="preserve">
    <value>Ката келүүдөгү колдонуучулар</value>
  </data>
  <data name="DeleteRoleError" xml:space="preserve">
    <value>Учурдагы колдонуучулар менен ролун жок мүмкүн эмес</value>
  </data>
  <data name="DeleteSysAdminRoleError" xml:space="preserve">
    <value>Системалык администратор ролун жок мүмкүн эмес</value>
  </data>
  <data name="EnterpriseGroupNotSupportError" xml:space="preserve">
    <value>Ишкана топ колдоого алынбайт</value>
  </data>
  <data name="UnknownStatUnitTypeError" xml:space="preserve">
    <value>Белгисиз statUnit түрү</value>
  </data>
  <data name="AddressExcistsInDataBaseForError" xml:space="preserve">
    <value>Ката: Дареги үчүн маалымат бар</value>
  </data>
  <data name="CreateLegalUnitError" xml:space="preserve">
    <value>Укуктук бирдиктерин түзүү Error!</value>
  </data>
  <data name="CreateLocalUnitError" xml:space="preserve">
    <value>Жергиликтүү аппаратты түзүү Error!</value>
  </data>
  <data name="CreateEnterpriseUnitError" xml:space="preserve">
    <value>Ката! Enterprise бөлүмүн түзүү</value>
  </data>
  <data name="CreateEnterpriseGroupError" xml:space="preserve">
    <value>Ката! Enterprise топ түзүү</value>
  </data>
  <data name="UpdateLegalUnitError" xml:space="preserve">
    <value>Укуктук бөлүгүн тактоо үчүн ишке ашкан жок!</value>
  </data>
  <data name="UpdateEnterpriseUnitError" xml:space="preserve">
    <value>Ишкана бөлүмүн тактоо Error!</value>
  </data>
  <data name="UpdateEnterpriseGroupError" xml:space="preserve">
    <value>Ишкана группанын тактоо Error!</value>
  </data>
  <data name="UserNotFoundError" xml:space="preserve">
    <value>Колдонуучу табылган жок</value>
  </data>
  <data name="SysAdminRoleMissingError" xml:space="preserve">
    <value>Системалык администратор ролу жок болуп жатат</value>
  </data>
  <data name="DeleteLastSysAdminError" xml:space="preserve">
    <value>Акыркы системдик администратор жок мүмкүн эмес</value>
  </data>
  <data name="Name" xml:space="preserve">
    <value>Аталышы</value>
  </data>
  <data name="EditAccount" xml:space="preserve">
    <value>Аккаунту түзөтүү</value>
  </data>
  <data name="NameValueRequired" xml:space="preserve">
    <value>Сураныч, атыңызды киргизип коюңуз</value>
  </data>
  <data name="CurrentPassword" xml:space="preserve">
    <value>Азыркы пароль</value>
  </data>
  <data name="NewPassword" xml:space="preserve">
    <value>Жаңы пароль</value>
  </data>
  <data name="NewPassword_LeaveItEmptyIfYouWillNotChangePassword" xml:space="preserve">
    <value>Жаңы пароль (сиздин паролду өзгөртө албайт, эгер бош кетип)</value>
  </data>
  <data name="ConfirmPassword" xml:space="preserve">
    <value>Сураныч, парольду ырастаңыз</value>
  </data>
  <data name="PhoneValueRequired" xml:space="preserve">
    <value>Сураныч, телефон номериңизди киргизип коюңуз</value>
  </data>
  <data name="Phone" xml:space="preserve">
    <value>Телефон</value>
  </data>
  <data name="Email" xml:space="preserve">
    <value>Электрондук дарек</value>
  </data>
  <data name="HomeText" xml:space="preserve">
    <value>Кош келиңиз</value>
  </data>
  <data name="NotFoundMessage" xml:space="preserve">
    <value>Талап кылынган бет табылган жок, же көрсөтүүгө уруксат жок</value>
  </data>
  <data name="NotFoundBackToHome" xml:space="preserve">
    <value>Башкы бетке кайтуу</value>
  </data>
  <data name="CreateNewRole" xml:space="preserve">
    <value>Бир жаңы ролун түзүү</value>
  </data>
  <data name="RoleName" xml:space="preserve">
    <value>Ролун аты</value>
  </data>
  <data name="Description" xml:space="preserve">
    <value>Баяндоо</value>
  </data>
  <data name="OrdinaryWebsiteUser" xml:space="preserve">
    <value>Колдонуучунун веб сайт</value>
  </data>
  <data name="StandardDataAccess" xml:space="preserve">
    <value>Стандарттык берилиштерге жетүү</value>
  </data>
  <data name="SelectOrSearchStandardDataAccess" xml:space="preserve">
    <value>Тандоо тизме же стандарттуу берилиштерге жетүү</value>
  </data>
  <data name="AccessToSystemFunctions" xml:space="preserve">
    <value>Система иштеши үчүн мүмкүнчүлүк</value>
  </data>
  <data name="SelectOrSearchSystemFunctions" xml:space="preserve">
    <value>Тандоо же система иштеши үчүн издөө</value>
  </data>
  <data name="Submit" xml:space="preserve">
    <value>Жиберүү</value>
  </data>
  <data name="EditRole" xml:space="preserve">
    <value>Ролду түзөтүү</value>
  </data>
  <data name="DeleteRoleMessage" xml:space="preserve">
    <value>Жок кылуу роль</value>
  </data>
  <data name="RoleList_EditRole" xml:space="preserve">
    <value>Ролду түзөтүү</value>
  </data>
  <data name="RoleList_DeleteRole" xml:space="preserve">
    <value>Ролду өчүрүү</value>
  </data>
  <data name="Role" xml:space="preserve">
    <value>ролдор</value>
  </data>
  <data name="UsersIn" xml:space="preserve">
    <value>Колдонуучулар</value>
  </data>
  <data name="CreateRoleButton" xml:space="preserve">
    <value>Жаңы роль</value>
  </data>
  <data name="AreYouSure" xml:space="preserve">
    <value>Ишеничиңиз жетиштүбү</value>
  </data>
  <data name="TotalRoles" xml:space="preserve">
    <value>Жалпы ролдор</value>
  </data>
  <data name="TotalPages" xml:space="preserve">
    <value>Жалпы барактар</value>
  </data>
  <data name="DeleteStatUnitMessage" xml:space="preserve">
    <value>Каттоо маалыматты жок кылуу</value>
  </data>
  <data name="Total" xml:space="preserve">
    <value>Жалпы</value>
  </data>
  <data name="SearchStatisticalUnits" xml:space="preserve">
    <value>Статистикалык бирдикти издөө</value>
  </data>
  <data name="SearchWildcard" xml:space="preserve">
    <value>Аталышы</value>
  </data>
  <data name="Search" xml:space="preserve">
    <value>Издөө</value>
  </data>
  <data name="StatisticalUnitType" xml:space="preserve">
    <value>Статистикалык бирдиктин түрү</value>
  </data>
  <data name="Includeliquidated" xml:space="preserve">
    <value>Ликвидирленген күйгүзүү</value>
  </data>
  <data name="TurnoverFrom" xml:space="preserve">
    <value>Жүгүтүүдөн</value>
  </data>
  <data name="TurnoverTo" xml:space="preserve">
    <value>Жүгүртүүгө чейин</value>
  </data>
  <data name="NumberOfEmployeesFrom" xml:space="preserve">
    <value>Кызматкерлердин саны баштап</value>
  </data>
  <data name="NumberOfEmployeesTo" xml:space="preserve">
    <value>Кызматкерлердин саны чейин</value>
  </data>
  <data name="CreateNewUser" xml:space="preserve">
    <value>Бир жаңы колдонуучуну түзүү</value>
  </data>
  <data name="UserName" xml:space="preserve">
    <value>Колдонуучунун аты</value>
  </data>
  <data name="UserLogin" xml:space="preserve">
    <value>Колдонуучунун логини</value>
  </data>
  <data name="UserPassword" xml:space="preserve">
    <value>Колдонуучунун паролу</value>
  </data>
  <data name="TypeStrongPasswordHere" xml:space="preserve">
    <value>Туруктуу пароль койгула</value>
  </data>
  <data name="TypePasswordAgain" xml:space="preserve">
    <value>Кайра пароль койгула</value>
  </data>
  <data name="UserEmail" xml:space="preserve">
    <value>Колдонуучунун электрондук дарек</value>
  </data>
  <data name="UserPhone" xml:space="preserve">
    <value>Колдонуучунун телефону</value>
  </data>
  <data name="AssignedRoles" xml:space="preserve">
    <value>Дайындалган ролу</value>
  </data>
  <data name="SelectOrSearchRoles" xml:space="preserve">
    <value>Тандоо же издөө ролдорду...</value>
  </data>
  <data name="UserStatus" xml:space="preserve">
    <value>Колдонуучунун статусу</value>
  </data>
  <data name="DataAccess" xml:space="preserve">
    <value>Доступ к данным</value>
  </data>
  <data name="NSO_Employee" xml:space="preserve">
    <value>Кызматкердин NSO</value>
  </data>
  <data name="TryReloadRoles" xml:space="preserve">
    <value>Ролун кайра аракет</value>
  </data>
  <data name="EditUser" xml:space="preserve">
    <value>Колдонуучуну түзөтүү</value>
  </data>
  <data name="UsersNewPassword" xml:space="preserve">
    <value>Колдонуучунун жаңы паролу</value>
  </data>
  <data name="TypeNewPasswordAgain" xml:space="preserve">
    <value>Кайра жаңы пароль койгула</value>
  </data>
  <data name="FetchingStandardDataAccess" xml:space="preserve">
    <value>Стандарттуу маалымат жетүү тандоо</value>
  </data>
  <data name="DeleteUserMessage" xml:space="preserve">
    <value>Жок кылуу колдонуучту</value>
  </data>
  <data name="CreateUserButton" xml:space="preserve">
    <value>Жаңы колдонуучу</value>
  </data>
  <data name="TotalUsers" xml:space="preserve">
    <value>Жалпы колдонуучулар</value>
  </data>
  <data name="NSCRegistry" xml:space="preserve">
    <value>Улуттук статком</value>
  </data>
  <data name="StatId" xml:space="preserve">
    <value>ОКПО</value>
  </data>
  <data name="StatIdDate" xml:space="preserve">
    <value>ОКПО берген датасы</value>
  </data>
  <data name="TaxRegId" xml:space="preserve">
    <value>ИНН</value>
  </data>
  <data name="TaxRegDate" xml:space="preserve">
    <value>ИНН ыйгаруу датасы</value>
  </data>
  <data name="ExternalIdDate" xml:space="preserve">
    <value>Сырткы маалыматты каттоо датасы</value>
  </data>
  <data name="DataSource" xml:space="preserve">
    <value>Маалымат булагы</value>
  </data>
  <data name="ShortName" xml:space="preserve">
    <value>Кыскача аталышы</value>
  </data>
  <data name="Address" xml:space="preserve">
    <value>Дареги</value>
  </data>
  <data name="TelephoneNo" xml:space="preserve">
    <value>Телефондун номуру</value>
  </data>
  <data name="WebAddress" xml:space="preserve">
    <value>Сайттын дареги</value>
  </data>
  <data name="RegistrationDate" xml:space="preserve">
    <value>Каттоо датасы</value>
  </data>
  <data name="RegistrationReasonId" xml:space="preserve">
    <value>Каттоонун себеби</value>
  </data>
  <data name="ActualAddress" xml:space="preserve">
    <value>Чыныгы дарек</value>
  </data>
  <data name="ContactPerson" xml:space="preserve">
    <value>Байланышуучу адам</value>
  </data>
  <data name="Employees" xml:space="preserve">
    <value>Кызматкерлердин саны</value>
  </data>
  <data name="NumOfPeopleEmp" xml:space="preserve">
    <value>Жетекчилерден тышкаркы кызматкерлердин саны</value>
  </data>
  <data name="EmployeesYear" xml:space="preserve">
    <value>Кызматкерлер жөнүндө маалыматтын валиддик жылы мааалымат</value>
  </data>
  <data name="EmployeesDate" xml:space="preserve">
    <value>Кызматкерлер жөнүндө маалыматты каттоо датасы</value>
  </data>
  <data name="Turnover" xml:space="preserve">
    <value>Жүгүртүү (мин.сом)</value>
  </data>
  <data name="TurnoverYear" xml:space="preserve">
    <value>Жүгүртүүгө аракет кылган жыл</value>
  </data>
  <data name="TurnoverDate" xml:space="preserve">
    <value>Учурдагы жүгүртүүнү каттоо датасы</value>
  </data>
  <data name="Status" xml:space="preserve">
    <value>Статусу</value>
  </data>
  <data name="StatusDate" xml:space="preserve">
    <value>Статустун датасы</value>
  </data>
  <data name="Notes" xml:space="preserve">
    <value>Эскертүүлөр</value>
  </data>
  <data name="FreeEconZone" xml:space="preserve">
    <value>СЭЗ</value>
  </data>
  <data name="Classified" xml:space="preserve">
    <value>Конфиденциалдык</value>
  </data>
  <data name="IsDeleted" xml:space="preserve">
    <value>Жок кылынган</value>
  </data>
  <data name="InstSectorCodeId" xml:space="preserve">
    <value>Экономика сектору</value>
  </data>
  <data name="TotalCapital" xml:space="preserve">
    <value>Жалпы капитал(миң.сом)</value>
  </data>
  <data name="MunCapitalShare" xml:space="preserve">
    <value>Муниципиалдык капитал үлушү (миң.сом)</value>
  </data>
  <data name="StateCapitalShare" xml:space="preserve">
    <value>Мамлекеттик капиталдын үлүшү(миң.сом)</value>
  </data>
  <data name="PrivCapitalShare" xml:space="preserve">
    <value>Жеке капиталдын үлүшү(миң.сом)</value>
  </data>
  <data name="ForeignCapitalShare" xml:space="preserve">
    <value>Чет элдик капиталдын үлушү(миң.сом)</value>
  </data>
  <data name="ForeignCapitalCurrency" xml:space="preserve">
    <value>Чет элдик валюталардын капиталы</value>
  </data>
  <data name="ActualMainActivity1" xml:space="preserve">
    <value>Иш-аракеттин негизгитиби</value>
  </data>
  <data name="ActualMainActivityDate" xml:space="preserve">
    <value>Иш-аракеттерди каттоо датасы</value>
  </data>
  <data name="EntRegIdDate" xml:space="preserve">
    <value>УСК катталган датасы</value>
  </data>
  <data name="Market" xml:space="preserve">
    <value>Өзүн каржылоо</value>
  </data>
  <data name="LegalForm" xml:space="preserve">
    <value>Укук уюм формасы</value>
  </data>
  <data name="LocalUnit" xml:space="preserve">
    <value>Жергиликтүү бирдик</value>
  </data>
  <data name="LegalUnit" xml:space="preserve">
    <value>Укуктук бирдик</value>
  </data>
  <data name="EnterpriseUnit" xml:space="preserve">
    <value>Ишкана</value>
  </data>
  <data name="EnterpriseGroup" xml:space="preserve">
    <value>Ишканалар группасы</value>
  </data>
  <data name="Type" xml:space="preserve">
    <value>Түрү</value>
  </data>
  <data name="EmailAddress" xml:space="preserve">
    <value>Электрондук дарек</value>
  </data>
  <data name="LocalUnits" xml:space="preserve">
    <value>Жергиликтүү бирдик</value>
  </data>
  <data name="EndPeriod" xml:space="preserve">
    <value>мезгилдин акырына карата</value>
  </data>
  <data name="StartPeriod" xml:space="preserve">
    <value>мезгилдин башталышы</value>
  </data>
  <data name="LogicalChecksNoAddress" xml:space="preserve">
    <value>Бул жазуунун менен байланыштуу эмес</value>
  </data>
  <data name="LogicalChecksLocalNoLegal" xml:space="preserve">
    <value>Бул жергиликтүү бирдиги укуктук бирдигине шилтемени ээ эмес</value>
  </data>
  <data name="AnyType" xml:space="preserve">
    <value>Ар бири</value>
  </data>
  <data name="Suspended" xml:space="preserve">
    <value>Токтотулган</value>
  </data>
  <data name="Active" xml:space="preserve">
    <value>Активдүү</value>
  </data>
  <data name="UnitType" xml:space="preserve">
    <value>Бирдиктин түрү</value>
  </data>
  <data name="AccountView" xml:space="preserve">
    <value>Менин профилим</value>
  </data>
  <data name="AccountEdit" xml:space="preserve">
    <value>Профиль өзгөртүү</value>
  </data>
  <data name="RoleView" xml:space="preserve">
    <value>Ролу кароо</value>
  </data>
  <data name="RoleListView" xml:space="preserve">
    <value>Ролу тизмеси кароо</value>
  </data>
  <data name="RoleCreate" xml:space="preserve">
    <value>ролу түзүү</value>
  </data>
  <data name="RoleEdit" xml:space="preserve">
    <value>ролу Edit</value>
  </data>
  <data name="RoleDelete" xml:space="preserve">
    <value>Ролду өчүрүү</value>
  </data>
  <data name="UserView" xml:space="preserve">
    <value>Колдонуучу кароо</value>
  </data>
  <data name="UserListView" xml:space="preserve">
    <value>Колдонуучу тизмеси кароо</value>
  </data>
  <data name="UserCreate" xml:space="preserve">
    <value>Колдонуучу түзүү</value>
  </data>
  <data name="UserEdit" xml:space="preserve">
    <value>Колдонуучу Edit</value>
  </data>
  <data name="UserDelete" xml:space="preserve">
    <value>колдонуучу жок</value>
  </data>
  <data name="StatUnitView" xml:space="preserve">
    <value>Статистикалык Unit кароо</value>
  </data>
  <data name="StatUnitListView" xml:space="preserve">
    <value>Статистикалык Unit тизмени кароо</value>
  </data>
  <data name="StatUnitCreate" xml:space="preserve">
    <value>Маалымат кошуу</value>
  </data>
  <data name="StatUnitEdit" xml:space="preserve">
    <value>Статистикалык Unit өңдоо</value>
  </data>
  <data name="StatUnitDelete" xml:space="preserve">
    <value>Статистикалык Unit өчүрүү</value>
  </data>
  <data name="Parrent" xml:space="preserve">
    <value>ата-эне</value>
  </data>
  <data name="ParrentId" xml:space="preserve">
    <value>Ид ата-эне</value>
  </data>
  <data name="Region" xml:space="preserve">
    <value>Аймак</value>
  </data>
  <data name="RegionNotSelected" xml:space="preserve">
    <value>Аймак көрсөткөн жок</value>
  </data>
  <data name="Back" xml:space="preserve">
    <value>Артка</value>
  </data>
  <data name="RegionAlreadyExistsError" xml:space="preserve">
    <value>Бул аймак ат базасы бар</value>
  </data>
  <data name="RegionNotExistsError" xml:space="preserve">
    <value>Аймак Id маалыматтар базасы бар эмес</value>
  </data>
  <data name="RegionDeleteError" xml:space="preserve">
    <value>Эгер аймакка жок мүмкүн эмес, ал колдонуучуну колдонууга болот</value>
  </data>
  <data name="AdministrativeTools" xml:space="preserve">
    <value>Башкаруу</value>
  </data>
  <data name="RegionName" xml:space="preserve">
    <value>Аймактын аты</value>
  </data>
  <data name="RegionAdd" xml:space="preserve">
    <value>Бир аймакты кошуу</value>
  </data>
  <data name="RegionDeleteMessage" xml:space="preserve">
    <value>Жок кылуу аймакты</value>
  </data>
  <data name="Regions" xml:space="preserve">
    <value>Аймактар</value>
  </data>
  <data name="RegionAll" xml:space="preserve">
    <value>Бардык аймактар</value>
  </data>
  <data name="RolesAll" xml:space="preserve">
    <value>Бардык ролу</value>
  </data>
  <data name="Print" xml:space="preserve">
    <value>Басып чыгаруу</value>
  </data>
  <data name="Create" xml:space="preserve">
    <value>Түзүү</value>
  </data>
  <data name="Read" xml:space="preserve">
    <value>Окуу</value>
  </data>
  <data name="Update" xml:space="preserve">
    <value>Жаңылоо</value>
  </data>
  <data name="Delete" xml:space="preserve">
    <value>Алып салуу</value>
  </data>
  <data name="User" xml:space="preserve">
    <value>Колдонуучу</value>
  </data>
  <data name="StatUnit" xml:space="preserve">
    <value>Статистикалык бирдик</value>
  </data>
  <data name="IncorrectIntegerValueExt" xml:space="preserve">
    <value>Сан 0-дон {0}-го чейин болуш керек</value>
  </data>
  <data name="RegionNameIsRequiredError" xml:space="preserve">
    <value>Аты аймак милдеттүү талаасы</value>
  </data>
  <data name="RoleNamePlaceholder" xml:space="preserve">
    <value>Ролдун аталышы</value>
  </data>
  <data name="RoleDescriptionPlaceholder" xml:space="preserve">
    <value>Ролду баяндоо</value>
  </data>
  <data name="NameIsRequired" xml:space="preserve">
    <value>"Ысым" талаасын сөзсүз толтуруу үчүн</value>
  </data>
  <data name="EnterpriseGroupRegId" xml:space="preserve">
    <value>Ишканалар группасы</value>
  </data>
  <data name="Activity" xml:space="preserve">
    <value>Иш-аракет</value>
  </data>
  <data name="History" xml:space="preserve">
    <value>Тарых</value>
  </data>
  <data name="Links" xml:space="preserve">
    <value>Байланыштар</value>
  </data>
  <data name="Main" xml:space="preserve">
    <value>Башкы</value>
  </data>
  <data name="UserNameIsRequired" xml:space="preserve">
    <value>Аты талап кылынат</value>
  </data>
  <data name="AddressList" xml:space="preserve">
    <value>Дарек Тизмеси</value>
  </data>
  <data name="CreateNew" xml:space="preserve">
    <value>Жаңы түзүү</value>
  </data>
  <data name="route_addresses" xml:space="preserve">
    <value>Даректер</value>
  </data>
  <data name="AddressPart" xml:space="preserve">
    <value>Дарек бөлүм</value>
  </data>
  <data name="CreateNewAddress" xml:space="preserve">
    <value>Жаңы дарек кошуу</value>
  </data>
  <data name="StatUnitActivityRevX" xml:space="preserve">
    <value>Ишмердиктин түрүнүн коду</value>
  </data>
  <data name="StatUnitActivityEmployeesNumber" xml:space="preserve">
    <value>Жумушчулардын саны</value>
  </data>
  <data name="RegionUndeleteMessage" xml:space="preserve">
    <value>Аймакты калыбына келтирүү</value>
  </data>
  <data name="Error403" xml:space="preserve">
    <value>[У вас недостаточно прав чтобы выполнить это. Попробуйте выйти из своей учетной записи и зайти снова.]</value>
  </data>
  <data name="SaveError" xml:space="preserve">
    <value>Сактоо учурда ката</value>
  </data>
  <data name="EditAddress" xml:space="preserve">
    <value>Даректи түзөтүү</value>
  </data>
  <data name="AllOf" xml:space="preserve">
    <value>баары</value>
  </data>
  <data name="OfCount" xml:space="preserve">
    <value>чогуу</value>
  </data>
  <data name="Displaying" xml:space="preserve">
    <value>Бардыгы көрсөтүлдү</value>
  </data>
  <data name="PageSize" xml:space="preserve">
    <value>Беттердин көлөмү</value>
  </data>
  <data name="PageNum" xml:space="preserve">
    <value>беттин номери</value>
  </data>
  <data name="SearchDeletedStatisticalUnits" xml:space="preserve">
    <value>Өчүрүлгөн статикалык юниттер</value>
  </data>
  <data name="Restore" xml:space="preserve">
    <value>восстановить</value>
  </data>
  <data name="StatUnitSearch" xml:space="preserve">
    <value>Маалымат издөө</value>
  </data>
  <data name="StatUnitUndelete" xml:space="preserve">
    <value>Жок кылынган маалымат</value>
  </data>
  <data name="route_notfound" xml:space="preserve">
    <value>Ката бет</value>
  </data>
  <data name="ActiveUsers" xml:space="preserve">
    <value>Колдонуучулар</value>
  </data>
  <data name="AddressDetails" xml:space="preserve">
    <value>Даректин кошумча маалыматы</value>
  </data>
  <data name="Addresses" xml:space="preserve">
    <value>Даректер</value>
  </data>
  <data name="UndeleteRoleMessage" xml:space="preserve">
    <value>Ролун калыбына келтирүү</value>
  </data>
  <data name="UndeleteStatUnitMessage" xml:space="preserve">
    <value>Каттоо маалыматты калыбына келтирүү</value>
  </data>
  <data name="ChangeReason" xml:space="preserve">
    <value>өзгөртүү үчүн негиз</value>
  </data>
  <data name="Comment" xml:space="preserve">
    <value>Билдирүү</value>
  </data>
  <data name="ReasonUndelete" xml:space="preserve">
    <value>айыгуу</value>
  </data>
  <data name="ReasonEdit" xml:space="preserve">
    <value>Түзөтүү</value>
  </data>
  <data name="ReasonCreate" xml:space="preserve">
    <value>түзүү</value>
  </data>
  <data name="ReasonCorrect" xml:space="preserve">
    <value>түзөө</value>
  </data>
  <data name="ReasonDelete" xml:space="preserve">
    <value>алып салуу</value>
  </data>
  <data name="ReasonUnknown" xml:space="preserve">
    <value>Белгисиз себеп</value>
  </data>
  <data name="EditCommentMandatory" xml:space="preserve">
    <value>Билдирүү милдеттүү болуп саналат</value>
  </data>
  <data name="ChangeReasonMandatory" xml:space="preserve">
    <value>Өзгөртүү үчүн негиз талап кылынат</value>
  </data>
  <data name="Editing" xml:space="preserve">
    <value>Түзөтүү</value>
  </data>
  <data name="Correcting" xml:space="preserve">
    <value>түзөө</value>
  </data>
  <data name="CommentIsMandatory" xml:space="preserve">
    <value>Сиз түзөтүп жатканда, комментарий талап</value>
  </data>
  <data name="CommentIsNotMandatory" xml:space="preserve">
    <value>Түзөөгө жылы комментарий милдеттүү эмес</value>
  </data>
  <data name="route_deleted" xml:space="preserve">
    <value>Восстановление</value>
  </data>
  <data name="RowIndex" xml:space="preserve">
    <value>№</value>
  </data>
  <data name="ValueBefore" xml:space="preserve">
    <value>Мааниси үчүн</value>
  </data>
  <data name="ValueAfter" xml:space="preserve">
    <value>Наркы кийин</value>
  </data>
  <data name="TotalChanges" xml:space="preserve">
    <value>Бардык өзгөрүүлөр</value>
  </data>
  <data name="DataSourceAttributesToCheckIsRequired" xml:space="preserve">
    <value>Источнику данных нужно указать проверяемые аттрибуты</value>
  </data>
  <data name="RecordCreatedBy" xml:space="preserve">
    <value>Бул материалдар жайгаштырылды</value>
  </data>
  <data name="At" xml:space="preserve">
    <value>Боюнча</value>
  </data>
  <data name="DueReason" xml:space="preserve">
    <value>себеби</value>
  </data>
  <data name="WithСomment" xml:space="preserve">
    <value>Комментарий менен</value>
  </data>
  <data name="DateFrom" xml:space="preserve">
    <value>Датасынан баштап</value>
  </data>
  <data name="DateTo" xml:space="preserve">
    <value>Дата боюнча</value>
  </data>
  <data name="DataSources" xml:space="preserve">
    <value>Маалымат булагы</value>
  </data>
  <data name="SoateNotExistsError" xml:space="preserve">
    <value>СОАТЕ Id маалымат базасы жок</value>
  </data>
  <data name="SoateAlreadyExistsError" xml:space="preserve">
    <value>Бул СОАТЕ ат базасы бар</value>
  </data>
  <data name="SoateName" xml:space="preserve">
    <value>СОАТЕ аты</value>
  </data>
  <data name="RegionCode" xml:space="preserve">
    <value>СОАТЕ коду</value>
  </data>
  <data name="SoateDeleteMessage" xml:space="preserve">
    <value>СОАТЕ жок кылуу</value>
  </data>
  <data name="SoateAdd" xml:space="preserve">
    <value>Кошуп алуу СОАТЕ</value>
  </data>
  <data name="Soates" xml:space="preserve">
    <value>СОАТЕ</value>
  </data>
  <data name="AdminstrativeCenter" xml:space="preserve">
    <value>Административ центири</value>
  </data>
  <data name="DropZoneLabel" xml:space="preserve">
    <value>Файлдарды бул жака сүйрөп таштап же тандап алыңыз</value>
  </data>
  <data name="UpLoad" xml:space="preserve">
    <value>Жүктөө</value>
  </data>
  <data name="SelectDataSource" xml:space="preserve">
    <value>Маалымат булагын тандоо</value>
  </data>
  <data name="EnterDescription" xml:space="preserve">
    <value>Баяндама киргизүү</value>
  </data>
  <data name="route_soates" xml:space="preserve">
    <value>СОАТЕ</value>
  </data>
  <data name="COATEDeleteMessage" xml:space="preserve">
    <value>Жок кылуу COATE</value>
  </data>
  <data name="COATEUndeleteMessage" xml:space="preserve">
    <value>Калыбына келтирүү COATE</value>
  </data>
  <data name="Restriction" xml:space="preserve">
    <value>Чектөө</value>
  </data>
  <data name="Priority" xml:space="preserve">
    <value>Артыкчылыгы</value>
  </data>
  <data name="AllowedOperations" xml:space="preserve">
    <value>Жеткиликтүү иш</value>
  </data>
  <data name="Id" xml:space="preserve">
    <value>ИД</value>
  </data>
  <data name="ParseFileError" xml:space="preserve">
    <value>Ошибка при обработке файла</value>
  </data>
  <data name="DropXmlOrCsvFileAmigo" xml:space="preserve">
    <value>XML файл түрүн кошуу</value>
  </data>
  <data name="AttributesToCheck" xml:space="preserve">
    <value>Атрибуттардын тизмеси</value>
  </data>
  <data name="VariablesMapping" xml:space="preserve">
    <value>Связи между перменными</value>
  </data>
  <data name="route_upload" xml:space="preserve">
    <value>Жүктөп алуу</value>
  </data>
  <data name="DataSourcesUpload" xml:space="preserve">
    <value>Жүктөп алуу маалымат</value>
  </data>
  <data name="NextFilesReadyForUpload" xml:space="preserve">
    <value>Кийинки файлдар жүктөөгө даяр</value>
  </data>
  <data name="OnlySupportedFormatsAllowed" xml:space="preserve">
    <value>Ушул файлдык форматтар гана жарайт</value>
  </data>
  <data name="NextFilesWillNotBeUploaded" xml:space="preserve">
    <value>Кийинки Files Uploaded ала албайт</value>
  </data>
  <data name="NoFilesAttached" xml:space="preserve">
    <value>Файлдар кошулган жок</value>
  </data>
  <data name="LogicalChecksAddressTooFewInfo" xml:space="preserve">
    <value>Дареги экиден кем эгин бар</value>
  </data>
  <data name="LogicalChecksNoContactPerson" xml:space="preserve">
    <value>Бул топ үчүн эч кандай байланыш адам</value>
  </data>
  <data name="LogicalChecksNoOwner" xml:space="preserve">
    <value>Ээси жок болуп жатат</value>
  </data>
  <data name="LogicalChecksNoMainActivity" xml:space="preserve">
    <value>Тандалган жок негизги иш</value>
  </data>
  <data name="LogicalChecksNoOneLegalUnit" xml:space="preserve">
    <value>Эч ким юридикалык бөлүм байланышкан</value>
  </data>
  <data name="LogicalChecksNoOneLocalUnit" xml:space="preserve">
    <value>Эч ким жергиликтүү бирдиги байланышкан</value>
  </data>
  <data name="AnalyzeRegister" xml:space="preserve">
    <value>Анализ реестри</value>
  </data>
  <data name="route_analyzeregister" xml:space="preserve">
    <value>Анализ реестри</value>
  </data>
  <data name="Any" xml:space="preserve">
    <value>бардык</value>
  </data>
  <data name="CreateAndUpdate" xml:space="preserve">
    <value>Түзүү жана өзгөртүү</value>
  </data>
  <data name="NotTrusted" xml:space="preserve">
    <value>Ишенимсиз</value>
  </data>
  <data name="Trusted" xml:space="preserve">
    <value>Ишенимдүү</value>
  </data>
  <data name="Restrictions" xml:space="preserve">
    <value>Чектөөлөр</value>
  </data>
  <data name="CountryId" xml:space="preserve">
    <value>Өлкө</value>
  </data>
  <data name="RegionPart" xml:space="preserve">
    <value>Бөлүгү СОАТЕ</value>
  </data>
  <data name="SelectRegion" xml:space="preserve">
    <value>Тандалган аймак</value>
  </data>
  <data name="DateOfLastChangeFrom" xml:space="preserve">
    <value>Акыркы өзгөртүүнүн датасы</value>
  </data>
  <data name="DateOfLastChangeTo" xml:space="preserve">
    <value>Акыркы өзгөртүүнун датасы боюнча</value>
  </data>
  <data name="BirthDate" xml:space="preserve">
    <value>Туулган күнү</value>
  </data>
  <data name="PersonalId" xml:space="preserve">
    <value>ИНН</value>
  </data>
  <data name="PersonName" xml:space="preserve">
    <value>Толук ат</value>
  </data>
  <data name="Persons" xml:space="preserve">
    <value>Адамдар</value>
  </data>
  <data name="PersonsSearch" xml:space="preserve">
    <value>Адамды издөө</value>
  </data>
  <data name="PersonType" xml:space="preserve">
    <value>Адам түрү</value>
  </data>
  <data name="PhoneNumber" xml:space="preserve">
    <value>Телефон номуру</value>
  </data>
  <data name="PhoneNumber1" xml:space="preserve">
    <value>Кошумча телефон номуру</value>
  </data>
  <data name="Sex" xml:space="preserve">
    <value>Жынысы</value>
  </data>
  <data name="Surname" xml:space="preserve">
    <value>Фамилиясы</value>
  </data>
  <data name="AllActivities" xml:space="preserve">
    <value>Бардык иш-чаралар</value>
  </data>
  <data name="StatUnitFormPersonName" xml:space="preserve">
    <value>Аты</value>
  </data>
  <data name="LinksViewAddLinkBtn" xml:space="preserve">
    <value>Байланыш кошуу</value>
  </data>
  <data name="ParentOrgLink" xml:space="preserve">
    <value>Уюмдук байланыш</value>
  </data>
  <data name="ForeignParticipationCountryId" xml:space="preserve">
    <value>Чет элдик капиталдын катышуусу</value>
  </data>
  <data name="SelectFile" xml:space="preserve">
    <value>Файлды тандоо</value>
  </data>
  <data name="NotSelected" xml:space="preserve">
    <value>Тандалган жок ...</value>
  </data>
  <data name="OrgLinks" xml:space="preserve">
    <value>Организационные связи</value>
  </data>
  <data name="route_account_edit" xml:space="preserve">
    <value>Профиль жанылоо</value>
  </data>
  <data name="Comparison" xml:space="preserve">
    <value>Логикалык оператор тандалган эмес</value>
  </data>
  <data name="SearchDataSourceByWildcard" xml:space="preserve">
    <value>Ысымдардын арасында</value>
  </data>
  <data name="IsRequired" xml:space="preserve">
    <value>толтурулуш керек</value>
  </data>
  <data name="ChangeDate" xml:space="preserve">
    <value>Оңдоо датасы</value>
  </data>
  <data name="ChangeDescription" xml:space="preserve">
    <value>Оңдоонун аныктамасы</value>
  </data>
  <data name="TypeAndPressSearch" xml:space="preserve">
    <value>Издөө сөз толтуруп издөөнү баштагыла</value>
  </data>
  <data name="ContactInformation" xml:space="preserve">
    <value>Контакттык маалымат</value>
  </data>
  <data name="DataSourceClassificationId" xml:space="preserve">
    <value>Маалымат булагы</value>
  </data>
  <data name="ForeignParticipationId" xml:space="preserve">
    <value>Чет элдиктин катышуусунун белгиси</value>
  </data>
  <data name="ReorgTypeId" xml:space="preserve">
    <value>Реогранизация түрү</value>
  </data>
  <data name="Size" xml:space="preserve">
    <value>Көлөм</value>
  </data>
  <data name="UnitStatusId" xml:space="preserve">
    <value>Статусу</value>
  </data>
  <data name="Condition" xml:space="preserve">
    <value>Шарттар</value>
  </data>
  <data name="AnalysisCalculationsStatId" xml:space="preserve">
    <value>Поле ОКПО неверно</value>
  </data>
  <data name="AnalysisDuplicationAddress" xml:space="preserve">
    <value>Адрес дублируется</value>
  </data>
  <data name="AnalysisDuplicationOwnerPerson" xml:space="preserve">
    <value>Персона с типом \"Владелец\" дублируется</value>
  </data>
  <data name="AnalysisDuplicationStatId" xml:space="preserve">
    <value>ОКПО дублируется</value>
  </data>
  <data name="AnalysisDuplicationTelephoneNo" xml:space="preserve">
    <value>Номер телефона дублируется</value>
  </data>
  <data name="AnalysisMandatoryDataSource" xml:space="preserve">
    <value>Источник данных должен быть заполнен</value>
  </data>
  <data name="AnalysisMandatoryPersonOwner" xml:space="preserve">
    <value>Правовая единица должна иметь персону со статусом \"Владелец\"</value>
  </data>
  <data name="AnalysisMandatoryStatusActive" xml:space="preserve">
    <value>Статус должен иметь значение \"Активен\"</value>
  </data>
  <data name="AnalysisMandatoryTelephoneNo" xml:space="preserve">
    <value>Номер телефона должен быть заполненен</value>
  </data>
  <data name="AnalysisOrphanEnterprise" xml:space="preserve">
    <value>Предприятие не имеет связанную с ним группу предприятий</value>
  </data>
  <data name="AnalysisRelatedActivity" xml:space="preserve">
    <value>Статистическая единица не имеет связанной деятельности</value>
  </data>
  <data name="AnalysisRelatedAddress" xml:space="preserve">
    <value>Статистическая единица не имеет связанного с ней адреса</value>
  </data>
  <data name="AnalysisRelatedLegalUnit" xml:space="preserve">
    <value>Статистическая единица не имеет связанного с ней предприятия</value>
  </data>
  <data name="CalculationFieldsRulesWarnings" xml:space="preserve">
    <value>Ошибки вычисляемых полей</value>
  </data>
  <data name="ConnectionRulesWarnings" xml:space="preserve">
    <value>Ошибки связей</value>
  </data>
  <data name="DuplicateFieldsRulesWarnings" xml:space="preserve">
    <value>Ошибки дубликатов</value>
  </data>
  <data name="MandatoryFieldsRulesWarnings" xml:space="preserve">
    <value>Ошибки обязательных полей</value>
  </data>
  <data name="DataSourceCsvSkipCountNotValid" xml:space="preserve">
    <value>Количество пропускаемых строк CSV указано не верно</value>
  </data>
  <data name="route_account" xml:space="preserve">
    <value>Каттоо эсеби</value>
  </data>
  <data name="route_roles" xml:space="preserve">
    <value>Ролдор</value>
  </data>
  <data name="route_users" xml:space="preserve">
    <value>Колдонуучулар</value>
  </data>
  <data name="route_create" xml:space="preserve">
    <value>Түзүү</value>
  </data>
  <data name="route_regions" xml:space="preserve">
    <value>Аймактар</value>
  </data>
  <data name="StatUnitActivityType" xml:space="preserve">
    <value>Иш-аракеттин түрү</value>
  </data>
  <data name="StatUnitActivityYear" xml:space="preserve">
    <value>Жыл</value>
  </data>
  <data name="ButtonAdd" xml:space="preserve">
    <value>Кошуу</value>
  </data>
  <data name="ButtonCancel" xml:space="preserve">
    <value>Токтотуу</value>
  </data>
  <data name="StatUnitActivityRevXShort" xml:space="preserve">
    <value>Кодду</value>
  </data>
  <data name="Year" xml:space="preserve">
    <value>Жыл</value>
  </data>
  <data name="Yes" xml:space="preserve">
    <value>Ооба</value>
  </data>
  <data name="Activities" xml:space="preserve">
    <value>Иш-аракеттер</value>
  </data>
  <data name="ActivityCategoryLookup" xml:space="preserve">
    <value>Иш-аракеттин түрлөрү</value>
  </data>
  <data name="ButtonCreate" xml:space="preserve">
    <value>Түзүү</value>
  </data>
  <data name="SearchResults" xml:space="preserve">
    <value>Издөө жыйынтык</value>
  </data>
  <data name="route_datasources" xml:space="preserve">
    <value>Маалымат булагы</value>
  </data>
  <data name="DESC" xml:space="preserve">
    <value>Азайуу боюнча</value>
  </data>
  <data name="ASC" xml:space="preserve">
    <value>Өсүү боюнча</value>
  </data>
  <data name="AND" xml:space="preserve">
    <value>Жана</value>
  </data>
  <data name="OR" xml:space="preserve">
    <value>Же</value>
  </data>
  <data name="None" xml:space="preserve">
    <value>Тандалган жок</value>
  </data>
  <data name="DeleteDataSourceMessage" xml:space="preserve">
    <value>Жок кылуу маалымат булагы</value>
  </data>
  <data name="PrimaryActivity" xml:space="preserve">
    <value>Иш-аракеттин негизи</value>
  </data>
  <data name="Code" xml:space="preserve">
    <value>Кодду</value>
  </data>
  <data name="AddressPart1" xml:space="preserve">
    <value>Батир номуру</value>
  </data>
  <data name="AddressPart2" xml:space="preserve">
    <value>Көчө\үй номуру</value>
  </data>
  <data name="ActivityType" xml:space="preserve">
    <value>Иш-аракеттин түрү</value>
  </data>
  <data name="ActivityCategory" xml:space="preserve">
    <value>Иш-аракеттин түрлөрү</value>
  </data>
  <data name="StatUnitInfo" xml:space="preserve">
    <value>Каттоочу маалыматтар тууралуу билдирүү</value>
  </data>
  <data name="LinkInfo" xml:space="preserve">
    <value>Байланыш жөнүндө маалымат</value>
  </data>
  <data name="RegistrationInfo" xml:space="preserve">
    <value>Каттоо тууралуу маалымат</value>
  </data>
  <data name="LegalFormId" xml:space="preserve">
    <value>Укуктук уюм формасы</value>
  </data>
  <data name="ContactInfo" xml:space="preserve">
    <value>Контакттык маалымат</value>
  </data>
  <data name="CapitalInfo" xml:space="preserve">
    <value>Капитал жөнүндө маалымат</value>
  </data>
  <data name="IndexInfo" xml:space="preserve">
    <value>Экономикалык көрсөткүчтөр</value>
  </data>
  <data name="HasAnalysisError" xml:space="preserve">
    <value>Есть ошибки на стадии анализа</value>
  </data>
  <data name="ErrorOn" xml:space="preserve">
    <value>Ошибка на</value>
  </data>
  <data name="Summary" xml:space="preserve">
    <value>Жыйынтык</value>
  </data>
  <data name="route_analysisqueue" xml:space="preserve">
    <value>Анализ</value>
  </data>
  <data name="ServerEndPeriod" xml:space="preserve">
    <value>Анализдин</value>
  </data>
  <data name="UserEndPeriod" xml:space="preserve">
    <value>Тандап алуу</value>
  </data>
  <data name="UserStartPeriod" xml:space="preserve">
    <value>б-ча</value>
  </data>
  <data name="Analysis" xml:space="preserve">
    <value>Анализ</value>
  </data>
  <data name="ServerStartPeriod" xml:space="preserve">
    <value>Анализдин</value>
  </data>
  <data name="EnqueueNewItem" xml:space="preserve">
    <value>Кошуу</value>
  </data>
  <data name="AnalysisQueue" xml:space="preserve">
    <value>Анализге</value>
  </data>
  <data name="NoValue" xml:space="preserve">
    <value>Маани жок</value>
  </data>
  <data name="AnalysisLogEntryNotFound" xml:space="preserve">
    <value>Запись в истории анализа не найдена</value>
  </data>
  <data name="ButtonSave" xml:space="preserve">
    <value>Сактоо</value>
  </data>
  <data name="Director" xml:space="preserve">
    <value>Башкарма</value>
  </data>
  <data name="MiddleName" xml:space="preserve">
    <value>Атасынын аты </value>
  </data>
  <data name="AddressPart3" xml:space="preserve">
    <value>Почта индекси</value>
  </data>
  <data name="SqlWalletUser" xml:space="preserve">
    <value>Колдонуучу Wallet User</value>
  </data>
  <data name="SqlWalletUserPlaceholder" xml:space="preserve">
    <value>Колдонуучунун системасын  отчёт</value>
  </data>
  <data name="Latitude" xml:space="preserve">
    <value>Түндүк/Түштүк</value>
  </data>
  <data name="Longitude" xml:space="preserve">
    <value>Батыш/Чыгыш</value>
  </data>
  <data name="RegionLvl1" xml:space="preserve">
    <value>Өлкө</value>
  </data>
  <data name="SearchExtended" xml:space="preserve">
    <value>Кенейтилген издөө</value>
  </data>
  <data name="SearchDefault" xml:space="preserve">
    <value>Кадимки издөө</value>
  </data>
  <data name="InThousandsKGS" xml:space="preserve">
    <value>In thousands KGS</value>
  </data>
  <data name="SampleFrames" xml:space="preserve">
    <value>Тандоо үлгүсү</value>
  </data>
  <data name="SampleFramesView" xml:space="preserve">
    <value>Тандоо үлгүсүн кайра кароо</value>
  </data>
  <data name="SampleFramesCreate" xml:space="preserve">
    <value> Тандоо үлгүсү түзүү</value>
  </data>
  <data name="Reset" xml:space="preserve">
    <value>Кайра орнотуу</value>
  </data>
  <data name="Predicate" xml:space="preserve">
    <value>Предикат</value>
  </data>
  <data name="Comparisons" xml:space="preserve">
    <value>Жана\Же</value>
  </data>
  <data name="Fields" xml:space="preserve">
    <value>Атрибуттар</value>
  </data>
  <data name="Operations" xml:space="preserve">
    <value>Салыштыруу</value>
  </data>
  <data name="MainActivity" xml:space="preserve">
    <value>Иш-аракети</value>
  </data>
  <data name="Values" xml:space="preserve">
    <value>Маанилер</value>
  </data>
  <data name="Equal" xml:space="preserve">
    <value>Барабар</value>
  </data>
  <data name="NotEqual" xml:space="preserve">
    <value>Барабар эмес</value>
  </data>
  <data name="GreaterThan" xml:space="preserve">
    <value>&gt;</value>
  </data>
  <data name="LessThan" xml:space="preserve">
    <value>&lt;</value>
  </data>
  <data name="GreaterThanOrEqual" xml:space="preserve">
    <value>&gt;=</value>
  </data>
  <data name="LessThanOrEqual" xml:space="preserve">
    <value>&lt;=</value>
  </data>
  <data name="TableNoRecords" xml:space="preserve">
    <value>Көрсөткүч маалымат жок</value>
  </data>
  <data name="route_sampleframes" xml:space="preserve">
    <value>Тандоо үлгүсү</value>
  </data>
  <data name="Ok" xml:space="preserve">
    <value>Ок</value>
  </data>
  <data name="VisitingAddress" xml:space="preserve">
    <value>Чыныгы дарек</value>
  </data>
  <data name="PostalAddress" xml:space="preserve">
    <value>Почта дареги</value>
  </data>
  <data name="Quit" xml:space="preserve">
    <value>Кызматкер бошотулду</value>
  </data>
  <data name="PersonSearchPopup" xml:space="preserve">
    <value>To improve search, input additional parameters</value>
  </data>
  <data name="AnalysisCalculationsStatIdOnlyNumber" xml:space="preserve">
    <value>Only numbers are allowed</value>
  </data>
  <data name="DataLoadCompletedFailed" xml:space="preserve">
    <value>Жүктөлгөн маалыматтын аягына каталар  менен  чыгышы</value>
  </data>
  <data name="DownloadSampleFrame" xml:space="preserve">
    <value>Түшүрүү үлгүсүн тандоо</value>
  </data>
  <data name="FieldsToSelect" xml:space="preserve">
    <value>Тандоо талаалары</value>
  </data>
  <data name="InList" xml:space="preserve">
    <value>Тизмеге кирүү</value>
  </data>
  <data name="InRange" xml:space="preserve">
    <value>InRange</value>
  </data>
  <data name="NotInList" xml:space="preserve">
    <value>Тизмеге кирбей калуу</value>
  </data>
  <data name="NotInRange" xml:space="preserve">
    <value>NotInRange</value>
  </data>
  <data name="PreviewSampleFrame" xml:space="preserve">
    <value>Тандоо үлгүсүн кайра кароо</value>
  </data>
  <data name="route_preview" xml:space="preserve">
    <value>Тандоо үлгүсүн кайра кароо</value>
  </data>
  <data name="SampleFramesWildcard" xml:space="preserve">
    <value>Тандоо үлгүсүн аталышы боюнча издөө</value>
  </data>
  <data name="SelectedFields" xml:space="preserve">
    <value>SelectedFields</value>
  </data>
  <data name="SfAnd" xml:space="preserve">
    <value>And</value>
  </data>
  <data name="SfOr" xml:space="preserve">
    <value>Or</value>
  </data>
  <data name="AnalysisLogId" xml:space="preserve">
    <value>Маалыматтар базасындагы лога\журналдардын идентификатору</value>
  </data>
  <data name="DataSourceQueueLogInfo" xml:space="preserve">
    <value>DataSourceQueueLogInfo</value>
  </data>
  <data name="DataSourceQueueLogRawUnit" xml:space="preserve">
    <value>DataSourceQueueLogRawUnit</value>
  </data>
  <data name="DataSourceQueueLogUnit" xml:space="preserve">
    <value>Кароо\Түзөтүү</value>
  </data>
  <data name="DeleteSampleFrameMessage" xml:space="preserve">
    <value>DeleteSampleFrameMessage</value>
  </data>
  <data name="ProcessedAt" xml:space="preserve">
    <value>Карйра иштетүүдө</value>
  </data>
  <data name="ResolvedAt" xml:space="preserve">
    <value>Уруксаат берилүудө</value>
  </data>
  <data name="route_edit_id" xml:space="preserve">
    <value>Түзөтүү</value>
  </data>
  <data name="route_id" xml:space="preserve">
    <value>Түзөтүү</value>
  </data>
  <data name="route_id_log" xml:space="preserve">
    <value>Кайра кароо</value>
  </data>
  <data name="route_preview_id" xml:space="preserve">
    <value>Кайра кароо</value>
  </data>
  <data name="route_queueId_log" xml:space="preserve">
    <value>Лог анализди кароо </value>
  </data>
  <data name="route_queueId_log_logId" xml:space="preserve">
    <value>Салыштырып текшерүү</value>
  </data>
  <data name="StartDate" xml:space="preserve">
    <value>Анализдин башталган датасы</value>
  </data>
  <data name="UnitId" xml:space="preserve">
    <value>Маалыматтар базасындагы статистикалык бирдиктердин идентификаторуу </value>
  </data>
  <data name="EnsureErrorsIsFixed" xml:space="preserve">
    <value>Ensure errors are fixed</value>
  </data>
  <data name="route_view_type_id" xml:space="preserve">
    <value>View</value>
  </data>
  <data name="DeselectAll" xml:space="preserve">
    <value>Deselect all</value>
  </data>
  <data name="GroupSelectedClauses" xml:space="preserve">
    <value>Group selected clauses</value>
  </data>
  <data name="InsertAfter" xml:space="preserve">
    <value>Insert after</value>
  </data>
  <data name="InsertAtHead" xml:space="preserve">
    <value>Insert at head</value>
  </data>
  <data name="Remove" xml:space="preserve">
    <value>Өчүр</value>
  </data>
  <data name="SelectAll" xml:space="preserve">
    <value>Select all</value>
  </data>
  <data name="SelectClauseGroup" xml:space="preserve">
    <value>Select clause group</value>
  </data>
  <data name="UngroupClauses" xml:space="preserve">
    <value>Ungroup clauses</value>
  </data>
  <data name="SelectClause" xml:space="preserve">
    <value>Select clause</value>
  </data>
  <data name="UnselectClause" xml:space="preserve">
    <value>Unselect clause</value>
  </data>
  <data name="UnselectClauseGroup" xml:space="preserve">
    <value>Unselect clause group</value>
  </data>
  <data name="DataSourceUploadType" xml:space="preserve">
    <value>Жүктөлгөн статистикалык бирдиктердин түрү</value>
  </data>
  <data name="ErrorsOccuredDuringManualAnalysis" xml:space="preserve">
    <value>Errors occured during manual analysis</value>
  </data>
  <data name="RangeFrom" xml:space="preserve">
    <value>Range from</value>
  </data>
  <data name="RangeTo" xml:space="preserve">
    <value>Range to</value>
  </data>
  <data name="ExternalIdType" xml:space="preserve">
    <value>Тышкы ID түрү</value>
  </data>
  <data name="GpsCoordinates" xml:space="preserve">
    <value>GPS координаты</value>
  </data>
  <data name="StatUnitActivityDate" xml:space="preserve">
    <value>Иш-аракетти каттоого алган дата</value>
  </data>
  <data name="ReorgDate" xml:space="preserve">
    <value>Реогранизациялоонун датасы</value>
  </data>
  <data name="LiqDate" xml:space="preserve">
    <value>Ликвидациялоонун датасы</value>
  </data>
  <data name="LiqReason" xml:space="preserve">
    <value>Ликвидациялоонун себеби</value>
  </data>
  <data name="SuspensionStart" xml:space="preserve">
    <value>Иш-аракетинин токтогон датасы</value>
  </data>
  <data name="SuspensionEnd" xml:space="preserve">
    <value>Иш-аракетин кайра уланткан датасы</value>
  </data>
  <data name="ReorgReferences" xml:space="preserve">
    <value>Регогранизациянын шилтемеси</value>
  </data>
  <data name="IsoCode" xml:space="preserve">
    <value>Iso код</value>
  </data>
  <data name="Commercial" xml:space="preserve">
    <value>Каржылоо</value>
  </data>
  <data name="ForeignParticipationCountriesUnits" xml:space="preserve">
    <value>Чет өлкөлөр менен катышы бар өлкөлөр</value>
  </data>
  <data name="LiquidationInfo" xml:space="preserve">
    <value>Ликвидация жөнүндө маалымат</value>
  </data>
  <data name="ReorgTypeCode" xml:space="preserve">
    <value>Реогранизация түрү код</value>
  </data>
  <data name="EntGroupType" xml:space="preserve">
    <value>Ишканалар группасы түрү</value>
  </data>
  <data name="ExternalId" xml:space="preserve">
    <value>Сырткы Id</value>
  </data>
  <data name="AnalysisDuplicationExternalId" xml:space="preserve">
    <value>Сырткы Id кайталыш</value>
  </data>
  <data name="AnalysisDuplicationName" xml:space="preserve">
    <value>Аталыш кайталоо</value>
  </data>
  <data name="Sort" xml:space="preserve">
    <value>Сорттоо</value>
  </data>
  <data name="Wildcard" xml:space="preserve">
    <value>Издөө шаблону</value>
  </data>
  <data name="ListIsEmpty" xml:space="preserve">
    <value>Тизмеде элементтер жок</value>
  </data>
  <data name="NumOfEmployees" xml:space="preserve">
    <value>Кызматкерлердин саны</value>
  </data>
  <data name="NumEmployeeYear" xml:space="preserve">
    <value>Кызматкерлердин саны жылда</value>
  </data>
  <data name="InstSectorCode" xml:space="preserve">
    <value>Экономика сектору</value>
  </data>
  <data name="CreateSampleFrame" xml:space="preserve">
    <value>Тандоо улгүсүн тузүү</value>
  </data>
  <data name="RegId" xml:space="preserve">
    <value>Каттоо Id картасы</value>
  </data>
  <data name="DataSourcesCreate" xml:space="preserve">
    <value>Маалыматтар булагына үлгү түзүү</value>
  </data>
  <data name="CreateDataSource" xml:space="preserve">
    <value>Маалыматтар булагына үлгү түзүү</value>
  </data>
  <data name="DataSourceQueues" xml:space="preserve">
    <value>Жүктөлгөн  маалыматтардын кезегин кароо</value>
  </data>
  <data name="route_statunits" xml:space="preserve">
    <value>Каттоо маалымат</value>
  </data>
  <data name="VariablesOfDataSource" xml:space="preserve">
    <value>Маалыматтар булагынын мааниси</value>
  </data>
  <data name="VariablesOfDatabase" xml:space="preserve">
    <value>Маалыматтар базасынын мааниси</value>
  </data>
  <data name="VariablesMappingResults" xml:space="preserve">
    <value>Жыйынтыктардын маанилерин салыштыруу</value>
  </data>
  <data name="View" xml:space="preserve">
    <value>Кароо</value>
  </data>
  <data name="route_view" xml:space="preserve">
    <value>Кароо</value>
  </data>
  <data name="route_datasourcesqueue" xml:space="preserve">
    <value>Маалыматтар булагынын кезеги</value>
  </data>
  <data name="InQueue" xml:space="preserve">
    <value>Кезекте</value>
  </data>
  <data name="Loading" xml:space="preserve">
    <value>Жүктөлүүдө</value>
  </data>
  <data name="DataLoadCompleted" xml:space="preserve">
    <value>Жүктөлгөн маалыматтын аягына чыгышы</value>
  </data>
  <data name="DataLoadCompletedPartially" xml:space="preserve">
    <value>Жүктөлгөн маалыматтардын жарым-жартылай аякташы</value>
  </data>
  <data name="DataSourceName" xml:space="preserve">
    <value>Маалыматтар булагынын файлынын аты</value>
  </data>
  <data name="DataSourceTemplateName" xml:space="preserve">
    <value>Үлгүнүн аты</value>
  </data>
  <data name="UploadDateTime" xml:space="preserve">
    <value>Жүктөлгөн булактын датасы</value>
  </data>
  <data name="Started" xml:space="preserve">
    <value>Башталды</value>
  </data>
  <data name="Ended" xml:space="preserve">
    <value>Аяктады</value>
  </data>
  <data name="Note" xml:space="preserve">
    <value>Жазуу</value>
  </data>
  <data name="Revise" xml:space="preserve">
    <value>Кайра карап чыгуу</value>
  </data>
  <data name="UserStatusAny" xml:space="preserve">
    <value>Колдонуучунун каалаган статусу</value>
  </data>
  <data name="ViewAnalysisQueueLogs" xml:space="preserve">
    <value>Анализдин журналын кароо</value>
  </data>
  <data name="UnitName" xml:space="preserve">
    <value>Бирдиктердин аталышы</value>
  </data>
  <data name="SummaryMessages" xml:space="preserve">
    <value>Жыйынтыктоочу билдирүү</value>
  </data>
  <data name="Administrator" xml:space="preserve">
    <value>Администратор</value>
  </data>
  <data name="AdministrativeCenter" xml:space="preserve">
    <value>Административдик борбор</value>
  </data>
  <data name="Employee" xml:space="preserve">
    <value>Кызматкер</value>
  </data>
  <data name="ExternalUser" xml:space="preserve">
    <value>Тышкы колдонуучу</value>
  </data>
  <data name="route_edit_type_id" xml:space="preserve">
    <value>Түзөтүү</value>
  </data>
  <data name="route_edit" xml:space="preserve">
    <value>Түзүү</value>
  </data>
  <data name="route_about" xml:space="preserve">
    <value>Биз жөнүндө</value>
  </data>
  <data name="Reject" xml:space="preserve">
    <value>Өчүр</value>
  </data>
  <data name="DataSourceQueueNotFound" xml:space="preserve">
    <value>Тизме табылган жок</value>
  </data>
  <data name="QueueLogNotFound" xml:space="preserve">
    <value>Журнал табылган жок</value>
  </data>
  <data name="StatUnitTypeNotFound" xml:space="preserve">
    <value>Статистикалык бирдиктин типи табылган жок</value>
  </data>
  <data name="DateCantBeInFuture" xml:space="preserve">
    <value>Дата келечек заманда боло албайт</value>
  </data>
  <data name="DateNotValid" xml:space="preserve">
    <value>Дата туура эмес</value>
  </data>
  <data name="StatisticalUnitNotExistError" xml:space="preserve">
    <value>Каттоо маалыматтары жок</value>
  </data>
  <data name="UpdateLocalUnitError" xml:space="preserve">
    <value>Жергиликтүү  бирдикти жаңылоодогу ката</value>
  </data>
  <data name="AboutText" xml:space="preserve">
    <value>Ишканалардын статистикалык каттоосу</value>
  </data>
  <data name="RegIdDate" xml:space="preserve">
    <value>Каттоого берилген  ID  датасы</value>
  </data>
  <data name="RefNo" xml:space="preserve">
    <value>Маалымдаманын номери</value>
  </data>
  <data name="RegMainActivity" xml:space="preserve">
    <value> (ГКЭД) каттоодо көрсөтүлгөн негизги ишмердүулүктүн коду</value>
  </data>
  <data name="EntGroupId" xml:space="preserve">
    <value>Ишкана тобунун коду</value>
  </data>
  <data name="EntGroupIdDate" xml:space="preserve">
    <value>Ишкананын тобуна   код берген дата</value>
  </data>
  <data name="ActualMainActivity2" xml:space="preserve">
    <value>Ишмердиктин түрү</value>
  </data>
  <data name="EntGroupRole" xml:space="preserve">
    <value>Ишкана тобунун ролу</value>
  </data>
  <data name="LegalUnitId" xml:space="preserve">
    <value>Id  укуктук бирдик</value>
  </data>
  <data name="LegalUnitIdDate" xml:space="preserve">
    <value>Укуктук бирдик катталган дата</value>
  </data>
  <data name="EnterpriseRegId" xml:space="preserve">
    <value>Ишкананын коду</value>
  </data>
  <data name="Founders" xml:space="preserve">
    <value>Уюмдаштыруучулар</value>
  </data>
  <data name="Owner" xml:space="preserve">
    <value>Ээси</value>
  </data>
  <data name="ViewLegalUnit" xml:space="preserve">
    <value>Укуктук бирдикти кароо</value>
  </data>
  <data name="ViewLocalUnit" xml:space="preserve">
    <value>Жергиликтүу бирдикти кароо</value>
  </data>
  <data name="ViewEnterpriseUnit" xml:space="preserve">
    <value>Ишкананы кароо</value>
  </data>
  <data name="ViewEnterpriseGroup" xml:space="preserve">
    <value>Ишкананын тобун кароо</value>
  </data>
  <data name="CreateStatUnit" xml:space="preserve">
    <value>Каттоо маалыматтарын түзүү</value>
  </data>
  <data name="EditButton" xml:space="preserve">
    <value>Түзөтүү</value>
  </data>
  <data name="EnterpriseUnitRegId" xml:space="preserve">
    <value>Ишканалар</value>
  </data>
  <data name="AddressId" xml:space="preserve">
    <value>Визит үчүн Id  дарек (булактарга ылайык)</value>
  </data>
  <data name="ActualAddressId" xml:space="preserve">
    <value>Визит үчүн Id  дарек</value>
  </data>
  <data name="LegalUnits" xml:space="preserve">
    <value>Укуктук бирдиктер</value>
  </data>
  <data name="EmployeesFte" xml:space="preserve">
    <value>Жумушчулардык саны, иш менен толук камсыз болгон эквивалент</value>
  </data>
  <data name="EnterpriseUnits" xml:space="preserve">
    <value>Ишкананын түзүмдүк бөлүмдөрү</value>
  </data>
  <data name="LiqDateStart" xml:space="preserve">
    <value>Ликвидациялоо датасы менен</value>
  </data>
  <data name="LiqDateEnd" xml:space="preserve">
    <value>Ликвидациялоо датасы боюнча</value>
  </data>
  <data name="RegMainActivityId" xml:space="preserve">
    <value>Башкы ID активдерин каттоо</value>
  </data>
  <data name="IncorrectIntegerValue" xml:space="preserve">
    <value>Маани 0дон аз же ага барабар болушу мүмкүн эмес</value>
  </data>
  <data name="ChooseAtLeastOne" xml:space="preserve">
    <value>Жок дегенде бир вариант тандаңыз</value>
  </data>
  <data name="IncorrectStringValue" xml:space="preserve">
    <value>Маани бош болбош керек жана узундугу{0} символдордон жогору болбош керек</value>
  </data>
  <data name="TryReloadRegions" xml:space="preserve">
    <value>Аймактардын толук инициализациясы</value>
  </data>
  <data name="RequestStarted" xml:space="preserve">
    <value>Күтүп туруңуз,жүктөө жүрүп жатат</value>
  </data>
  <data name="RequestFailed" xml:space="preserve">
    <value>Талапаткарууда ката кетти</value>
  </data>
  <data name="RequestSucceeded" xml:space="preserve">
    <value>Талап ийгиликтүү аткарылды</value>
  </data>
  <data name="FieldIsRequired" xml:space="preserve">
    <value>Толтурууга милдеттүү болгон талаа</value>
  </data>
  <data name="EnterpriseIsRequired" xml:space="preserve">
    <value>Толтурууга милдеттүү болгон талаа</value>
  </data>
  <data name="EnterpriseGroupIsRequired" xml:space="preserve">
    <value>Толтурууга милдеттүү болгон талаа</value>
  </data>
  <data name="CurrentPasswordIsRequired" xml:space="preserve">
    <value>"Учурдагы паролду" талаасын сөзсүз толтуруу</value>
  </data>
  <data name="EmailIsRequired" xml:space="preserve">
    <value>"Электрондук почта" талаасын милдеттүү түрдо толтуруу үчүн</value>
  </data>
  <data name="EmailValueRequired" xml:space="preserve">
    <value>Cураныч,электрондук даректи көрсөтүңүз</value>
  </data>
  <data name="route_home" xml:space="preserve">
    <value>Башталыш</value>
  </data>
  <data name="EnterpriseUnitIsRequired" xml:space="preserve">
    <value>Ишкананы тандаңыз</value>
  </data>
  <data name="LegalUnitIsRequired" xml:space="preserve">
    <value>Укуктук бирдикти тандаңыз</value>
  </data>
  <data name="StatUnitActivityRevY" xml:space="preserve">
    <value>Ишмердиктин коду (Rev Y)</value>
  </data>
  <data name="UndeleteUserMessage" xml:space="preserve">
    <value>Колдонуучу кайра калыбына келтирүү</value>
  </data>
  <data name="StatUnitActivityErrorMustContainsPrimary" xml:space="preserve">
    <value>Негизги ишмердикти камтыбаган тизме</value>
  </data>
  <data name="ButtonDelete" xml:space="preserve">
    <value>Өчүрүү</value>
  </data>
  <data name="route_delete" xml:space="preserve">
    <value>Өчүрүү</value>
  </data>
  <data name="ActivityPrimary" xml:space="preserve">
    <value>Негизги фактылык</value>
  </data>
  <data name="ActivitySecondary" xml:space="preserve">
    <value>Экинчи даражадагы</value>
  </data>
  <data name="ActivityAncilliary" xml:space="preserve">
    <value>Жардамчы</value>
  </data>
  <data name="No" xml:space="preserve">
    <value>Жок</value>
  </data>
  <data name="DialogTitleDelete" xml:space="preserve">
    <value>Жазууну өчүрүү</value>
  </data>
  <data name="DialogBodyDelete" xml:space="preserve">
    <value>Сиз чындыгында бул жазууну өчүрүүнү каалайсызбы</value>
  </data>
  <data name="Other" xml:space="preserve">
    <value>Башкалар</value>
  </data>
  <data name="CodeLookupFailed" xml:space="preserve">
    <value>Маалымдамадан кодду {1} табууга болбой жатат  {0} </value>
  </data>
  <data name="DataAccessConflict" xml:space="preserve">
    <value>Түзөтүүнүн жетүү маалыматтары өзгөртүлгөн</value>
  </data>
  <data name="LinkUnits" xml:space="preserve">
    <value>Таңуучу бирдик</value>
  </data>
  <data name="LinkCreate" xml:space="preserve">
    <value>Байланыштарды  бириктирүү</value>
  </data>
  <data name="LinkNotExists" xml:space="preserve">
    <value>Көрсөтүлгөн бирдиктердин ортосундагы  таңуулардын жоктугу</value>
  </data>
  <data name="LinkTypeInvalid" xml:space="preserve">
    <value>Бирдиктер байланыштуу болушу мүмкүн эмес</value>
  </data>
  <data name="LinkAlreadyExists" xml:space="preserve">
    <value>Таңуу бар</value>
  </data>
  <data name="LinkUnitAlreadyLinked" xml:space="preserve">
    <value>Көрсөтүлгөн бирдиктин  ортосундагы таңуу бар. Сиз алмаштырууну каалайсызбы</value>
  </data>
  <data name="LinkView" xml:space="preserve">
    <value>Таңууну караңыз</value>
  </data>
  <data name="route_links" xml:space="preserve">
    <value>Байланыштар</value>
  </data>
  <data name="DataSourceNameExists" xml:space="preserve">
    <value>Системада мындай аталыштагы маалымат булак бар</value>
  </data>
  <data name="DataSourceNameIsRequired" xml:space="preserve">
    <value>Маалымат булагына ат берүү керек</value>
  </data>
  <data name="LinkDeleteConfirm" xml:space="preserve">
    <value>сиз бул байланышты чынында өчүрүүнү каалайсызбы</value>
  </data>
  <data name="LinkDelete" xml:space="preserve">
    <value>Байланышты өчүрүү</value>
  </data>
  <data name="LinksNameOrStatIdRequred" xml:space="preserve">
    <value>"Аталышы! Же  'Код ОКПО' толтуруу зарыл</value>
  </data>
  <data name="BadDataSourceRestrictionSearch" xml:space="preserve">
    <value>Маалымат булактарына чектөө көрсөтүлгөн</value>
  </data>
  <data name="BadDataSourcePrioritySearch" xml:space="preserve">
    <value>Маалымат булактарынын приориттери туура эмес көрсөтулгөн</value>
  </data>
  <data name="BadDataSourceAllowedOperationsSearch" xml:space="preserve">
    <value>Маалыматтар булагынын туура эмес көрсотулгон ореациялары</value>
  </data>
  <data name="route_datasourcequeues" xml:space="preserve">
    <value>Маалыматты жүктөө кезекте</value>
  </data>
  <data name="ParseAttributesNotFound" xml:space="preserve">
    <value>Бир дагы отрибут таанылган эмес</value>
  </data>
  <data name="MaxLength" xml:space="preserve">
    <value>символ максималдуу жол берилген тилкенин мааниси бар символдор</value>
  </data>
  <data name="CantStoreFile" xml:space="preserve">
    <value>Файлды сактоо ишке ашкан жок</value>
  </data>
  <data name="Female" xml:space="preserve">
    <value>Аял</value>
  </data>
  <data name="Founder" xml:space="preserve">
    <value>Уюмдаштыруучу</value>
  </data>
  <data name="Male" xml:space="preserve">
    <value>Эркек</value>
  </data>
  <data name="CantBeLessThan" xml:space="preserve">
    <value>Кем болбошу керек</value>
  </data>
  <data name="PersonAlreadyExists" xml:space="preserve">
    <value>Реквизиттер менен көрсөтүлгөн  адам статистикалык бирдиктер жоюлду</value>
  </data>
  <data name="DataSourceHasQueuedItems" xml:space="preserve">
    <value>Маалымат булагынын жазууда кезекте турат</value>
  </data>
  <data name="DataSourceNotFound" xml:space="preserve">
    <value>Маалымат булагынны улгусу табылган жок</value>
  </data>
  <data name="HistoryEnterpriseUnitIds" xml:space="preserve">
    <value>Ишканалар</value>
  </data>
  <data name="HistoryLegalUnitIds" xml:space="preserve">
    <value>Укутук бирдиктер</value>
  </data>
  <data name="ValidFromDate" xml:space="preserve">
    <value>Аныкталган</value>
  </data>
  <data name="PersonsRelatedToTheUnit" xml:space="preserve">
    <value>Адамга таандык статистикалык бирдик</value>
  </data>
  <data name="SelectSortBy" xml:space="preserve">
    <value>Боюнча сорттоо...</value>
  </data>
  <data name="AnalysisDuplicationContactPerson" xml:space="preserve">
    <value>Байланышуучу адам дубликатталууда</value>
  </data>
  <data name="AnalysisDuplicationEmailAddress" xml:space="preserve">
    <value>Электрондук почта  дубликатталууда</value>
  </data>
  <data name="AnalysisDuplicationShortName" xml:space="preserve">
    <value>Кыска аталыш дубликатталууда</value>
  </data>
  <data name="AnalysisMandatoryContactPerson" xml:space="preserve">
    <value>Байланышуучу адам толтурулушу керек</value>
  </data>
  <data name="AnalysisMandatoryName" xml:space="preserve">
    <value>Аталыш толтурулушу керек</value>
  </data>
  <data name="AnalysisMandatoryRegistrationReason" xml:space="preserve">
    <value>Каттоонун себеби  толтурулушу керек</value>
  </data>
  <data name="AnalysisMandatoryShortName" xml:space="preserve">
    <value>Кыска аталыш толтурулушу керек</value>
  </data>
  <data name="AnalysisSameNameAsShortName" xml:space="preserve">
    <value>Кыскача аталышы жана аталышы бирдей мааниг</value>
  </data>
  <data name="OrphanUnitsRulesWarnings" xml:space="preserve">
    <value>Алдын алуу жөнүндө эрежеде байланышпаган бирдик</value>
  </data>
  <data name="UploadLogNotFound" xml:space="preserve">
    <value>Жүртөөчү журнал жөнүндө жазуу табылган жок</value>
  </data>
  <data name="DataSourceCsvDelimiterNotValid" xml:space="preserve">
    <value>Туура эмес бөлүүчу CSV</value>
  </data>
  <data name="CsvDelimiter" xml:space="preserve">
    <value>Чектөөчү CSV</value>
  </data>
  <data name="CsvSkipCount" xml:space="preserve">
    <value>Саптарын кое берүү</value>
  </data>
  <data name="Countries" xml:space="preserve">
    <value>Өлкөлөр</value>
  </data>
  <data name="ForeignParticipationCountry" xml:space="preserve">
    <value>Чет катыштагы өлкө</value>
  </data>
  <data name="Section" xml:space="preserve">
    <value>Бөлүк</value>
  </data>
  <data name="Person" xml:space="preserve">
    <value>Адам</value>
  </data>
  <data name="GivenName" xml:space="preserve">
    <value>Аталышы</value>
  </data>
  <data name="NationalityCode" xml:space="preserve">
    <value>Өлкөнүн коду</value>
  </data>
  <data name="Logs" xml:space="preserve">
    <value>Журнал</value>
  </data>
  <data name="Error" xml:space="preserve">
    <value>Ката</value>
  </data>
  <data name="Warning" xml:space="preserve">
    <value>Эскертүү</value>
  </data>
  <data name="DataSourceClassification" xml:space="preserve">
    <value>Маалымат булактарынын  классификациясы</value>
  </data>
  <data name="Write" xml:space="preserve">
    <value>Жазуу</value>
  </data>
  <data name="SampleFrameNotFound" xml:space="preserve">
    <value>Тандоо үлгүсү табылган жок</value>
  </data>
  <data name="LatitudeValidationMessage" xml:space="preserve">
    <value>Түндүк \түшүк  -90° +90° диапазондо болушу керек</value>
  </data>
  <data name="LongitudeValidationMessage" xml:space="preserve">
    <value>Батыш\ Чыгыш  -180° +180 диапазондо болушу керек</value>
  </data>
  <data name="StatIdAsyncTestFailed" xml:space="preserve">
    <value>Статистикалык бирдиктер  ошол эле идентификатор менен тузулдү</value>
  </data>
  <data name="Reports" xml:space="preserve">
    <value>Отчёттор</value>
  </data>
  <data name="route_reportsTree" xml:space="preserve">
    <value>Отчёттор</value>
  </data>
  <data name="AsRegistered" xml:space="preserve">
    <value>Кантип катто керек</value>
  </data>
  <data name="BadLatitude" xml:space="preserve">
    <value>Түндүк \Түшүк  -90° +90° диапазондо болушу керек</value>
  </data>
  <data name="BadLongitude" xml:space="preserve">
    <value>Батыш\ Чыгыш  -180° +180 диапазондо болушу керек</value>
  </data>
  <data name="InvalidChecksum" xml:space="preserve">
    <value>Тураа эмес текшерилдген сумма</value>
  </data>
  <data name="CustomAnalysisChecks" xml:space="preserve">
    <value>Пайдалануучу анализди текшерүү</value>
  </data>
  <data name="LastActivityByTurnover" xml:space="preserve">
    <value>Кыркы  маалыматтарды берүү боюнча жүгүртүү</value>
  </data>
  <data name="RegionLvl2" xml:space="preserve">
    <value>Область</value>
  </data>
  <data name="RegionLvl3" xml:space="preserve">
    <value>Район</value>
  </data>
  <data name="RegionLvl4" xml:space="preserve">
    <value>Село/Город</value>
  </data>
  <data name="OrgLinksNotFound" xml:space="preserve">
    <value>Статисмтикалык өчурулгөн бирдиктер жок уюмдун байланышы</value>
  </data>
  <data name="PasswordLengthRestriction" xml:space="preserve">
    <value>Пароль 6 сырсөз белгиден турушу керек</value>
  </data>
  <data name="RecursiveRegions" xml:space="preserve">
    <value>Дерево регионов содержит циклы</value>
  </data>
  <data name="AllRegions" xml:space="preserve">
    <value>Баары региондор</value>
  </data>
  <data name="UserRegions" xml:space="preserve">
    <value>Колдонуучунун региондор</value>
  </data>
  <data name="IncorrectFileFormat" xml:space="preserve">
    <value>Файлдын форматы туура эмес</value>
  </data>
  <data name="CantDeleteDatasourceTemp" xml:space="preserve">
    <value>Бул маалыматтар булагы үлгүсү өчүрө алынбайт</value>
  </data>
  <data name="Info" xml:space="preserve">
    <value>Info</value>
  </data>
  <data name="NewPasswordNotConfirmed" xml:space="preserve">
    <value>Жаңы пароль тастыкталган эмес</value>
  </data>
<<<<<<< HEAD
  <data name="LiquidateEntrUnit" xml:space="preserve">
    <value>Сиз Ишкананы ликвидация кыла албайсыз</value>
  </data>
  <data name="LiquidateLegalUnit" xml:space="preserve">
    <value>Биринчиден укуктук бирдикти ликвидация кылыш керек</value>
  </data>
  <data name="UnitHasLiquidated" xml:space="preserve">
    <value>Бирдик ликвидацияланды</value>
=======
  <data name="ShouldNotBeGreaterThenEight" xml:space="preserve">
    <value>Тилге киргизүү 8 символдон ашык болбошу керек</value>
>>>>>>> 69d2fb1a
  </data>
</root><|MERGE_RESOLUTION|>--- conflicted
+++ resolved
@@ -1,4 +1,4 @@
-﻿<?xml version="1.0" encoding="utf-8"?>
+<?xml version="1.0" encoding="utf-8"?>
 <root>
   <!-- 
     Microsoft ResX Schema 
@@ -2232,7 +2232,6 @@
   <data name="NewPasswordNotConfirmed" xml:space="preserve">
     <value>Жаңы пароль тастыкталган эмес</value>
   </data>
-<<<<<<< HEAD
   <data name="LiquidateEntrUnit" xml:space="preserve">
     <value>Сиз Ишкананы ликвидация кыла албайсыз</value>
   </data>
@@ -2241,9 +2240,8 @@
   </data>
   <data name="UnitHasLiquidated" xml:space="preserve">
     <value>Бирдик ликвидацияланды</value>
-=======
+  </data>
   <data name="ShouldNotBeGreaterThenEight" xml:space="preserve">
     <value>Тилге киргизүү 8 символдон ашык болбошу керек</value>
->>>>>>> 69d2fb1a
   </data>
 </root>