<?xml version="1.0" encoding="utf-8"?>
<root>
  <!-- 
    Microsoft ResX Schema 
    
    Version 2.0
    
    The primary goals of this format is to allow a simple XML format 
    that is mostly human readable. The generation and parsing of the 
    various data types are done through the TypeConverter classes 
    associated with the data types.
    
    Example:
    
    ... ado.net/XML headers & schema ...
    <resheader name="resmimetype">text/microsoft-resx</resheader>
    <resheader name="version">2.0</resheader>
    <resheader name="reader">System.Resources.ResXResourceReader, System.Windows.Forms, ...</resheader>
    <resheader name="writer">System.Resources.ResXResourceWriter, System.Windows.Forms, ...</resheader>
    <data name="Name1"><value>this is my long string</value><comment>this is a comment</comment></data>
    <data name="Color1" type="System.Drawing.Color, System.Drawing">Blue</data>
    <data name="Bitmap1" mimetype="application/x-microsoft.net.object.binary.base64">
        <value>[base64 mime encoded serialized .NET Framework object]</value>
    </data>
    <data name="Icon1" type="System.Drawing.Icon, System.Drawing" mimetype="application/x-microsoft.net.object.bytearray.base64">
        <value>[base64 mime encoded string representing a byte array form of the .NET Framework object]</value>
        <comment>This is a comment</comment>
    </data>
                
    There are any number of "resheader" rows that contain simple 
    name/value pairs.
    
    Each data row contains a name, and value. The row also contains a 
    type or mimetype. Type corresponds to a .NET class that support 
    text/value conversion through the TypeConverter architecture. 
    Classes that don't support this are serialized and stored with the 
    mimetype set.
    
    The mimetype is used for serialized objects, and tells the 
    ResXResourceReader how to depersist the object. This is currently not 
    extensible. For a given mimetype the value must be set accordingly:
    
    Note - application/x-microsoft.net.object.binary.base64 is the format 
    that the ResXResourceWriter will generate, however the reader can 
    read any of the formats listed below.
    
    mimetype: application/x-microsoft.net.object.binary.base64
    value   : The object must be serialized with 
            : System.Runtime.Serialization.Formatters.Binary.BinaryFormatter
            : and then encoded with base64 encoding.
    
    mimetype: application/x-microsoft.net.object.soap.base64
    value   : The object must be serialized with 
            : System.Runtime.Serialization.Formatters.Soap.SoapFormatter
            : and then encoded with base64 encoding.

    mimetype: application/x-microsoft.net.object.bytearray.base64
    value   : The object must be serialized into a byte array 
            : using a System.ComponentModel.TypeConverter
            : and then encoded with base64 encoding.
    -->
  <xsd:schema id="root" xmlns="" xmlns:xsd="http://www.w3.org/2001/XMLSchema" xmlns:msdata="urn:schemas-microsoft-com:xml-msdata">
    <xsd:import namespace="http://www.w3.org/XML/1998/namespace" />
    <xsd:element name="root" msdata:IsDataSet="true">
      <xsd:complexType>
        <xsd:choice maxOccurs="unbounded">
          <xsd:element name="metadata">
            <xsd:complexType>
              <xsd:sequence>
                <xsd:element name="value" type="xsd:string" minOccurs="0" />
              </xsd:sequence>
              <xsd:attribute name="name" use="required" type="xsd:string" />
              <xsd:attribute name="type" type="xsd:string" />
              <xsd:attribute name="mimetype" type="xsd:string" />
              <xsd:attribute ref="xml:space" />
            </xsd:complexType>
          </xsd:element>
          <xsd:element name="assembly">
            <xsd:complexType>
              <xsd:attribute name="alias" type="xsd:string" />
              <xsd:attribute name="name" type="xsd:string" />
            </xsd:complexType>
          </xsd:element>
          <xsd:element name="data">
            <xsd:complexType>
              <xsd:sequence>
                <xsd:element name="value" type="xsd:string" minOccurs="0" msdata:Ordinal="1" />
                <xsd:element name="comment" type="xsd:string" minOccurs="0" msdata:Ordinal="2" />
              </xsd:sequence>
              <xsd:attribute name="name" type="xsd:string" use="required" msdata:Ordinal="1" />
              <xsd:attribute name="type" type="xsd:string" msdata:Ordinal="3" />
              <xsd:attribute name="mimetype" type="xsd:string" msdata:Ordinal="4" />
              <xsd:attribute ref="xml:space" />
            </xsd:complexType>
          </xsd:element>
          <xsd:element name="resheader">
            <xsd:complexType>
              <xsd:sequence>
                <xsd:element name="value" type="xsd:string" minOccurs="0" msdata:Ordinal="1" />
              </xsd:sequence>
              <xsd:attribute name="name" type="xsd:string" use="required" />
            </xsd:complexType>
          </xsd:element>
        </xsd:choice>
      </xsd:complexType>
    </xsd:element>
  </xsd:schema>
  <resheader name="resmimetype">
    <value>text/microsoft-resx</value>
  </resheader>
  <resheader name="version">
    <value>2.0</value>
  </resheader>
  <resheader name="reader">
    <value>System.Resources.ResXResourceReader, System.Windows.Forms, Version=4.0.0.0, Culture=neutral, PublicKeyToken=b77a5c561934e089</value>
  </resheader>
  <resheader name="writer">
    <value>System.Resources.ResXResourceWriter, System.Windows.Forms, Version=4.0.0.0, Culture=neutral, PublicKeyToken=b77a5c561934e089</value>
  </resheader>
  <data name="Login" xml:space="preserve">
    <value>Ысым</value>
  </data>
  <data name="Password" xml:space="preserve">
    <value>Пароль</value>
  </data>
  <data name="RememberMe" xml:space="preserve">
    <value>Эстөө</value>
  </data>
  <data name="Language" xml:space="preserve">
    <value>Тил</value>
  </data>
  <data name="LanguageRussian" xml:space="preserve">
    <value>Орус тили</value>
  </data>
  <data name="LanguageKyrgyz" xml:space="preserve">
    <value>Кыргыз тили</value>
  </data>
  <data name="LanguageEnglish" xml:space="preserve">
    <value>Англис тили</value>
  </data>
  <data name="Account" xml:space="preserve">
    <value>Колдонуучу аккаунту</value>
  </data>
  <data name="Logout" xml:space="preserve">
    <value>Чыгуу</value>
  </data>
  <data name="About" xml:space="preserve">
    <value>Биз жөнүндө</value>
  </data>
  <data name="Users" xml:space="preserve">
    <value>Пайдалануучулар</value>
  </data>
  <data name="Roles" xml:space="preserve">
    <value>Ролу</value>
  </data>
  <data name="StatUnits" xml:space="preserve">
    <value>Каттоо маалымат</value>
  </data>
  <data name="UsersList" xml:space="preserve">
    <value>Пайдалануучулар тизме</value>
  </data>
  <data name="RolesList" xml:space="preserve">
    <value>Ролдорунун тизмеси</value>
  </data>
  <data name="StatUnitsList" xml:space="preserve">
    <value>Каттоо маалыматтын тизмеси</value>
  </data>
  <data name="LoginError" xml:space="preserve">
    <value>Кирүү буга чейин кабыл алынат</value>
  </data>
  <data name="NameError" xml:space="preserve">
    <value>Аты буга чейин кабыл алынат</value>
  </data>
  <data name="PasswordUpdateError" xml:space="preserve">
    <value>Паролду тактоо учурунда ката</value>
  </data>
  <data name="RoleUpdateError" xml:space="preserve">
    <value>Ролун тактоо учурунда ката</value>
  </data>
  <data name="UserUpdateError" xml:space="preserve">
    <value>Колдонуучуну тактоо учурунда ката</value>
  </data>
  <data name="LoginFailed" xml:space="preserve">
    <value>Жок кирүү</value>
  </data>
  <data name="CurrentPasswordisWrong" xml:space="preserve">
    <value>Учурдагы Сырсөз туура эмес</value>
  </data>
  <data name="PageError" xml:space="preserve">
    <value>Барак саны терс болушу мүмкүн эмес</value>
  </data>
  <data name="PageSizeError" xml:space="preserve">
    <value>Барак өлчөмү 0 көбүрөөк болушу керек</value>
  </data>
  <data name="LastChangeFromError" xml:space="preserve">
    <value>Наркынан акыркы өзгөртүү кийин «акыркы өзгөрүшүнө» болуп саналат</value>
  </data>
  <data name="LastChangeToError" xml:space="preserve">
    <value>Наркына акыркы өзгөртүү «акыркы өзгөрүшүнө» мурда болуп саналат</value>
  </data>
  <data name="EmployeesNumberFromErrorNegative" xml:space="preserve">
    <value>Алынган кызматкерлердин саны терс болушу керек эмес</value>
  </data>
  <data name="EmployeesNumberFromErrorLarge" xml:space="preserve">
    <value>Кызматкерлерине «үчүн кызматкерлердин саны» көп эмес саны</value>
  </data>
  <data name="EmployeesNumberToErrorNegative" xml:space="preserve">
    <value>Кызматкерлердин саны терс болушу керек эмес</value>
  </data>
  <data name="EmployeesNumberToErrorLess" xml:space="preserve">
    <value>Кызматкерлеринин саны алынган кызматкерлердин саны "аз болот"</value>
  </data>
  <data name="TurnoverFromErrorNegative" xml:space="preserve">
    <value>Тартып жүгүртүү терс болушу керек эмес</value>
  </data>
  <data name="TurnoverFromErrorLarger" xml:space="preserve">
    <value>Тартып жүгүртүү «деген жүгүртүүнүн» чоъураак болот</value>
  </data>
  <data name="TurnoverToErrorNegative" xml:space="preserve">
    <value>Жүгүртүү үчүн терс болушу керек эмес</value>
  </data>
  <data name="TurnoverToErrorLess" xml:space="preserve">
    <value>Жүгүртүү үчүн «келген жүгүртүүнүн» караганда аз</value>
  </data>
  <data name="RoleNotFound" xml:space="preserve">
    <value>Ролу Табылган жок</value>
  </data>
  <data name="FetchingUsersError" xml:space="preserve">
    <value>Ката келүүдөгү колдонуучулар</value>
  </data>
  <data name="DeleteRoleError" xml:space="preserve">
    <value>Учурдагы колдонуучулар менен ролун жок мүмкүн эмес</value>
  </data>
  <data name="DeleteSysAdminRoleError" xml:space="preserve">
    <value>Системалык администратор ролун жок мүмкүн эмес</value>
  </data>
  <data name="EnterpriseGroupNotSupportError" xml:space="preserve">
    <value>Ишкана топ колдоого алынбайт</value>
  </data>
  <data name="UnknownStatUnitTypeError" xml:space="preserve">
    <value>Белгисиз statUnit түрү</value>
  </data>
  <data name="StatisticalUnitNotExistError" xml:space="preserve">
    <value>Statistical unit жок эмес</value>
  </data>
  <data name="AddressExcistsInDataBaseForError" xml:space="preserve">
    <value>Ката: Дареги үчүн маалымат бар</value>
  </data>
  <data name="CreateLegalUnitError" xml:space="preserve">
    <value>Укуктук бирдиктерин түзүү Error!</value>
  </data>
  <data name="CreateLocalUnitError" xml:space="preserve">
    <value>Жергиликтүү аппаратты түзүү Error!</value>
  </data>
  <data name="CreateEnterpriseUnitError" xml:space="preserve">
    <value>Enterprise бөлүмүн түзүү Error!</value>
  </data>
  <data name="CreateEnterpriseGroupError" xml:space="preserve">
    <value>Enterprise топ түзүү Error!</value>
  </data>
  <data name="UpdateLegalUnitError" xml:space="preserve">
    <value>Укуктук бөлүгүн тактоо үчүн ишке ашкан жок!</value>
  </data>
  <data name="UpdateLocalUnitError" xml:space="preserve">
    <value>Update Error Жергиликтүү Unit!</value>
  </data>
  <data name="UpdateEnterpriseUnitError" xml:space="preserve">
    <value>Enterprise бөлүмүн тактоо Error!</value>
  </data>
  <data name="UpdateEnterpriseGroupError" xml:space="preserve">
    <value>Enterprise Group тактоо Error!</value>
  </data>
  <data name="UserNotFoundError" xml:space="preserve">
    <value>Колдонуучу табылган жок</value>
  </data>
  <data name="SysAdminRoleMissingError" xml:space="preserve">
    <value>Системалык администратор ролу жок болуп жатат</value>
  </data>
  <data name="DeleteLastSysAdminError" xml:space="preserve">
    <value>Акыркы системдик администратор жок мүмкүн эмес</value>
  </data>
  <data name="Name" xml:space="preserve">
    <value>Ысым</value>
  </data>
  <data name="EditAccount" xml:space="preserve">
    <value>Аккаунту түзөтүү</value>
  </data>
  <data name="NameValueRequired" xml:space="preserve">
    <value>Сураныч, атыңызды киргизип коюңуз</value>
  </data>
  <data name="CurrentPassword" xml:space="preserve">
    <value>Азыркы пароль</value>
  </data>
  <data name="NewPassword" xml:space="preserve">
    <value>Жаңы пароль</value>
  </data>
  <data name="NewPassword_LeaveItEmptyIfYouWillNotChangePassword" xml:space="preserve">
    <value>Жаңы пароль (сиздин паролду өзгөртө албайт, эгер бош кетип)</value>
  </data>
  <data name="ConfirmPassword" xml:space="preserve">
    <value>Сураныч, ырастоо пароль</value>
  </data>
  <data name="PhoneValueRequired" xml:space="preserve">
    <value>Сураныч, телефон номериңизди киргизип коюңуз</value>
  </data>
  <data name="Phone" xml:space="preserve">
    <value>Телефон</value>
  </data>
  <data name="Email" xml:space="preserve">
    <value>Электрондук дарек</value>
  </data>
  <data name="AboutText" xml:space="preserve">
    <value>nsreg</value>
  </data>
  <data name="HomeText" xml:space="preserve">
    <value>Кош келиңиз</value>
  </data>
  <data name="NotFoundMessage" xml:space="preserve">
    <value>Талап кылынган бет табылган жок, же көрсөтүүгө уруксат жок</value>
  </data>
  <data name="NotFoundBackToHome" xml:space="preserve">
    <value>Башкы бетке кайтуу</value>
  </data>
  <data name="CreateNewRole" xml:space="preserve">
    <value>Бир жаңы ролун түзүү</value>
  </data>
  <data name="RoleName" xml:space="preserve">
    <value>Ролун аты</value>
  </data>
  <data name="Description" xml:space="preserve">
    <value>Баяндоо</value>
  </data>
  <data name="OrdinaryWebsiteUser" xml:space="preserve">
    <value>Колдонуучунун веб сайт</value>
  </data>
  <data name="StandardDataAccess" xml:space="preserve">
    <value>Стандарттык берилиштерге жетүү</value>
  </data>
  <data name="SelectOrSearchStandardDataAccess" xml:space="preserve">
    <value>Тандоо тизме же стандарттуу берилиштерге жетүү</value>
  </data>
  <data name="AccessToSystemFunctions" xml:space="preserve">
    <value>Система иштеши үчүн мүмкүнчүлүк</value>
  </data>
  <data name="SelectOrSearchSystemFunctions" xml:space="preserve">
    <value>Тандоо же система иштеши үчүн издөө</value>
  </data>
  <data name="Submit" xml:space="preserve">
    <value>Жөнөтүү</value>
  </data>
  <data name="EditRole" xml:space="preserve">
    <value>Ролду түзөтүү</value>
  </data>
  <data name="DeleteRoleMessage" xml:space="preserve">
    <value>Жок кылуу роль</value>
  </data>
  <data name="RoleList_EditRole" xml:space="preserve">
    <value>Ролду түзөтүү</value>
  </data>
  <data name="RoleList_DeleteRole" xml:space="preserve">
    <value>Ролду жок кылуу</value>
  </data>
  <data name="Role" xml:space="preserve">
    <value>ролдор</value>
  </data>
  <data name="UsersIn" xml:space="preserve">
    <value>Пайдалануучулар</value>
  </data>
  <data name="CreateRoleButton" xml:space="preserve">
    <value>Жаңы роль</value>
  </data>
  <data name="AreYouSure" xml:space="preserve">
    <value>Ишеничиңиз жетиштүбү</value>
  </data>
  <data name="TotalRoles" xml:space="preserve">
    <value>Жалпы ролдор</value>
  </data>
  <data name="TotalPages" xml:space="preserve">
    <value>Жалпы барактар</value>
  </data>
  <data name="DeleteStatUnitMessage" xml:space="preserve">
    <value>Каттоо маалыматты жок кылуу</value>
  </data>
  <data name="Total" xml:space="preserve">
    <value>Жалпы</value>
  </data>
  <data name="SearchStatisticalUnits" xml:space="preserve">
    <value>Издөө каттоо маалыматты</value>
  </data>
  <data name="SearchWildcard" xml:space="preserve">
    <value>Издөө джокер (Имя, ОКПО, Уникальный налоговый код, Внешний ID, Улица, Адрес)</value>
  </data>
  <data name="Search" xml:space="preserve">
    <value>Издөө</value>
  </data>
  <data name="StatisticalUnitType" xml:space="preserve">
    <value>Типтеги статистикалык бирдиктер</value>
  </data>
  <data name="Includeliquidated" xml:space="preserve">
    <value>Мүмкүндүк жоюлат</value>
  </data>
  <data name="TurnoverFrom" xml:space="preserve">
    <value>Жүгүртүү чейин</value>
  </data>
  <data name="TurnoverTo" xml:space="preserve">
    <value>Үчүн жүгүртүүсү</value>
  </data>
  <data name="NumberOfEmployeesFrom" xml:space="preserve">
    <value>Кызматкерлердин саны</value>
  </data>
  <data name="NumberOfEmployeesTo" xml:space="preserve">
    <value>Кызматкерлердин саны</value>
  </data>
  <data name="CreateNewUser" xml:space="preserve">
    <value>Бир жаңы колдонуучуну түзүү</value>
  </data>
  <data name="UserName" xml:space="preserve">
    <value>Колдонуучунун аты</value>
  </data>
  <data name="UserLogin" xml:space="preserve">
    <value>Колдонуучунун логини</value>
  </data>
  <data name="UserPassword" xml:space="preserve">
    <value>Колдонуучунун пароль</value>
  </data>
  <data name="TypeStrongPasswordHere" xml:space="preserve">
    <value>Туруктуу пароль койгула</value>
  </data>
  <data name="TypePasswordAgain" xml:space="preserve">
    <value>Кайра пароль койгула</value>
  </data>
  <data name="UserEmail" xml:space="preserve">
    <value>Колдонуучунун электрондук дарек</value>
  </data>
  <data name="UserPhone" xml:space="preserve">
    <value>Колдонуучунун телефону</value>
  </data>
  <data name="AssignedRoles" xml:space="preserve">
    <value>Дайындалган ролу</value>
  </data>
  <data name="SelectOrSearchRoles" xml:space="preserve">
    <value>Тандоо же издөө ролдорду...</value>
  </data>
  <data name="UserStatus" xml:space="preserve">
    <value>Пайдалануучулардын абалы</value>
  </data>
  <data name="DataAccess" xml:space="preserve">
    <value>Доступ к данным</value>
  </data>
  <data name="NSO_Employee" xml:space="preserve">
    <value>Кызматкердин NSO</value>
  </data>
  <data name="TryReloadRoles" xml:space="preserve">
    <value>Ролун кайра аракет</value>
  </data>
  <data name="EditUser" xml:space="preserve">
    <value>Колдонуучуну түзөтүү</value>
  </data>
  <data name="UsersNewPassword" xml:space="preserve">
    <value>Колдонуучунун жаңы паролу</value>
  </data>
  <data name="TypeNewPasswordAgain" xml:space="preserve">
    <value>Кайра жаңы пароль койгула</value>
  </data>
  <data name="FetchingStandardDataAccess" xml:space="preserve">
    <value>Стандарттуу маалымат жетүү тандоо</value>
  </data>
  <data name="DeleteUserMessage" xml:space="preserve">
    <value>Жок кылуу колдонуучту</value>
  </data>
  <data name="CreateUserButton" xml:space="preserve">
    <value>Жаңы колдонуучу</value>
  </data>
  <data name="TotalUsers" xml:space="preserve">
    <value>Жалпы колдонуучулар</value>
  </data>
  <data name="NSCRegistry" xml:space="preserve">
    <value>Улуттук статком</value>
  </data>
  <data name="RegId" xml:space="preserve">
    <value>Рег.ID</value>
  </data>
  <data name="RegIdDate" xml:space="preserve">
    <value>RegIdDate-</value>
  </data>
  <data name="StatId" xml:space="preserve">
    <value>StatId-</value>
  </data>
  <data name="StatIdDate" xml:space="preserve">
    <value>StatIdDate-</value>
  </data>
  <data name="TaxRegId" xml:space="preserve">
    <value>TaxRegId-</value>
  </data>
  <data name="TaxRegDate" xml:space="preserve">
    <value>TaxRegDate-</value>
  </data>
  <data name="ExternalId" xml:space="preserve">
    <value>ExternalId-</value>
  </data>
  <data name="ExternalIdType" xml:space="preserve">
    <value>ExternalIdType-</value>
  </data>
  <data name="ExternalIdDate" xml:space="preserve">
    <value>ExternalIdDate-</value>
  </data>
  <data name="DataSource" xml:space="preserve">
    <value>DataSource-</value>
  </data>
  <data name="RefNo" xml:space="preserve">
    <value>RefNo-</value>
  </data>
  <data name="ShortName" xml:space="preserve">
    <value>Кыска аталышы</value>
  </data>
  <data name="Address" xml:space="preserve">
    <value>Address-</value>
  </data>
  <data name="PostalAddressId" xml:space="preserve">
    <value>PostalAddressId-</value>
  </data>
  <data name="TelephoneNo" xml:space="preserve">
    <value>TelephoneNo-</value>
  </data>
  <data name="WebAddress" xml:space="preserve">
    <value>WebAddress-</value>
  </data>
  <data name="RegMainActivity" xml:space="preserve">
    <value>RegMainActivity-</value>
  </data>
  <data name="RegistrationDate" xml:space="preserve">
    <value>RegistrationDate-</value>
  </data>
  <data name="RegistrationReason" xml:space="preserve">
    <value>RegistrationReason-</value>
  </data>
  <data name="LiqDate" xml:space="preserve">
    <value>LiqDate-</value>
  </data>
  <data name="LiqReason" xml:space="preserve">
    <value>LiqReason-</value>
  </data>
  <data name="SuspensionStart" xml:space="preserve">
    <value>SuspensionStart-</value>
  </data>
  <data name="SuspensionEnd" xml:space="preserve">
    <value>SuspensionEnd-</value>
  </data>
  <data name="ReorgTypeCode" xml:space="preserve">
    <value>ReorgTypeCode-</value>
  </data>
  <data name="ReorgDate" xml:space="preserve">
    <value>ReorgDate-</value>
  </data>
  <data name="ReorgReferences" xml:space="preserve">
    <value>ReorgReferences-</value>
  </data>
  <data name="ActualAddress" xml:space="preserve">
    <value>ActualAddress-</value>
  </data>
  <data name="ContactPerson" xml:space="preserve">
    <value>ContactPerson-</value>
  </data>
  <data name="Employees" xml:space="preserve">
    <value>Employees-</value>
  </data>
  <data name="NumOfPeopleEmp" xml:space="preserve">
    <value>NumOfPeopleEmp</value>
  </data>
  <data name="EmployeesYear" xml:space="preserve">
    <value>EmployeesYear-</value>
  </data>
  <data name="EmployeesDate" xml:space="preserve">
    <value>EmployeesDate-</value>
  </data>
  <data name="Turnover" xml:space="preserve">
    <value>Turnover-</value>
  </data>
  <data name="TurnoverYear" xml:space="preserve">
    <value>TurnoverYear-</value>
  </data>
  <data name="TurnoverDate" xml:space="preserve">
    <value>TurnoverDate-</value>
  </data>
  <data name="Status" xml:space="preserve">
    <value>Status-</value>
  </data>
  <data name="StatusDate" xml:space="preserve">
    <value>StatusDate-</value>
  </data>
  <data name="Notes" xml:space="preserve">
    <value>Notes-</value>
  </data>
  <data name="FreeEconZone" xml:space="preserve">
    <value>FreeEconZone-</value>
  </data>
  <data name="ForeignParticipation" xml:space="preserve">
    <value>Чет өлкө катышуусу</value>
  </data>
  <data name="Classified" xml:space="preserve">
    <value>Classified-</value>
  </data>
  <data name="IsDeleted" xml:space="preserve">
    <value>Жок кылынган</value>
  </data>
  <data name="EntGroupId" xml:space="preserve">
    <value>EntGroupId-</value>
  </data>
  <data name="EntGroupIdDate" xml:space="preserve">
    <value>EntGroupIdDate-</value>
  </data>
  <data name="Commercial" xml:space="preserve">
    <value>Commercial-</value>
  </data>
  <data name="InstSectorCode" xml:space="preserve">
    <value>InstSectorCode-</value>
  </data>
  <data name="TotalCapital" xml:space="preserve">
    <value>TotalCapital-</value>
  </data>
  <data name="MunCapitalShare" xml:space="preserve">
    <value>MunCapitalShare-</value>
  </data>
  <data name="StateCapitalShare" xml:space="preserve">
    <value>StateCapitalShare-</value>
  </data>
  <data name="PrivCapitalShare" xml:space="preserve">
    <value>PrivCapitalShare-</value>
  </data>
  <data name="ForeignCapitalShare" xml:space="preserve">
    <value>ForeignCapitalShare-</value>
  </data>
  <data name="ForeignCapitalCurrency" xml:space="preserve">
    <value>ForeignCapitalCurrency-</value>
  </data>
  <data name="ActualMainActivity1" xml:space="preserve">
    <value>ActualMainActivity1-</value>
  </data>
  <data name="ActualMainActivity2" xml:space="preserve">
    <value>ActualMainActivity2-</value>
  </data>
  <data name="ActualMainActivityDate" xml:space="preserve">
    <value>ActualMainActivityDate-</value>
  </data>
  <data name="EntGroupRole" xml:space="preserve">
    <value>EntGroupRole-</value>
  </data>
  <data name="LegalUnitId" xml:space="preserve">
    <value>LegalUnitId-</value>
  </data>
  <data name="LegalUnitIdDate" xml:space="preserve">
    <value>LegalUnitIdDate-</value>
  </data>
  <data name="EnterpriseRegId" xml:space="preserve">
    <value>EnterpriseRegId-</value>
  </data>
  <data name="EntRegIdDate" xml:space="preserve">
    <value>entRegIdDate-</value>
  </data>
  <data name="Founders" xml:space="preserve">
    <value>Founders-</value>
  </data>
  <data name="Owner" xml:space="preserve">
    <value>Owner-</value>
  </data>
  <data name="Market" xml:space="preserve">
    <value>Market-</value>
  </data>
  <data name="LegalForm" xml:space="preserve">
    <value>LegalForm-</value>
  </data>
  <data name="LocalUnit" xml:space="preserve">
    <value>LocalUnit</value>
  </data>
  <data name="LegalUnit" xml:space="preserve">
    <value>LegalUnit</value>
  </data>
  <data name="EnterpriseUnit" xml:space="preserve">
    <value>EnterpriseUnit</value>
  </data>
  <data name="EnterpriseGroup" xml:space="preserve">
    <value>EnterpriseGroup</value>
  </data>
  <data name="ViewEnterpriseGroup" xml:space="preserve">
    <value>ViewEnterpriseGroup</value>
  </data>
  <data name="ViewEnterpriseUnit" xml:space="preserve">
    <value>ViewEnterpriseUnit</value>
  </data>
  <data name="ViewLegalUnit" xml:space="preserve">
    <value>ViewLegalUnit</value>
  </data>
  <data name="ViewLocalUnit" xml:space="preserve">
    <value>ViewLocalUnit</value>
  </data>
  <data name="Type" xml:space="preserve">
    <value>Type</value>
  </data>
  <data name="CreateStatUnit" xml:space="preserve">
    <value>CreateStatUnit</value>
  </data>
  <data name="EnterpriseUnitRegId" xml:space="preserve">
    <value>EnterpriseUnitRegId</value>
  </data>
  <data name="AddressId" xml:space="preserve">
    <value>AddressId</value>
  </data>
  <data name="EmailAddress" xml:space="preserve">
    <value>EmailAddress</value>
  </data>
  <data name="ActualAddressId" xml:space="preserve">
    <value>ActualAddressId</value>
  </data>
  <data name="LegalUnits" xml:space="preserve">
    <value>LegalUnits</value>
  </data>
  <data name="LocalUnits" xml:space="preserve">
    <value>LocalUnits</value>
  </data>
  <data name="EntGroupType" xml:space="preserve">
    <value>EntGroupType</value>
  </data>
  <data name="EmployeesFte" xml:space="preserve">
    <value>EmployeesFte</value>
  </data>
  <data name="EnterpriseUnits" xml:space="preserve">
    <value>EnterpriseUnits</value>
  </data>
  <data name="LiqDateStart" xml:space="preserve">
    <value>LiqDateStart</value>
  </data>
  <data name="LiqDateEnd" xml:space="preserve">
    <value>LiqDateEnd</value>
  </data>
  <data name="EditButton" xml:space="preserve">
    <value>Edit</value>
  </data>
  <data name="EndPeriod" xml:space="preserve">
    <value>мезгилдин акырына карата</value>
  </data>
  <data name="RegMainActivityId" xml:space="preserve">
    <value>RegMainActivityId</value>
  </data>
  <data name="StartPeriod" xml:space="preserve">
    <value>мезгилдин башталышы</value>
  </data>
  <data name="LogicalChecksNoAddress" xml:space="preserve">
    <value>Бул жазуунун менен байланыштуу эмес</value>
  </data>
  <data name="LogicalChecksLocalNoLegal" xml:space="preserve">
    <value>Бул жергиликтүү бирдиги укуктук бирдигине шилтемени ээ эмес</value>
  </data>
  <data name="AnyType" xml:space="preserve">
    <value>Ар бири</value>
  </data>
  <data name="Suspended" xml:space="preserve">
    <value>Токтотулган</value>
  </data>
  <data name="Active" xml:space="preserve">
    <value>Активдүү</value>
  </data>
  <data name="UnitType" xml:space="preserve">
    <value>Бөлүмдүн түрү</value>
  </data>
  <data name="AccountView" xml:space="preserve">
    <value>Профиль көрүү</value>
  </data>
  <data name="AccountEdit" xml:space="preserve">
    <value>Профиль өзгөртүү</value>
  </data>
  <data name="RoleView" xml:space="preserve">
    <value>ролу кароо</value>
  </data>
  <data name="RoleListView" xml:space="preserve">
    <value>Ролу тизмеси кароо</value>
  </data>
  <data name="RoleCreate" xml:space="preserve">
    <value>ролу түзүү</value>
  </data>
  <data name="RoleEdit" xml:space="preserve">
    <value>ролу Edit</value>
  </data>
  <data name="RoleDelete" xml:space="preserve">
    <value>ролу жок кылуу</value>
  </data>
  <data name="UserView" xml:space="preserve">
    <value>Колдонуучу кароо</value>
  </data>
  <data name="UserListView" xml:space="preserve">
    <value>Колдонуучу тизмеси кароо</value>
  </data>
  <data name="UserCreate" xml:space="preserve">
    <value>Колдонуучу түзүү</value>
  </data>
  <data name="UserEdit" xml:space="preserve">
    <value>Колдонуучу Edit</value>
  </data>
  <data name="UserDelete" xml:space="preserve">
    <value>колдонуучу жок</value>
  </data>
  <data name="StatUnitView" xml:space="preserve">
    <value>Статистикалык Unit кароо</value>
  </data>
  <data name="StatUnitListView" xml:space="preserve">
    <value>Статистикалык Unit тизмеси кароо</value>
  </data>
  <data name="StatUnitCreate" xml:space="preserve">
    <value>Маалымат кошуу</value>
  </data>
  <data name="StatUnitEdit" xml:space="preserve">
    <value>Статистикалык Unit Edit</value>
  </data>
  <data name="StatUnitDelete" xml:space="preserve">
    <value>Статистикалык Unit өчүрүү</value>
  </data>
  <data name="Parrent" xml:space="preserve">
    <value>ата-эне</value>
  </data>
  <data name="ParrentId" xml:space="preserve">
    <value>Id ата-эне</value>
  </data>
  <data name="IncorrectIntegerValue" xml:space="preserve">
    <value>IncorrectIntegerValue-</value>
  </data>
  <data name="ChooseAtLeastOne" xml:space="preserve">
    <value>Choose at least one item</value>
  </data>
  <data name="Region" xml:space="preserve">
    <value>Регион</value>
  </data>
  <data name="IncorrectStringValue" xml:space="preserve">
    <value>Маалымат киргизилиши керек</value>
  </data>
  <data name="RegionNotSelected" xml:space="preserve">
    <value>[RegionNotSelected]</value>
  </data>
  <data name="TryReloadRegions" xml:space="preserve">
    <value>[TryReloadRegions]</value>
  </data>
  <data name="Back" xml:space="preserve">
    <value>Артка</value>
  </data>
  <data name="RegionAlreadyExistsError" xml:space="preserve">
    <value>Бул аймак ат базасы бар</value>
  </data>
  <data name="RegionNotExistsError" xml:space="preserve">
    <value>Аймак Id маалыматтар базасы бар эмес</value>
  </data>
  <data name="RegionDeleteError" xml:space="preserve">
    <value>Эгер аймакка жок мүмкүн эмес, ал колдонуучуну колдонууга болот</value>
  </data>
  <data name="AdministrativeTools" xml:space="preserve">
    <value>Башкаруу</value>
  </data>
  <data name="RegionName" xml:space="preserve">
    <value>Аймактын аты</value>
  </data>
  <data name="RegionAdd" xml:space="preserve">
    <value>Бир аймакты кошуу</value>
  </data>
  <data name="RegionDeleteMessage" xml:space="preserve">
    <value>Жок аймакты</value>
  </data>
  <data name="Regions" xml:space="preserve">
    <value>[Regions]</value>
  </data>
  <data name="RegionAll" xml:space="preserve">
    <value>[RegionAll]</value>
  </data>
  <data name="RolesAll" xml:space="preserve">
    <value>[RolesAll]</value>
  </data>
  <data name="UserStatusAny" xml:space="preserve">
    <value>[UserStatusAny]</value>
  </data>
  <data name="Print" xml:space="preserve">
    <value>Басып чыгаруу</value>
  </data>
  <data name="Create" xml:space="preserve">
    <value>Түзүү</value>
  </data>
  <data name="Read" xml:space="preserve">
    <value>Окуу</value>
  </data>
  <data name="Update" xml:space="preserve">
    <value>Түзөтүү</value>
  </data>
  <data name="Delete" xml:space="preserve">
    <value>Алып салуу</value>
  </data>
  <data name="User" xml:space="preserve">
    <value>Колдонуучу</value>
  </data>
  <data name="StatUnit" xml:space="preserve">
    <value>StatUnit</value>
  </data>
  <data name="IncorrectIntegerValueExt" xml:space="preserve">
    <value>Сан 0-дон {0}-го чейин болуш керек</value>
  </data>
  <data name="RegionNameIsRequiredError" xml:space="preserve">
    <value>Аты аймак милдеттүү талаасы</value>
  </data>
  <data name="RoleNamePlaceholder" xml:space="preserve">
    <value>[RoleNamePlaceholder]</value>
  </data>
  <data name="RoleDescriptionPlaceholder" xml:space="preserve">
    <value>[RoleDescriptionPlaceholder]</value>
  </data>
  <data name="FieldIsRequired" xml:space="preserve">
    <value>[FieldIsReqired]</value>
  </data>
  <data name="CurrentPasswordIsRequired" xml:space="preserve">
    <value>[CurrentPasswordIsRequired]</value>
  </data>
  <data name="NameIsRequired" xml:space="preserve">
    <value>Аты талап кылынат</value>
  </data>
  <data name="EmailIsRequired" xml:space="preserve">
    <value>[EmailIsRequired]</value>
  </data>
  <data name="EmailValueRequired" xml:space="preserve">
    <value>[EmailValueRequired]</value>
  </data>
  <data name="EnterpriseIsRequired" xml:space="preserve">
    <value>[EnterpriseIsRequired]</value>
  </data>
  <data name="EnterpriseGroupIsRequired" xml:space="preserve">
    <value>[EnterpriseGroupIsRequired]</value>
  </data>
  <data name="EnterpriseGroupRegId" xml:space="preserve">
    <value>Enterprise Group</value>
  </data>
  <data name="Activity" xml:space="preserve">
    <value>Иш</value>
  </data>
  <data name="History" xml:space="preserve">
    <value>Тарых</value>
  </data>
  <data name="Links" xml:space="preserve">
    <value>Байланыштар</value>
  </data>
  <data name="Main" xml:space="preserve">
    <value>Башкы</value>
  </data>
  <data name="UserNameIsRequired" xml:space="preserve">
    <value>Аты талап кылынат</value>
  </data>
  <data name="EnterpriseUnitIsRequired" xml:space="preserve">
    <value>EnterpriseUnitIsRequired</value>
  </data>
  <data name="LegalUnitIsRequired" xml:space="preserve">
    <value>LegalUnitIsRequired</value>
  </data>
  <data name="AddressList" xml:space="preserve">
    <value>Дарек Тизмеси</value>
  </data>
  <data name="CreateNew" xml:space="preserve">
    <value>Жаңы түзүү</value>
  </data>
  <data name="route_addresses" xml:space="preserve">
    <value>Даректер</value>
  </data>
  <data name="AddressPart" xml:space="preserve">
    <value>Дарек бөлүм</value>
  </data>
  <data name="CreateNewAddress" xml:space="preserve">
    <value>Жаңы дарек кошуу</value>
  </data>
  <data name="GpsCoordinates" xml:space="preserve">
    <value>GPS координаттар</value>
  </data>
  <data name="StatUnitActivityRevX" xml:space="preserve">
    <value>[RevX]</value>
  </data>
  <data name="StatUnitActivityRevY" xml:space="preserve">
    <value>[RevY]</value>
  </data>
  <data name="StatUnitActivityEmployeesNumber" xml:space="preserve">
    <value>[StatUnitActivityEmployeesNumber]</value>
  </data>
  <data name="TableNoRecords" xml:space="preserve">
    <value>[GridNoRecords]</value>
  </data>
  <data name="RegionUndeleteMessage" xml:space="preserve">
    <value>Аймакты калыбына келтирүү</value>
  </data>
  <data name="Error403" xml:space="preserve">
    <value>[У вас недостаточно прав чтобы выполнить это. Попробуйте выйти из своей учетной записи и зайти снова.]</value>
  </data>
  <data name="UndeleteUserMessage" xml:space="preserve">
    <value>UndeleteUserMessage</value>
  </data>
  <data name="SaveError" xml:space="preserve">
    <value>[SaveError]</value>
  </data>
  <data name="EditAddress" xml:space="preserve">
    <value>Даректи түзөтүү</value>
  </data>
  <data name="AllOf" xml:space="preserve">
    <value>баары</value>
  </data>
  <data name="OfCount" xml:space="preserve">
    <value>чогуу</value>
  </data>
  <data name="Displaying" xml:space="preserve">
    <value>Көрсөтүлгөнү</value>
  </data>
  <data name="PageSize" xml:space="preserve">
    <value>беттин көлөмү</value>
  </data>
  <data name="PageNum" xml:space="preserve">
    <value>беттин саны</value>
  </data>
  <data name="SearchDeletedStatisticalUnits" xml:space="preserve">
    <value>[Стат. юнит удаленные]</value>
  </data>
  <data name="Restore" xml:space="preserve">
    <value>восстановить</value>
  </data>
  <data name="StatUnitSearch" xml:space="preserve">
    <value>Маалымат издөө</value>
  </data>
  <data name="StatUnitUndelete" xml:space="preserve">
    <value>Жок кылынган маалымат</value>
  </data>
  <data name="route_notfound" xml:space="preserve">
    <value>Ката бет</value>
  </data>
  <data name="ActiveUsers" xml:space="preserve">
    <value>Колдонуучулар</value>
  </data>
  <data name="AddressDetails" xml:space="preserve">
    <value>Даректин кошумча маалыматы</value>
  </data>
  <data name="Addresses" xml:space="preserve">
    <value>Даректер</value>
  </data>
  <data name="UndeleteRoleMessage" xml:space="preserve">
    <value>Ролун калыбына келтирүү</value>
  </data>
  <data name="UndeleteStatUnitMessage" xml:space="preserve">
    <value>Каттоо маалыматты калыбына келтирүү</value>
  </data>
  <data name="ChangeReason" xml:space="preserve">
    <value>өзгөртүү үчүн негиз</value>
  </data>
  <data name="Comment" xml:space="preserve">
    <value>түшүндүрмө</value>
  </data>
  <data name="ReasonUndelete" xml:space="preserve">
    <value>айыгуу</value>
  </data>
  <data name="ReasonEdit" xml:space="preserve">
    <value>түзөтүү</value>
  </data>
  <data name="ReasonCreate" xml:space="preserve">
    <value>түзүү</value>
  </data>
  <data name="ReasonCorrect" xml:space="preserve">
    <value>түзөө</value>
  </data>
  <data name="ReasonDelete" xml:space="preserve">
    <value>алып салуу</value>
  </data>
  <data name="ReasonUnknown" xml:space="preserve">
    <value>Белгисиз себеп</value>
  </data>
  <data name="EditCommentMandatory" xml:space="preserve">
    <value>Комментарий милдеттүү болуп саналат</value>
  </data>
  <data name="ChangeReasonMandatory" xml:space="preserve">
    <value>Өзгөртүү үчүн негиз талап кылынат</value>
  </data>
  <data name="Editing" xml:space="preserve">
    <value>түзөтүү</value>
  </data>
  <data name="Correcting" xml:space="preserve">
    <value>түзөө</value>
  </data>
  <data name="CommentIsMandatory" xml:space="preserve">
    <value>Сиз түзөтүп жатканда, комментарий талап</value>
  </data>
  <data name="CommentIsNotMandatory" xml:space="preserve">
    <value>Түзөөгө жылы комментарий милдеттүү эмес</value>
  </data>
  <data name="route_deleted" xml:space="preserve">
    <value>Восстановление</value>
  </data>
  <data name="RowIndex" xml:space="preserve">
    <value>№</value>
  </data>
  <data name="ValueBefore" xml:space="preserve">
    <value>Мааниси үчүн</value>
  </data>
  <data name="ValueAfter" xml:space="preserve">
    <value>Наркы кийин</value>
  </data>
  <data name="TotalChanges" xml:space="preserve">
    <value>Бардык өзгөрүүлөр</value>
  </data>
  <data name="DataSourceNameExists" xml:space="preserve">
    <value>Источник данных с таким наименованием уже существует</value>
  </data>
  <data name="DataSourceNameIsRequired" xml:space="preserve">
    <value>Источнику данных нужно задать наименование</value>
  </data>
  <data name="DataSourceAttributesToCheckIsRequired" xml:space="preserve">
    <value>Источнику данных нужно указать проверяемые аттрибуты</value>
  </data>
  <data name="RecordCreatedBy" xml:space="preserve">
    <value>Бул материалдар жайгаштырылды</value>
  </data>
  <data name="At" xml:space="preserve">
    <value>Боюнча</value>
  </data>
  <data name="DueReason" xml:space="preserve">
    <value>себеби</value>
  </data>
  <data name="WithСomment" xml:space="preserve">
    <value>комментарий менен</value>
  </data>
  <data name="DataLoadCompleted" xml:space="preserve">
    <value>DataLoadCompleted</value>
  </data>
  <data name="DataLoadCompletedPartially" xml:space="preserve">
    <value>DataLoadCompletedPartially</value>
  </data>
  <data name="DataSourceName" xml:space="preserve">
    <value>DataSourceName</value>
  </data>
  <data name="DataSourceQueues" xml:space="preserve">
    <value>DataSourceQueues</value>
  </data>
  <data name="DataSourceTemplateName" xml:space="preserve">
    <value>DataSourceTemplateName</value>
  </data>
  <data name="DateFrom" xml:space="preserve">
    <value>DateFrom</value>
  </data>
  <data name="DateTo" xml:space="preserve">
    <value>DateTo</value>
  </data>
  <data name="InQueue" xml:space="preserve">
    <value>InQueue</value>
  </data>
  <data name="Loading" xml:space="preserve">
    <value>Loading</value>
  </data>
  <data name="UploadDateTime" xml:space="preserve">
    <value>UploadDateTime</value>
  </data>
  <data name="DataSources" xml:space="preserve">
    <value>DataSources</value>
  </data>
  <data name="DataSourcesCreate" xml:space="preserve">
    <value>DataSourcesCreate</value>
  </data>
  <data name="SoateNotExistsError" xml:space="preserve">
    <value>СОАТЕ Id маалымат базасы жок</value>
  </data>
  <data name="SoateAlreadyExistsError" xml:space="preserve">
    <value>Бул СОАТЕ ат базасы бар</value>
  </data>
  <data name="SoateName" xml:space="preserve">
    <value>СОАТЕ аты</value>
  </data>
  <data name="RegionCode" xml:space="preserve">
    <value>СОАТЕ коду</value>
  </data>
  <data name="SoateDeleteMessage" xml:space="preserve">
    <value>СОАТЕ жок кылуу</value>
  </data>
  <data name="SoateAdd" xml:space="preserve">
    <value>Кошуп алуу СОАТЕ</value>
  </data>
  <data name="Soates" xml:space="preserve">
    <value>СОАТЕ</value>
  </data>
  <data name="AdminstrativeCenter" xml:space="preserve">
    <value>Административ центири</value>
  </data>
  <data name="DropZoneLabel" xml:space="preserve">
    <value>Файлдарды бул жака сүйрөп таштап же тандап алыңыз</value>
  </data>
  <data name="UpLoad" xml:space="preserve">
    <value>Жүктөө</value>
  </data>
  <data name="SelectDataSource" xml:space="preserve">
    <value>Маалымат булагын тандоо</value>
  </data>
  <data name="EnterDescription" xml:space="preserve">
    <value>Баяндама киргизүү</value>
  </data>
  <data name="route_soates" xml:space="preserve">
    <value>СОАТЕ</value>
  </data>
  <data name="COATEDeleteMessage" xml:space="preserve">
    <value>Жок кылуу COATE</value>
  </data>
  <data name="COATEUndeleteMessage" xml:space="preserve">
    <value>Калыбына келтирүү COATE</value>
  </data>
  <data name="BadDataSourceRestrictionSearch" xml:space="preserve">
    <value>Bad restriction value</value>
  </data>
  <data name="BadDataSourcePrioritySearch" xml:space="preserve">
    <value>Bad priority value</value>
  </data>
  <data name="BadDataSourceAllowedOperationsSearch" xml:space="preserve">
    <value>Bad allowed operations value</value>
  </data>
  <data name="Restriction" xml:space="preserve">
    <value>Чектоо</value>
  </data>
  <data name="Priority" xml:space="preserve">
    <value>Приоритет</value>
  </data>
  <data name="AllowedOperations" xml:space="preserve">
    <value>Доступные операции</value>
  </data>
  <data name="CreateDataSource" xml:space="preserve">
    <value>Создать шаблон источника данных</value>
  </data>
  <data name="Id" xml:space="preserve">
    <value>ИД</value>
  </data>
  <data name="ParseAttributesNotFound" xml:space="preserve">
    <value>Ни один атрибут не распознан</value>
  </data>
  <data name="ParseFileError" xml:space="preserve">
    <value>Ошибка при обработке файла</value>
  </data>
  <data name="DropXmlOrCsvFileAmigo" xml:space="preserve">
    <value>XML же CSV форматындагы файл керек</value>
  </data>
  <data name="AttributesToCheck" xml:space="preserve">
    <value>Список атрибутов</value>
  </data>
  <data name="VariablesMapping" xml:space="preserve">
    <value>Связи между перменными</value>
  </data>
  <data name="route_upload" xml:space="preserve">
    <value>Жүктөп алуу</value>
  </data>
  <data name="DataSourcesUpload" xml:space="preserve">
    <value>Жүктөп алуу маалымат</value>
  </data>
  <data name="NextFilesReadyForUpload" xml:space="preserve">
    <value>Кийинки файлдар жүктөөгө даяр</value>
  </data>
  <data name="Ok" xml:space="preserve">
    <value>макул</value>
  </data>
  <data name="OnlySupportedFormatsAllowed" xml:space="preserve">
    <value>Ушул файлдык форматтар гана жарайт</value>
  </data>
  <data name="NextFilesWillNotBeUploaded" xml:space="preserve">
    <value>Кийинки Files Uploaded ала албайт</value>
  </data>
  <data name="NoFilesAttached" xml:space="preserve">
    <value>NoFilesAttached</value>
  </data>
  <data name="CantStoreFile" xml:space="preserve">
    <value>Can't Store File</value>
  </data>
  <data name="LogicalChecksAddressTooFewInfo" xml:space="preserve">
    <value>Дареги экиден кем эгин бар</value>
  </data>
  <data name="LogicalChecksNoContactPerson" xml:space="preserve">
    <value>Бул топ үчүн эч кандай байланыш адам</value>
  </data>
  <data name="LogicalChecksNoOwner" xml:space="preserve">
    <value>Ээси жок болуп жатат</value>
  </data>
  <data name="LogicalChecksNoMainActivity" xml:space="preserve">
    <value>Тандалган жок негизги иш</value>
  </data>
  <data name="LogicalChecksNoOneLegalUnit" xml:space="preserve">
    <value>Эч ким юридикалык бөлүм байланышкан</value>
  </data>
  <data name="LogicalChecksNoOneLocalUnit" xml:space="preserve">
    <value>Эч ким жергиликтүү бирдиги байланышкан</value>
  </data>
  <data name="AnalyzeRegister" xml:space="preserve">
    <value>талдоо реестри</value>
  </data>
  <data name="route_analyzeregister" xml:space="preserve">
    <value>талдоо реестри</value>
  </data>
  <data name="Any" xml:space="preserve">
    <value>бардык</value>
  </data>
  <data name="CreateAndUpdate" xml:space="preserve">
    <value>Түзүү жана өзгөртүү</value>
  </data>
  <data name="NotTrusted" xml:space="preserve">
    <value>ишенишкен жок</value>
  </data>
  <data name="Trusted" xml:space="preserve">
    <value>Ишенимдүү</value>
  </data>
  <data name="Restrictions" xml:space="preserve">
    <value>Чектөөлөр</value>
  </data>
  <data name="CountryId" xml:space="preserve">
    <value>Өлкө</value>
  </data>
  <data name="RegionPart" xml:space="preserve">
    <value>Бөлүгү СОАТЕ</value>
  </data>
  <data name="SelectRegion" xml:space="preserve">
    <value>Тандалган аймак</value>
  </data>
  <data name="DateOfLastChangeFrom" xml:space="preserve">
    <value>DateOfLastChangeFrom</value>
  </data>
  <data name="DateOfLastChangeTo" xml:space="preserve">
    <value>DateOfLastChangeTo</value>
  </data>
  <data name="BirthDate" xml:space="preserve">
    <value>BirthDate</value>
  </data>
  <data name="Female" xml:space="preserve">
    <value>Female</value>
  </data>
  <data name="Founder" xml:space="preserve">
    <value>Founder</value>
  </data>
  <data name="Male" xml:space="preserve">
    <value>Male</value>
  </data>
  <data name="PersonalId" xml:space="preserve">
    <value>PersonalId</value>
  </data>
  <data name="PersonName" xml:space="preserve">
    <value>PersonName</value>
  </data>
  <data name="Persons" xml:space="preserve">
    <value>Persons</value>
  </data>
  <data name="PersonsSearch" xml:space="preserve">
    <value>PersonsSearch</value>
  </data>
  <data name="PersonType" xml:space="preserve">
    <value>PersonType</value>
  </data>
  <data name="PhoneNumber" xml:space="preserve">
    <value>PhoneNumber</value>
  </data>
  <data name="PhoneNumber1" xml:space="preserve">
    <value>PhoneNumber1</value>
  </data>
  <data name="Sex" xml:space="preserve">
    <value>Sex</value>
  </data>
  <data name="Surname" xml:space="preserve">
    <value>Surname</value>
  </data>
  <data name="AllActivities" xml:space="preserve">
    <value>Бардык иш-чаралар</value>
  </data>
  <data name="CantBeLessThan" xml:space="preserve">
    <value>CantBeLessThan</value>
  </data>
  <data name="StatUnitFormPersonName" xml:space="preserve">
    <value>StatUnitFormPersonName</value>
  </data>
  <data name="PersonAlreadyExists" xml:space="preserve">
    <value>PersonAlreadyExists</value>
  </data>
  <data name="LinksViewAddLinkBtn" xml:space="preserve">
    <value>Байланыш кошуу</value>
  </data>
  <data name="ParentOrgLink" xml:space="preserve">
    <value>ParentOrgLink</value>
  </data>
  <data name="ForeignParticipationCountryId" xml:space="preserve">
    <value>Чет өлкөнүн капиталда катышуусу</value>
  </data>
  <data name="SelectFile" xml:space="preserve">
    <value>Файлды тандоо</value>
  </data>
  <data name="NotSelected" xml:space="preserve">
    <value>Тандап алууган жок ...</value>
  </data>
  <data name="DataSourceHasQueuedItems" xml:space="preserve">
    <value>KG | Data source template has queued items</value>
  </data>
  <data name="DataSourceNotFound" xml:space="preserve">
    <value>Data source template табылган жок</value>
  </data>
  <data name="OrgLinks" xml:space="preserve">
    <value>Организационные связи</value>
  </data>
  <data name="route_account_edit" xml:space="preserve">
    <value>Профиль жанылоо</value>
  </data>
<<<<<<< HEAD
  <data name="Comparison" xml:space="preserve">
    <value>Логикалык оператор тандалган эмес</value>
=======
  <data name="SearchDataSourceByWildcard" xml:space="preserve">
    <value>Поиск по совпадению (среди наименования)</value>
  </data>
  <data name="IsRequired" xml:space="preserve">
    <value>толтурулуш керек</value>
>>>>>>> ad7ceb14
  </data>
</root><|MERGE_RESOLUTION|>--- conflicted
+++ resolved
@@ -1395,15 +1395,13 @@
   <data name="route_account_edit" xml:space="preserve">
     <value>Профиль жанылоо</value>
   </data>
-<<<<<<< HEAD
   <data name="Comparison" xml:space="preserve">
     <value>Логикалык оператор тандалган эмес</value>
-=======
+  </data>
   <data name="SearchDataSourceByWildcard" xml:space="preserve">
     <value>Поиск по совпадению (среди наименования)</value>
   </data>
   <data name="IsRequired" xml:space="preserve">
     <value>толтурулуш керек</value>
->>>>>>> ad7ceb14
   </data>
 </root>