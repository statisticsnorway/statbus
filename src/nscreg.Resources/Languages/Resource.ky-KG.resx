﻿<?xml version="1.0" encoding="utf-8"?>
<root>
  <!-- 
    Microsoft ResX Schema 
    
    Version 2.0
    
    The primary goals of this format is to allow a simple XML format 
    that is mostly human readable. The generation and parsing of the 
    various data types are done through the TypeConverter classes 
    associated with the data types.
    
    Example:
    
    ... ado.net/XML headers & schema ...
    <resheader name="resmimetype">text/microsoft-resx</resheader>
    <resheader name="version">2.0</resheader>
    <resheader name="reader">System.Resources.ResXResourceReader, System.Windows.Forms, ...</resheader>
    <resheader name="writer">System.Resources.ResXResourceWriter, System.Windows.Forms, ...</resheader>
    <data name="Name1"><value>this is my long string</value><comment>this is a comment</comment></data>
    <data name="Color1" type="System.Drawing.Color, System.Drawing">Blue</data>
    <data name="Bitmap1" mimetype="application/x-microsoft.net.object.binary.base64">
        <value>[base64 mime encoded serialized .NET Framework object]</value>
    </data>
    <data name="Icon1" type="System.Drawing.Icon, System.Drawing" mimetype="application/x-microsoft.net.object.bytearray.base64">
        <value>[base64 mime encoded string representing a byte array form of the .NET Framework object]</value>
        <comment>This is a comment</comment>
    </data>
                
    There are any number of "resheader" rows that contain simple 
    name/value pairs.
    
    Each data row contains a name, and value. The row also contains a 
    type or mimetype. Type corresponds to a .NET class that support 
    text/value conversion through the TypeConverter architecture. 
    Classes that don't support this are serialized and stored with the 
    mimetype set.
    
    The mimetype is used for serialized objects, and tells the 
    ResXResourceReader how to depersist the object. This is currently not 
    extensible. For a given mimetype the value must be set accordingly:
    
    Note - application/x-microsoft.net.object.binary.base64 is the format 
    that the ResXResourceWriter will generate, however the reader can 
    read any of the formats listed below.
    
    mimetype: application/x-microsoft.net.object.binary.base64
    value   : The object must be serialized with 
            : System.Runtime.Serialization.Formatters.Binary.BinaryFormatter
            : and then encoded with base64 encoding.
    
    mimetype: application/x-microsoft.net.object.soap.base64
    value   : The object must be serialized with 
            : System.Runtime.Serialization.Formatters.Soap.SoapFormatter
            : and then encoded with base64 encoding.

    mimetype: application/x-microsoft.net.object.bytearray.base64
    value   : The object must be serialized into a byte array 
            : using a System.ComponentModel.TypeConverter
            : and then encoded with base64 encoding.
    -->
  <xsd:schema id="root" xmlns="" xmlns:xsd="http://www.w3.org/2001/XMLSchema" xmlns:msdata="urn:schemas-microsoft-com:xml-msdata">
    <xsd:import namespace="http://www.w3.org/XML/1998/namespace" />
    <xsd:element name="root" msdata:IsDataSet="true">
      <xsd:complexType>
        <xsd:choice maxOccurs="unbounded">
          <xsd:element name="metadata">
            <xsd:complexType>
              <xsd:sequence>
                <xsd:element name="value" type="xsd:string" minOccurs="0" />
              </xsd:sequence>
              <xsd:attribute name="name" use="required" type="xsd:string" />
              <xsd:attribute name="type" type="xsd:string" />
              <xsd:attribute name="mimetype" type="xsd:string" />
              <xsd:attribute ref="xml:space" />
            </xsd:complexType>
          </xsd:element>
          <xsd:element name="assembly">
            <xsd:complexType>
              <xsd:attribute name="alias" type="xsd:string" />
              <xsd:attribute name="name" type="xsd:string" />
            </xsd:complexType>
          </xsd:element>
          <xsd:element name="data">
            <xsd:complexType>
              <xsd:sequence>
                <xsd:element name="value" type="xsd:string" minOccurs="0" msdata:Ordinal="1" />
                <xsd:element name="comment" type="xsd:string" minOccurs="0" msdata:Ordinal="2" />
              </xsd:sequence>
              <xsd:attribute name="name" type="xsd:string" use="required" msdata:Ordinal="1" />
              <xsd:attribute name="type" type="xsd:string" msdata:Ordinal="3" />
              <xsd:attribute name="mimetype" type="xsd:string" msdata:Ordinal="4" />
              <xsd:attribute ref="xml:space" />
            </xsd:complexType>
          </xsd:element>
          <xsd:element name="resheader">
            <xsd:complexType>
              <xsd:sequence>
                <xsd:element name="value" type="xsd:string" minOccurs="0" msdata:Ordinal="1" />
              </xsd:sequence>
              <xsd:attribute name="name" type="xsd:string" use="required" />
            </xsd:complexType>
          </xsd:element>
        </xsd:choice>
      </xsd:complexType>
    </xsd:element>
  </xsd:schema>
  <resheader name="resmimetype">
    <value>text/microsoft-resx</value>
  </resheader>
  <resheader name="version">
    <value>2.0</value>
  </resheader>
  <resheader name="reader">
    <value>System.Resources.ResXResourceReader, System.Windows.Forms, Version=4.0.0.0, Culture=neutral, PublicKeyToken=b77a5c561934e089</value>
  </resheader>
  <resheader name="writer">
    <value>System.Resources.ResXResourceWriter, System.Windows.Forms, Version=4.0.0.0, Culture=neutral, PublicKeyToken=b77a5c561934e089</value>
  </resheader>
  <data name="Login" xml:space="preserve">
    <value>Ысым</value>
  </data>
  <data name="Password" xml:space="preserve">
    <value>Пароль</value>
  </data>
  <data name="RememberMe" xml:space="preserve">
    <value>Эстөө</value>
  </data>
  <data name="Language" xml:space="preserve">
    <value>Тил</value>
  </data>
  <data name="LanguageRussian" xml:space="preserve">
    <value>Орус тили</value>
  </data>
  <data name="LanguageKyrgyz" xml:space="preserve">
    <value>Кыргыз тили</value>
  </data>
  <data name="LanguageEnglish" xml:space="preserve">
    <value>Англис тили</value>
  </data>
  <data name="Account" xml:space="preserve">
    <value>Каттоо эсеби</value>
  </data>
  <data name="Logout" xml:space="preserve">
    <value>Чыгуу</value>
  </data>
  <data name="About" xml:space="preserve">
    <value>Биз жөнүндө</value>
  </data>
  <data name="Users" xml:space="preserve">
    <value>Колдонуучулар</value>
  </data>
  <data name="Roles" xml:space="preserve">
    <value>Ролдор</value>
  </data>
  <data name="StatUnits" xml:space="preserve">
    <value>Каттоо маалымат</value>
  </data>
  <data name="UsersList" xml:space="preserve">
    <value>Пайдалануучулар тизме</value>
  </data>
  <data name="RolesList" xml:space="preserve">
    <value>Ролдорунун тизмеси</value>
  </data>
  <data name="StatUnitsList" xml:space="preserve">
    <value>Каттоо маалыматтын тизмеси</value>
  </data>
  <data name="LoginError" xml:space="preserve">
    <value>Кирүү буга чейин кабыл алынат</value>
  </data>
  <data name="NameError" xml:space="preserve">
    <value>Аты буга чейин кабыл алынат</value>
  </data>
  <data name="PasswordUpdateError" xml:space="preserve">
    <value>Паролду тактоо учурунда ката</value>
  </data>
  <data name="RoleUpdateError" xml:space="preserve">
    <value>Ролун тактоо учурунда ката</value>
  </data>
  <data name="UserUpdateError" xml:space="preserve">
    <value>Колдонуучуну тактоо учурунда ката</value>
  </data>
  <data name="LoginFailed" xml:space="preserve">
    <value>Жок кирүү</value>
  </data>
  <data name="CurrentPasswordisWrong" xml:space="preserve">
    <value>Учурдагы Сырсөз туура эмес</value>
  </data>
  <data name="PageError" xml:space="preserve">
    <value>Барак саны терс болушу мүмкүн эмес</value>
  </data>
  <data name="PageSizeError" xml:space="preserve">
    <value>Барак өлчөмү 0 көбүрөөк болушу керек</value>
  </data>
  <data name="LastChangeFromError" xml:space="preserve">
    <value>Наркынан акыркы өзгөртүү кийин «акыркы өзгөрүшүнө» болуп саналат</value>
  </data>
  <data name="LastChangeToError" xml:space="preserve">
    <value>Наркына акыркы өзгөртүү «акыркы өзгөрүшүнө» мурда болуп саналат</value>
  </data>
  <data name="EmployeesNumberFromErrorNegative" xml:space="preserve">
    <value>Алынган кызматкерлердин саны терс болушу керек эмес</value>
  </data>
  <data name="EmployeesNumberFromErrorLarge" xml:space="preserve">
    <value>Кызматкерлерине «үчүн кызматкерлердин саны» көп эмес саны</value>
  </data>
  <data name="EmployeesNumberToErrorNegative" xml:space="preserve">
    <value>Кызматкерлердин саны терс болушу керек эмес</value>
  </data>
  <data name="EmployeesNumberToErrorLess" xml:space="preserve">
    <value>Кызматкерлеринин саны алынган кызматкерлердин саны "аз болот"</value>
  </data>
  <data name="TurnoverFromErrorNegative" xml:space="preserve">
    <value>Тартып жүгүртүү терс болушу керек эмес</value>
  </data>
  <data name="TurnoverFromErrorLarger" xml:space="preserve">
    <value>Тартып жүгүртүү «деген жүгүртүүнүн» чоъураак болот</value>
  </data>
  <data name="TurnoverToErrorNegative" xml:space="preserve">
    <value>Жүгүртүү үчүн терс болушу керек эмес</value>
  </data>
  <data name="TurnoverToErrorLess" xml:space="preserve">
    <value>Жүгүртүү үчүн «келген жүгүртүүнүн» караганда аз</value>
  </data>
  <data name="RoleNotFound" xml:space="preserve">
    <value>Ролу Табылган жок</value>
  </data>
  <data name="FetchingUsersError" xml:space="preserve">
    <value>Ката келүүдөгү колдонуучулар</value>
  </data>
  <data name="DeleteRoleError" xml:space="preserve">
    <value>Учурдагы колдонуучулар менен ролун жок мүмкүн эмес</value>
  </data>
  <data name="DeleteSysAdminRoleError" xml:space="preserve">
    <value>Системалык администратор ролун жок мүмкүн эмес</value>
  </data>
  <data name="EnterpriseGroupNotSupportError" xml:space="preserve">
    <value>Ишкана топ колдоого алынбайт</value>
  </data>
  <data name="UnknownStatUnitTypeError" xml:space="preserve">
    <value>Белгисиз statUnit түрү</value>
  </data>
  <data name="AddressExcistsInDataBaseForError" xml:space="preserve">
    <value>Ката: Дареги үчүн маалымат бар</value>
  </data>
  <data name="CreateLegalUnitError" xml:space="preserve">
    <value>Укуктук бирдиктерин түзүү Error!</value>
  </data>
  <data name="CreateLocalUnitError" xml:space="preserve">
    <value>Жергиликтүү аппаратты түзүү Error!</value>
  </data>
  <data name="CreateEnterpriseUnitError" xml:space="preserve">
    <value>Ката! Enterprise бөлүмүн түзүү</value>
  </data>
  <data name="CreateEnterpriseGroupError" xml:space="preserve">
    <value>Ката! Enterprise топ түзүү</value>
  </data>
  <data name="UpdateLegalUnitError" xml:space="preserve">
    <value>Укуктук бөлүгүн тактоо үчүн ишке ашкан жок!</value>
  </data>
  <data name="UpdateEnterpriseUnitError" xml:space="preserve">
    <value>Ишкана бөлүмүн тактоо Error!</value>
  </data>
  <data name="UpdateEnterpriseGroupError" xml:space="preserve">
    <value>Ишкана группанын тактоо Error!</value>
  </data>
  <data name="UserNotFoundError" xml:space="preserve">
    <value>Колдонуучу табылган жок</value>
  </data>
  <data name="SysAdminRoleMissingError" xml:space="preserve">
    <value>Системалык администратор ролу жок болуп жатат</value>
  </data>
  <data name="DeleteLastSysAdminError" xml:space="preserve">
    <value>Акыркы системдик администратор жок мүмкүн эмес</value>
  </data>
  <data name="Name" xml:space="preserve">
    <value>Аталышы</value>
  </data>
  <data name="EditAccount" xml:space="preserve">
    <value>Аккаунту түзөтүү</value>
  </data>
  <data name="NameValueRequired" xml:space="preserve">
    <value>Сураныч, атыңызды киргизип коюңуз</value>
  </data>
  <data name="CurrentPassword" xml:space="preserve">
    <value>Азыркы пароль</value>
  </data>
  <data name="NewPassword" xml:space="preserve">
    <value>Жаңы пароль</value>
  </data>
  <data name="NewPassword_LeaveItEmptyIfYouWillNotChangePassword" xml:space="preserve">
    <value>Жаңы пароль (сиздин паролду өзгөртө албайт, эгер бош кетип)</value>
  </data>
  <data name="ConfirmPassword" xml:space="preserve">
    <value>Сураныч, парольду ырастаңыз</value>
  </data>
  <data name="PhoneValueRequired" xml:space="preserve">
    <value>Сураныч, телефон номериңизди киргизип коюңуз</value>
  </data>
  <data name="Phone" xml:space="preserve">
    <value>Телефон</value>
  </data>
  <data name="Email" xml:space="preserve">
    <value>Электрондук дарек</value>
  </data>
  <data name="HomeText" xml:space="preserve">
    <value>Кош келиңиз</value>
  </data>
  <data name="NotFoundMessage" xml:space="preserve">
    <value>Талап кылынган бет табылган жок, же көрсөтүүгө уруксат жок</value>
  </data>
  <data name="NotFoundBackToHome" xml:space="preserve">
    <value>Башкы бетке кайтуу</value>
  </data>
  <data name="CreateNewRole" xml:space="preserve">
    <value>Бир жаңы ролун түзүү</value>
  </data>
  <data name="RoleName" xml:space="preserve">
    <value>Ролун аты</value>
  </data>
  <data name="Description" xml:space="preserve">
    <value>Баяндоо</value>
  </data>
  <data name="OrdinaryWebsiteUser" xml:space="preserve">
    <value>Колдонуучунун веб сайт</value>
  </data>
  <data name="StandardDataAccess" xml:space="preserve">
    <value>Стандарттык берилиштерге жетүү</value>
  </data>
  <data name="SelectOrSearchStandardDataAccess" xml:space="preserve">
    <value>Тандоо тизме же стандарттуу берилиштерге жетүү</value>
  </data>
  <data name="AccessToSystemFunctions" xml:space="preserve">
    <value>Система иштеши үчүн мүмкүнчүлүк</value>
  </data>
  <data name="SelectOrSearchSystemFunctions" xml:space="preserve">
    <value>Тандоо же система иштеши үчүн издөө</value>
  </data>
  <data name="Submit" xml:space="preserve">
    <value>Жиберүү</value>
  </data>
  <data name="EditRole" xml:space="preserve">
    <value>Ролду түзөтүү</value>
  </data>
  <data name="DeleteRoleMessage" xml:space="preserve">
    <value>Жок кылуу роль</value>
  </data>
  <data name="RoleList_EditRole" xml:space="preserve">
    <value>Ролду түзөтүү</value>
  </data>
  <data name="RoleList_DeleteRole" xml:space="preserve">
    <value>Ролду өчүрүү</value>
  </data>
  <data name="Role" xml:space="preserve">
    <value>ролдор</value>
  </data>
  <data name="UsersIn" xml:space="preserve">
    <value>Колдонуучулар</value>
  </data>
  <data name="CreateRoleButton" xml:space="preserve">
    <value>Жаңы роль</value>
  </data>
  <data name="AreYouSure" xml:space="preserve">
    <value>Ишеничиңиз жетиштүбү</value>
  </data>
  <data name="TotalRoles" xml:space="preserve">
    <value>Жалпы ролдор</value>
  </data>
  <data name="TotalPages" xml:space="preserve">
    <value>Жалпы барактар</value>
  </data>
  <data name="DeleteStatUnitMessage" xml:space="preserve">
    <value>Каттоо маалыматты жок кылуу</value>
  </data>
  <data name="Total" xml:space="preserve">
    <value>Жалпы</value>
  </data>
  <data name="SearchStatisticalUnits" xml:space="preserve">
    <value>Статистикалык бирдикти издөө</value>
  </data>
  <data name="SearchWildcard" xml:space="preserve">
    <value>Аталышы</value>
  </data>
  <data name="Search" xml:space="preserve">
    <value>Издөө</value>
  </data>
  <data name="StatisticalUnitType" xml:space="preserve">
    <value>Статистикалык бирдиктин түрү</value>
  </data>
  <data name="Includeliquidated" xml:space="preserve">
    <value>Ликвидирленген күйгүзүү</value>
  </data>
  <data name="TurnoverFrom" xml:space="preserve">
    <value>Жүгүтүүдөн</value>
  </data>
  <data name="TurnoverTo" xml:space="preserve">
    <value>Жүгүртүүгө чейин</value>
  </data>
  <data name="NumberOfEmployeesFrom" xml:space="preserve">
    <value>Кызматкерлердин саны баштап</value>
  </data>
  <data name="NumberOfEmployeesTo" xml:space="preserve">
    <value>Кызматкерлердин саны чейин</value>
  </data>
  <data name="CreateNewUser" xml:space="preserve">
    <value>Бир жаңы колдонуучуну түзүү</value>
  </data>
  <data name="UserName" xml:space="preserve">
    <value>Колдонуучунун аты</value>
  </data>
  <data name="UserLogin" xml:space="preserve">
    <value>Колдонуучунун логини</value>
  </data>
  <data name="UserPassword" xml:space="preserve">
    <value>Колдонуучунун паролу</value>
  </data>
  <data name="TypeStrongPasswordHere" xml:space="preserve">
    <value>Туруктуу пароль койгула</value>
  </data>
  <data name="TypePasswordAgain" xml:space="preserve">
    <value>Кайра пароль койгула</value>
  </data>
  <data name="UserEmail" xml:space="preserve">
    <value>Колдонуучунун электрондук дарек</value>
  </data>
  <data name="UserPhone" xml:space="preserve">
    <value>Колдонуучунун телефону</value>
  </data>
  <data name="AssignedRoles" xml:space="preserve">
    <value>Дайындалган ролу</value>
  </data>
  <data name="SelectOrSearchRoles" xml:space="preserve">
    <value>Тандоо же издөө ролдорду...</value>
  </data>
  <data name="UserStatus" xml:space="preserve">
    <value>Колдонуучунун статусу</value>
  </data>
  <data name="DataAccess" xml:space="preserve">
    <value>Доступ к данным</value>
  </data>
  <data name="NSO_Employee" xml:space="preserve">
    <value>Кызматкердин NSO</value>
  </data>
  <data name="TryReloadRoles" xml:space="preserve">
    <value>Ролун кайра аракет</value>
  </data>
  <data name="EditUser" xml:space="preserve">
    <value>Колдонуучуну түзөтүү</value>
  </data>
  <data name="UsersNewPassword" xml:space="preserve">
    <value>Колдонуучунун жаңы паролу</value>
  </data>
  <data name="TypeNewPasswordAgain" xml:space="preserve">
    <value>Кайра жаңы пароль койгула</value>
  </data>
  <data name="FetchingStandardDataAccess" xml:space="preserve">
    <value>Стандарттуу маалымат жетүү тандоо</value>
  </data>
  <data name="DeleteUserMessage" xml:space="preserve">
    <value>Жок кылуу колдонуучту</value>
  </data>
  <data name="CreateUserButton" xml:space="preserve">
    <value>Жаңы колдонуучу</value>
  </data>
  <data name="TotalUsers" xml:space="preserve">
    <value>Жалпы колдонуучулар</value>
  </data>
  <data name="NSCRegistry" xml:space="preserve">
    <value>Улуттук статком</value>
  </data>
  <data name="StatId" xml:space="preserve">
    <value>ОКПО</value>
  </data>
  <data name="StatIdDate" xml:space="preserve">
    <value>ОКПО берген датасы</value>
  </data>
  <data name="TaxRegId" xml:space="preserve">
    <value>ИНН</value>
  </data>
  <data name="TaxRegDate" xml:space="preserve">
    <value>ИНН ыйгаруу датасы</value>
  </data>
  <data name="ExternalIdDate" xml:space="preserve">
    <value>Сырткы маалыматты каттоо датасы</value>
  </data>
  <data name="DataSource" xml:space="preserve">
    <value>Маалымат булагы</value>
  </data>
  <data name="ShortName" xml:space="preserve">
    <value>Кыскача аталышы</value>
  </data>
  <data name="Address" xml:space="preserve">
    <value>Дареги</value>
  </data>
  <data name="TelephoneNo" xml:space="preserve">
    <value>Телефондун номуру</value>
  </data>
  <data name="WebAddress" xml:space="preserve">
    <value>Сайттын дареги</value>
  </data>
  <data name="RegistrationDate" xml:space="preserve">
    <value>Каттоо датасы</value>
  </data>
  <data name="RegistrationReasonId" xml:space="preserve">
    <value>Каттоонун себеби</value>
  </data>
  <data name="ActualAddress" xml:space="preserve">
    <value>Чыныгы дарек</value>
  </data>
  <data name="ContactPerson" xml:space="preserve">
    <value>Байланышуучу адам</value>
  </data>
  <data name="Employees" xml:space="preserve">
    <value>Кызматкерлердин саны</value>
  </data>
  <data name="NumOfPeopleEmp" xml:space="preserve">
    <value>Жетекчилерден тышкаркы кызматкерлердин саны</value>
  </data>
  <data name="EmployeesYear" xml:space="preserve">
    <value>Кызматкерлер жөнүндө маалыматтын валиддик жылы мааалымат</value>
  </data>
  <data name="EmployeesDate" xml:space="preserve">
    <value>Кызматкерлер жөнүндө маалыматты каттоо датасы</value>
  </data>
  <data name="Turnover" xml:space="preserve">
    <value>Жүгүртүү (мин.сом)</value>
  </data>
  <data name="TurnoverYear" xml:space="preserve">
    <value>Жүгүртүүгө аракет кылган жыл</value>
  </data>
  <data name="TurnoverDate" xml:space="preserve">
    <value>Учурдагы жүгүртүүнү каттоо датасы</value>
  </data>
  <data name="Status" xml:space="preserve">
    <value>Статусу</value>
  </data>
  <data name="StatusDate" xml:space="preserve">
    <value>Статустун датасы</value>
  </data>
  <data name="Notes" xml:space="preserve">
    <value>Эскертүүлөр</value>
  </data>
  <data name="FreeEconZone" xml:space="preserve">
    <value>СЭЗ</value>
  </data>
  <data name="Classified" xml:space="preserve">
    <value>Конфиденциалдык</value>
  </data>
  <data name="IsDeleted" xml:space="preserve">
    <value>Жок кылынган</value>
  </data>
  <data name="InstSectorCodeId" xml:space="preserve">
    <value>Экономика сектору</value>
  </data>
  <data name="TotalCapital" xml:space="preserve">
    <value>Жалпы капитал(миң.сом)</value>
  </data>
  <data name="MunCapitalShare" xml:space="preserve">
    <value>Муниципиалдык капитал үлушү (миң.сом)</value>
  </data>
  <data name="StateCapitalShare" xml:space="preserve">
    <value>Мамлекеттик капиталдын үлүшү(миң.сом)</value>
  </data>
  <data name="PrivCapitalShare" xml:space="preserve">
    <value>Жеке капиталдын үлүшү(миң.сом)</value>
  </data>
  <data name="ForeignCapitalShare" xml:space="preserve">
    <value>Чет элдик капиталдын үлушү(миң.сом)</value>
  </data>
  <data name="ForeignCapitalCurrency" xml:space="preserve">
    <value>Чет элдик валюталардын капиталы</value>
  </data>
  <data name="ActualMainActivity1" xml:space="preserve">
    <value>Иш-аракеттин негизгитиби</value>
  </data>
  <data name="ActualMainActivityDate" xml:space="preserve">
    <value>Иш-аракеттерди каттоо датасы</value>
  </data>
  <data name="EntRegIdDate" xml:space="preserve">
    <value>УСК катталган датасы</value>
  </data>
  <data name="Market" xml:space="preserve">
    <value>Өзүн каржылоо</value>
  </data>
  <data name="LegalForm" xml:space="preserve">
    <value>Укук уюм формасы</value>
  </data>
  <data name="LocalUnit" xml:space="preserve">
    <value>Жергиликтүү бирдик</value>
  </data>
  <data name="LegalUnit" xml:space="preserve">
    <value>Укуктук бирдик</value>
  </data>
  <data name="EnterpriseUnit" xml:space="preserve">
    <value>Ишкана</value>
  </data>
  <data name="EnterpriseGroup" xml:space="preserve">
    <value>Ишканалар группасы</value>
  </data>
  <data name="Type" xml:space="preserve">
    <value>Түрү</value>
  </data>
  <data name="EmailAddress" xml:space="preserve">
    <value>Электрондук дарек</value>
  </data>
  <data name="LocalUnits" xml:space="preserve">
    <value>Жергиликтүү бирдик</value>
  </data>
  <data name="EndPeriod" xml:space="preserve">
    <value>мезгилдин акырына карата</value>
  </data>
  <data name="StartPeriod" xml:space="preserve">
    <value>мезгилдин башталышы</value>
  </data>
  <data name="LogicalChecksNoAddress" xml:space="preserve">
    <value>Бул жазуунун менен байланыштуу эмес</value>
  </data>
  <data name="LogicalChecksLocalNoLegal" xml:space="preserve">
    <value>Бул жергиликтүү бирдиги укуктук бирдигине шилтемени ээ эмес</value>
  </data>
  <data name="AnyType" xml:space="preserve">
    <value>Ар бири</value>
  </data>
  <data name="Suspended" xml:space="preserve">
    <value>Токтотулган</value>
  </data>
  <data name="Active" xml:space="preserve">
    <value>Активдүү</value>
  </data>
  <data name="UnitType" xml:space="preserve">
    <value>Бирдиктин түрү</value>
  </data>
  <data name="AccountView" xml:space="preserve">
    <value>Менин профилим</value>
  </data>
  <data name="AccountEdit" xml:space="preserve">
    <value>Профиль өзгөртүү</value>
  </data>
  <data name="RoleView" xml:space="preserve">
    <value>Ролу кароо</value>
  </data>
  <data name="RoleListView" xml:space="preserve">
    <value>Ролу тизмеси кароо</value>
  </data>
  <data name="RoleCreate" xml:space="preserve">
    <value>ролу түзүү</value>
  </data>
  <data name="RoleEdit" xml:space="preserve">
    <value>ролу Edit</value>
  </data>
  <data name="RoleDelete" xml:space="preserve">
    <value>Ролду өчүрүү</value>
  </data>
  <data name="UserView" xml:space="preserve">
    <value>Колдонуучу кароо</value>
  </data>
  <data name="UserListView" xml:space="preserve">
    <value>Колдонуучу тизмеси кароо</value>
  </data>
  <data name="UserCreate" xml:space="preserve">
    <value>Колдонуучу түзүү</value>
  </data>
  <data name="UserEdit" xml:space="preserve">
    <value>Колдонуучу Edit</value>
  </data>
  <data name="UserDelete" xml:space="preserve">
    <value>колдонуучу жок</value>
  </data>
  <data name="StatUnitView" xml:space="preserve">
    <value>Статистикалык Unit кароо</value>
  </data>
  <data name="StatUnitListView" xml:space="preserve">
    <value>Статистикалык Unit тизмени кароо</value>
  </data>
  <data name="StatUnitCreate" xml:space="preserve">
    <value>Маалымат кошуу</value>
  </data>
  <data name="StatUnitEdit" xml:space="preserve">
    <value>Статистикалык Unit өңдоо</value>
  </data>
  <data name="StatUnitDelete" xml:space="preserve">
    <value>Статистикалык Unit өчүрүү</value>
  </data>
  <data name="Parrent" xml:space="preserve">
    <value>ата-эне</value>
  </data>
  <data name="ParrentId" xml:space="preserve">
    <value>Ид ата-эне</value>
  </data>
  <data name="Region" xml:space="preserve">
    <value>Аймак</value>
  </data>
  <data name="RegionNotSelected" xml:space="preserve">
    <value>Аймак көрсөткөн жок</value>
  </data>
  <data name="Back" xml:space="preserve">
    <value>Артка</value>
  </data>
  <data name="RegionAlreadyExistsError" xml:space="preserve">
    <value>Бул аймак ат базасы бар</value>
  </data>
  <data name="RegionNotExistsError" xml:space="preserve">
    <value>Аймак Id маалыматтар базасы бар эмес</value>
  </data>
  <data name="RegionDeleteError" xml:space="preserve">
    <value>Эгер аймакка жок мүмкүн эмес, ал колдонуучуну колдонууга болот</value>
  </data>
  <data name="AdministrativeTools" xml:space="preserve">
    <value>Башкаруу</value>
  </data>
  <data name="RegionName" xml:space="preserve">
    <value>Аймактын аты</value>
  </data>
  <data name="RegionAdd" xml:space="preserve">
    <value>Бир аймакты кошуу</value>
  </data>
  <data name="RegionDeleteMessage" xml:space="preserve">
    <value>Жок кылуу аймакты</value>
  </data>
  <data name="Regions" xml:space="preserve">
    <value>Аймактар</value>
  </data>
  <data name="RegionAll" xml:space="preserve">
    <value>Бардык аймактар</value>
  </data>
  <data name="RolesAll" xml:space="preserve">
    <value>Бардык ролу</value>
  </data>
  <data name="Print" xml:space="preserve">
    <value>Басып чыгаруу</value>
  </data>
  <data name="Create" xml:space="preserve">
    <value>Түзүү</value>
  </data>
  <data name="Read" xml:space="preserve">
    <value>Окуу</value>
  </data>
  <data name="Update" xml:space="preserve">
    <value>Жаңылоо</value>
  </data>
  <data name="Delete" xml:space="preserve">
    <value>Алып салуу</value>
  </data>
  <data name="User" xml:space="preserve">
    <value>Колдонуучу</value>
  </data>
  <data name="StatUnit" xml:space="preserve">
    <value>Статистикалык бирдик</value>
  </data>
  <data name="IncorrectIntegerValueExt" xml:space="preserve">
    <value>Сан 0-дон {0}-го чейин болуш керек</value>
  </data>
  <data name="RegionNameIsRequiredError" xml:space="preserve">
    <value>Aймактын аты толтурууга зарыл</value>
  </data>
  <data name="RoleNamePlaceholder" xml:space="preserve">
    <value>Ролдун аталышы</value>
  </data>
  <data name="RoleDescriptionPlaceholder" xml:space="preserve">
    <value>Ролду баяндоо</value>
  </data>
  <data name="NameIsRequired" xml:space="preserve">
    <value>Аталышы толтурууга зарыл</value>
  </data>
  <data name="EnterpriseGroupRegId" xml:space="preserve">
    <value>Ишканалар группасы</value>
  </data>
  <data name="Activity" xml:space="preserve">
    <value>Иш-аракет</value>
  </data>
  <data name="History" xml:space="preserve">
    <value>Тарых</value>
  </data>
  <data name="Links" xml:space="preserve">
    <value>Байланыштар</value>
  </data>
  <data name="Main" xml:space="preserve">
    <value>Башкы</value>
  </data>
  <data name="UserNameIsRequired" xml:space="preserve">
    <value>Колдонуучунун аты толтурууга зарыл</value>
  </data>
  <data name="AddressList" xml:space="preserve">
    <value>Дарек Тизмеси</value>
  </data>
  <data name="CreateNew" xml:space="preserve">
    <value>Жаңы түзүү</value>
  </data>
  <data name="route_addresses" xml:space="preserve">
    <value>Даректер</value>
  </data>
  <data name="AddressPart" xml:space="preserve">
    <value>Дарек бөлүм</value>
  </data>
  <data name="CreateNewAddress" xml:space="preserve">
    <value>Жаңы дарек кошуу</value>
  </data>
  <data name="StatUnitActivityRevX" xml:space="preserve">
    <value>Ишмердиктин түрүнүн коду</value>
  </data>
  <data name="StatUnitActivityEmployeesNumber" xml:space="preserve">
    <value>Жумушчулардын саны</value>
  </data>
  <data name="RegionUndeleteMessage" xml:space="preserve">
    <value>Аймакты калыбына келтирүү</value>
  </data>
  <data name="Error403" xml:space="preserve">
    <value>[У вас недостаточно прав чтобы выполнить это. Попробуйте выйти из своей учетной записи и зайти снова.]</value>
  </data>
  <data name="SaveError" xml:space="preserve">
    <value>Сактоо учурда ката</value>
  </data>
  <data name="EditAddress" xml:space="preserve">
    <value>Даректи түзөтүү</value>
  </data>
  <data name="AllOf" xml:space="preserve">
    <value>баары</value>
  </data>
  <data name="OfCount" xml:space="preserve">
    <value>чогуу</value>
  </data>
  <data name="Displaying" xml:space="preserve">
    <value>Бардыгы көрсөтүлдү</value>
  </data>
  <data name="PageSize" xml:space="preserve">
    <value>Беттердин көлөмү</value>
  </data>
  <data name="PageNum" xml:space="preserve">
    <value>беттин номери</value>
  </data>
  <data name="SearchDeletedStatisticalUnits" xml:space="preserve">
    <value>Өчүрүлгөн статикалык юниттер</value>
  </data>
  <data name="Restore" xml:space="preserve">
    <value>восстановить</value>
  </data>
  <data name="StatUnitSearch" xml:space="preserve">
    <value>Маалымат издөө</value>
  </data>
  <data name="StatUnitUndelete" xml:space="preserve">
    <value>Жок кылынган маалымат</value>
  </data>
  <data name="route_notfound" xml:space="preserve">
    <value>Ката бет</value>
  </data>
  <data name="ActiveUsers" xml:space="preserve">
    <value>Колдонуучулар</value>
  </data>
  <data name="AddressDetails" xml:space="preserve">
    <value>Даректин кошумча маалыматы</value>
  </data>
  <data name="Addresses" xml:space="preserve">
    <value>Даректер</value>
  </data>
  <data name="UndeleteRoleMessage" xml:space="preserve">
    <value>Ролун калыбына келтирүү</value>
  </data>
  <data name="UndeleteStatUnitMessage" xml:space="preserve">
    <value>Каттоо маалыматты калыбына келтирүү</value>
  </data>
  <data name="ChangeReason" xml:space="preserve">
    <value>өзгөртүү үчүн негиз</value>
  </data>
  <data name="Comment" xml:space="preserve">
    <value>Билдирүү</value>
  </data>
  <data name="ReasonUndelete" xml:space="preserve">
    <value>айыгуу</value>
  </data>
  <data name="ReasonEdit" xml:space="preserve">
    <value>Түзөтүү</value>
  </data>
  <data name="ReasonCreate" xml:space="preserve">
    <value>түзүү</value>
  </data>
  <data name="ReasonCorrect" xml:space="preserve">
    <value>түзөө</value>
  </data>
  <data name="ReasonDelete" xml:space="preserve">
    <value>алып салуу</value>
  </data>
  <data name="ReasonUnknown" xml:space="preserve">
    <value>Белгисиз себеп</value>
  </data>
  <data name="EditCommentMandatory" xml:space="preserve">
    <value>Билдирүү милдеттүү болуп саналат</value>
  </data>
  <data name="ChangeReasonMandatory" xml:space="preserve">
    <value>Өзгөртүү үчүн негиз талап кылынат</value>
  </data>
  <data name="Editing" xml:space="preserve">
    <value>Түзөтүү</value>
  </data>
  <data name="Correcting" xml:space="preserve">
    <value>түзөө</value>
  </data>
  <data name="CommentIsMandatory" xml:space="preserve">
    <value>Сиз түзөтүп жатканда, комментарий талап</value>
  </data>
  <data name="CommentIsNotMandatory" xml:space="preserve">
    <value>Түзөөгө жылы комментарий милдеттүү эмес</value>
  </data>
  <data name="route_deleted" xml:space="preserve">
    <value>Восстановление</value>
  </data>
  <data name="RowIndex" xml:space="preserve">
    <value>№</value>
  </data>
  <data name="ValueBefore" xml:space="preserve">
    <value>Мааниси үчүн</value>
  </data>
  <data name="ValueAfter" xml:space="preserve">
    <value>Наркы кийин</value>
  </data>
  <data name="TotalChanges" xml:space="preserve">
    <value>Бардык өзгөрүүлөр</value>
  </data>
  <data name="DataSourceAttributesToCheckIsRequired" xml:space="preserve">
    <value>Источнику данных нужно указать проверяемые аттрибуты</value>
  </data>
  <data name="RecordCreatedBy" xml:space="preserve">
    <value>Бул материалдар жайгаштырылды</value>
  </data>
  <data name="At" xml:space="preserve">
    <value>Боюнча</value>
  </data>
  <data name="DueReason" xml:space="preserve">
    <value>себеби</value>
  </data>
  <data name="WithСomment" xml:space="preserve">
    <value>Комментарий менен</value>
  </data>
  <data name="DateFrom" xml:space="preserve">
    <value>Датасынан баштап</value>
  </data>
  <data name="DateTo" xml:space="preserve">
    <value>Дата боюнча</value>
  </data>
  <data name="DataSources" xml:space="preserve">
    <value>Маалымат булагы</value>
  </data>
  <data name="SoateNotExistsError" xml:space="preserve">
    <value>СОАТЕ Id маалымат базасы жок</value>
  </data>
  <data name="SoateAlreadyExistsError" xml:space="preserve">
    <value>Бул СОАТЕ ат базасы бар</value>
  </data>
  <data name="SoateName" xml:space="preserve">
    <value>СОАТЕ аты</value>
  </data>
  <data name="RegionCode" xml:space="preserve">
    <value>СОАТЕ коду</value>
  </data>
  <data name="SoateDeleteMessage" xml:space="preserve">
    <value>СОАТЕ жок кылуу</value>
  </data>
  <data name="SoateAdd" xml:space="preserve">
    <value>Кошуп алуу СОАТЕ</value>
  </data>
  <data name="Soates" xml:space="preserve">
    <value>СОАТЕ</value>
  </data>
  <data name="AdminstrativeCenter" xml:space="preserve">
    <value>Административ центири</value>
  </data>
  <data name="DropZoneLabel" xml:space="preserve">
    <value>Файлдарды бул жака сүйрөп таштап же тандап алыңыз</value>
  </data>
  <data name="UpLoad" xml:space="preserve">
    <value>Жүктөө</value>
  </data>
  <data name="SelectDataSource" xml:space="preserve">
    <value>Маалымат булагын тандоо</value>
  </data>
  <data name="EnterDescription" xml:space="preserve">
    <value>Баяндама киргизүү</value>
  </data>
  <data name="route_soates" xml:space="preserve">
    <value>СОАТЕ</value>
  </data>
  <data name="COATEDeleteMessage" xml:space="preserve">
    <value>Жок кылуу COATE</value>
  </data>
  <data name="COATEUndeleteMessage" xml:space="preserve">
    <value>Калыбына келтирүү COATE</value>
  </data>
  <data name="Restriction" xml:space="preserve">
    <value>Чектөө</value>
  </data>
  <data name="Priority" xml:space="preserve">
    <value>Артыкчылыгы</value>
  </data>
  <data name="AllowedOperations" xml:space="preserve">
    <value>Жеткиликтүү иш</value>
  </data>
  <data name="Id" xml:space="preserve">
    <value>ИД</value>
  </data>
  <data name="ParseFileError" xml:space="preserve">
    <value>Ошибка при обработке файла</value>
  </data>
  <data name="DropXmlOrCsvFileAmigo" xml:space="preserve">
    <value>XML файл түрүн кошуу</value>
  </data>
  <data name="AttributesToCheck" xml:space="preserve">
    <value>Атрибуттардын тизмеси</value>
  </data>
  <data name="VariablesMapping" xml:space="preserve">
    <value>Связи между перменными</value>
  </data>
  <data name="route_upload" xml:space="preserve">
    <value>Жүктөп алуу</value>
  </data>
  <data name="DataSourcesUpload" xml:space="preserve">
    <value>Жүктөп алуу маалымат</value>
  </data>
  <data name="NextFilesReadyForUpload" xml:space="preserve">
    <value>Кийинки файлдар жүктөөгө даяр</value>
  </data>
  <data name="OnlySupportedFormatsAllowed" xml:space="preserve">
    <value>Ушул файлдык форматтар гана жарайт</value>
  </data>
  <data name="NextFilesWillNotBeUploaded" xml:space="preserve">
    <value>Кийинки Files Uploaded ала албайт</value>
  </data>
  <data name="NoFilesAttached" xml:space="preserve">
    <value>Файлдар кошулган жок</value>
  </data>
  <data name="LogicalChecksAddressTooFewInfo" xml:space="preserve">
    <value>Дареги экиден кем эгин бар</value>
  </data>
  <data name="LogicalChecksNoContactPerson" xml:space="preserve">
    <value>Бул топ үчүн эч кандай байланыш адам</value>
  </data>
  <data name="LogicalChecksNoOwner" xml:space="preserve">
    <value>Ээси жок болуп жатат</value>
  </data>
  <data name="LogicalChecksNoMainActivity" xml:space="preserve">
    <value>Тандалган жок негизги иш</value>
  </data>
  <data name="LogicalChecksNoOneLegalUnit" xml:space="preserve">
    <value>Эч ким юридикалык бөлүм байланышкан</value>
  </data>
  <data name="LogicalChecksNoOneLocalUnit" xml:space="preserve">
    <value>Эч ким жергиликтүү бирдиги байланышкан</value>
  </data>
  <data name="AnalyzeRegister" xml:space="preserve">
    <value>Анализ реестри</value>
  </data>
  <data name="route_analyzeregister" xml:space="preserve">
    <value>Анализ реестри</value>
  </data>
  <data name="Any" xml:space="preserve">
    <value>бардык</value>
  </data>
  <data name="CreateAndUpdate" xml:space="preserve">
    <value>Түзүү жана өзгөртүү</value>
  </data>
  <data name="NotTrusted" xml:space="preserve">
    <value>Ишенимсиз</value>
  </data>
  <data name="Trusted" xml:space="preserve">
    <value>Ишенимдүү</value>
  </data>
  <data name="Restrictions" xml:space="preserve">
    <value>Чектөөлөр</value>
  </data>
  <data name="CountryId" xml:space="preserve">
    <value>Өлкө</value>
  </data>
  <data name="RegionPart" xml:space="preserve">
    <value>Бөлүгү СОАТЕ</value>
  </data>
  <data name="SelectRegion" xml:space="preserve">
    <value>Тандалган аймак</value>
  </data>
  <data name="DateOfLastChangeFrom" xml:space="preserve">
    <value>Акыркы өзгөртүүнүн датасы</value>
  </data>
  <data name="DateOfLastChangeTo" xml:space="preserve">
    <value>Акыркы өзгөртүүнун датасы боюнча</value>
  </data>
  <data name="BirthDate" xml:space="preserve">
    <value>Туулган күнү</value>
  </data>
  <data name="PersonalId" xml:space="preserve">
    <value>ИНН</value>
  </data>
  <data name="PersonName" xml:space="preserve">
    <value>Толук ат</value>
  </data>
  <data name="Persons" xml:space="preserve">
    <value>Адамдар</value>
  </data>
  <data name="PersonsSearch" xml:space="preserve">
    <value>Адамды издөө</value>
  </data>
  <data name="PersonType" xml:space="preserve">
    <value>Адам түрү</value>
  </data>
  <data name="PhoneNumber" xml:space="preserve">
    <value>Телефон номуру</value>
  </data>
  <data name="PhoneNumber1" xml:space="preserve">
    <value>Кошумча телефон номуру</value>
  </data>
  <data name="Sex" xml:space="preserve">
    <value>Жынысы</value>
  </data>
  <data name="Surname" xml:space="preserve">
    <value>Фамилиясы</value>
  </data>
  <data name="AllActivities" xml:space="preserve">
    <value>Бардык иш-чаралар</value>
  </data>
  <data name="StatUnitFormPersonName" xml:space="preserve">
    <value>Аты</value>
  </data>
  <data name="LinksViewAddLinkBtn" xml:space="preserve">
    <value>Байланыш кошуу</value>
  </data>
  <data name="ParentOrgLink" xml:space="preserve">
    <value>Уюмдук байланыш</value>
  </data>
  <data name="ForeignParticipationCountryId" xml:space="preserve">
    <value>Чет элдик капиталдын катышуусу</value>
  </data>
  <data name="SelectFile" xml:space="preserve">
    <value>Файлды тандоо</value>
  </data>
  <data name="NotSelected" xml:space="preserve">
    <value>Тандалган жок ...</value>
  </data>
  <data name="OrgLinks" xml:space="preserve">
    <value>Организационные связи</value>
  </data>
  <data name="route_account_edit" xml:space="preserve">
    <value>Профиль жанылоо</value>
  </data>
  <data name="Comparison" xml:space="preserve">
    <value>Логикалык оператор тандалган эмес</value>
  </data>
  <data name="SearchDataSourceByWildcard" xml:space="preserve">
    <value>Ысымдардын арасында</value>
  </data>
  <data name="IsRequired" xml:space="preserve">
    <value>толтурууга зарыл</value>
  </data>
  <data name="ChangeDate" xml:space="preserve">
    <value>Оңдоо датасы</value>
  </data>
  <data name="ChangeDescription" xml:space="preserve">
    <value>Оңдоонун аныктамасы</value>
  </data>
  <data name="TypeAndPressSearch" xml:space="preserve">
    <value>Издөө сөз толтуруп издөөнү баштагыла</value>
  </data>
  <data name="ContactInformation" xml:space="preserve">
    <value>Контакттык маалымат</value>
  </data>
  <data name="DataSourceClassificationId" xml:space="preserve">
    <value>Маалымат булагы</value>
  </data>
  <data name="ForeignParticipationId" xml:space="preserve">
    <value>Чет элдиктин катышуусунун белгиси</value>
  </data>
  <data name="ReorgTypeId" xml:space="preserve">
    <value>Реогранизация түрү</value>
  </data>
  <data name="Size" xml:space="preserve">
    <value>Көлөм</value>
  </data>
  <data name="UnitStatusId" xml:space="preserve">
    <value>Статусу</value>
  </data>
  <data name="Condition" xml:space="preserve">
    <value>Шарттар</value>
  </data>
  <data name="AnalysisCalculationsStatId" xml:space="preserve">
    <value>Поле ОКПО неверно</value>
  </data>
  <data name="AnalysisDuplicationAddress" xml:space="preserve">
    <value>Адрес дублируется</value>
  </data>
  <data name="AnalysisDuplicationOwnerPerson" xml:space="preserve">
    <value>Персона с типом \"Владелец\" дублируется</value>
  </data>
  <data name="AnalysisDuplicationStatId" xml:space="preserve">
    <value>ОКПО дублируется</value>
  </data>
  <data name="AnalysisDuplicationTelephoneNo" xml:space="preserve">
    <value>Номер телефона дублируется</value>
  </data>
  <data name="AnalysisMandatoryDataSource" xml:space="preserve">
    <value>Источник данных должен быть заполнен</value>
  </data>
  <data name="AnalysisMandatoryPersonOwner" xml:space="preserve">
    <value>Правовая единица должна иметь персону со статусом \"Владелец\"</value>
  </data>
  <data name="AnalysisMandatoryStatusActive" xml:space="preserve">
    <value>Статус должен иметь значение \"Активен\"</value>
  </data>
  <data name="AnalysisMandatoryTelephoneNo" xml:space="preserve">
    <value>Номер телефона должен быть заполненен</value>
  </data>
  <data name="AnalysisOrphanEnterprise" xml:space="preserve">
    <value>Предприятие не имеет связанную с ним группу предприятий</value>
  </data>
  <data name="AnalysisRelatedActivity" xml:space="preserve">
    <value>Статистическая единица не имеет связанной деятельности</value>
  </data>
  <data name="AnalysisRelatedAddress" xml:space="preserve">
    <value>Статистическая единица не имеет связанного с ней адреса</value>
  </data>
  <data name="AnalysisRelatedLegalUnit" xml:space="preserve">
    <value>Статистическая единица не имеет связанного с ней предприятия</value>
  </data>
  <data name="CalculationFieldsRulesWarnings" xml:space="preserve">
    <value>Ошибки вычисляемых полей</value>
  </data>
  <data name="ConnectionRulesWarnings" xml:space="preserve">
    <value>Ошибки связей</value>
  </data>
  <data name="DuplicateFieldsRulesWarnings" xml:space="preserve">
    <value>Ошибки дубликатов</value>
  </data>
  <data name="MandatoryFieldsRulesWarnings" xml:space="preserve">
    <value>Ошибки обязательных полей</value>
  </data>
  <data name="DataSourceCsvSkipCountNotValid" xml:space="preserve">
    <value>Количество пропускаемых строк CSV указано не верно</value>
  </data>
  <data name="route_account" xml:space="preserve">
    <value>Каттоо эсеби</value>
  </data>
  <data name="route_roles" xml:space="preserve">
    <value>Ролдор</value>
  </data>
  <data name="route_users" xml:space="preserve">
    <value>Колдонуучулар</value>
  </data>
  <data name="route_create" xml:space="preserve">
    <value>Түзүү</value>
  </data>
  <data name="route_regions" xml:space="preserve">
    <value>Аймактар</value>
  </data>
  <data name="StatUnitActivityType" xml:space="preserve">
    <value>Иш-аракеттин түрү</value>
  </data>
  <data name="StatUnitActivityYear" xml:space="preserve">
    <value>Жыл</value>
  </data>
  <data name="ButtonAdd" xml:space="preserve">
    <value>Кошуу</value>
  </data>
  <data name="ButtonCancel" xml:space="preserve">
    <value>Токтотуу</value>
  </data>
  <data name="StatUnitActivityRevXShort" xml:space="preserve">
    <value>Кодду</value>
  </data>
  <data name="Year" xml:space="preserve">
    <value>Жыл</value>
  </data>
  <data name="Yes" xml:space="preserve">
    <value>Ооба</value>
  </data>
  <data name="Activities" xml:space="preserve">
    <value>Иш-аракеттер</value>
  </data>
  <data name="ActivityCategoryLookup" xml:space="preserve">
    <value>Иш-аракеттин түрлөрү</value>
  </data>
  <data name="ButtonCreate" xml:space="preserve">
    <value>Түзүү</value>
  </data>
  <data name="SearchResults" xml:space="preserve">
    <value>Издөө жыйынтык</value>
  </data>
  <data name="route_datasources" xml:space="preserve">
    <value>Маалымат булагы</value>
  </data>
  <data name="DESC" xml:space="preserve">
    <value>Азайуу боюнча</value>
  </data>
  <data name="ASC" xml:space="preserve">
    <value>Өсүү боюнча</value>
  </data>
  <data name="AND" xml:space="preserve">
    <value>Жана</value>
  </data>
  <data name="OR" xml:space="preserve">
    <value>Же</value>
  </data>
  <data name="None" xml:space="preserve">
    <value>Тандалган жок</value>
  </data>
  <data name="DeleteDataSourceMessage" xml:space="preserve">
    <value>Жок кылуу маалымат булагы</value>
  </data>
  <data name="PrimaryActivity" xml:space="preserve">
    <value>Иш-аракеттин негизи</value>
  </data>
  <data name="Code" xml:space="preserve">
    <value>Кодду</value>
  </data>
  <data name="AddressPart1" xml:space="preserve">
    <value>Батир номуру</value>
  </data>
  <data name="AddressPart2" xml:space="preserve">
    <value>Көчө\үй номуру</value>
  </data>
  <data name="ActivityType" xml:space="preserve">
    <value>Иш-аракеттин түрү</value>
  </data>
  <data name="ActivityCategory" xml:space="preserve">
    <value>Иш-аракеттин түрлөрү</value>
  </data>
  <data name="StatUnitInfo" xml:space="preserve">
    <value>Каттоочу маалыматтар тууралуу билдирүү</value>
  </data>
  <data name="LinkInfo" xml:space="preserve">
    <value>Байланыш жөнүндө маалымат</value>
  </data>
  <data name="RegistrationInfo" xml:space="preserve">
    <value>Каттоо тууралуу маалымат</value>
  </data>
  <data name="LegalFormId" xml:space="preserve">
    <value>Укуктук уюм формасы</value>
  </data>
  <data name="ContactInfo" xml:space="preserve">
    <value>Контакттык маалымат</value>
  </data>
  <data name="CapitalInfo" xml:space="preserve">
    <value>Капитал жөнүндө маалымат</value>
  </data>
  <data name="IndexInfo" xml:space="preserve">
    <value>Экономикалык көрсөткүчтөр</value>
  </data>
  <data name="HasAnalysisError" xml:space="preserve">
    <value>Есть ошибки на стадии анализа</value>
  </data>
  <data name="ErrorOn" xml:space="preserve">
    <value>Ошибка на</value>
  </data>
  <data name="Summary" xml:space="preserve">
    <value>Жыйынтык</value>
  </data>
  <data name="route_analysisqueue" xml:space="preserve">
    <value>Анализ</value>
  </data>
  <data name="ServerEndPeriod" xml:space="preserve">
    <value>Анализдин</value>
  </data>
  <data name="UserEndPeriod" xml:space="preserve">
    <value>Тандап алуу</value>
  </data>
  <data name="UserStartPeriod" xml:space="preserve">
    <value>б-ча</value>
  </data>
  <data name="Analysis" xml:space="preserve">
    <value>Анализ</value>
  </data>
  <data name="ServerStartPeriod" xml:space="preserve">
    <value>Анализдин</value>
  </data>
  <data name="EnqueueNewItem" xml:space="preserve">
    <value>Кошуу</value>
  </data>
  <data name="AnalysisQueue" xml:space="preserve">
    <value>Анализге</value>
  </data>
  <data name="NoValue" xml:space="preserve">
    <value>Маани жок</value>
  </data>
  <data name="AnalysisLogEntryNotFound" xml:space="preserve">
    <value>Запись в истории анализа не найдена</value>
  </data>
  <data name="ButtonSave" xml:space="preserve">
    <value>Сактоо</value>
  </data>
  <data name="Director" xml:space="preserve">
    <value>Башкарма</value>
  </data>
  <data name="MiddleName" xml:space="preserve">
    <value>Атасынын аты </value>
  </data>
  <data name="AddressPart3" xml:space="preserve">
    <value>Почта индекси</value>
  </data>
  <data name="SqlWalletUser" xml:space="preserve">
    <value>Колдонуучу Wallet User</value>
  </data>
  <data name="SqlWalletUserPlaceholder" xml:space="preserve">
    <value>Колдонуучунун системасын  отчёт</value>
  </data>
  <data name="Latitude" xml:space="preserve">
    <value>Түндүк/Түштүк</value>
  </data>
  <data name="Longitude" xml:space="preserve">
    <value>Батыш/Чыгыш</value>
  </data>
  <data name="RegionLvl1" xml:space="preserve">
    <value>Өлкө</value>
  </data>
  <data name="SearchExtended" xml:space="preserve">
    <value>Кенейтилген издөө</value>
  </data>
  <data name="SearchDefault" xml:space="preserve">
    <value>Кадимки издөө</value>
  </data>
  <data name="InThousandsKGS" xml:space="preserve">
    <value>In thousands KGS</value>
  </data>
  <data name="SampleFrames" xml:space="preserve">
    <value>Тандоо үлгүсү</value>
  </data>
  <data name="SampleFramesView" xml:space="preserve">
    <value>Тандоо үлгүсүн кайра кароо</value>
  </data>
  <data name="SampleFramesCreate" xml:space="preserve">
    <value> Тандоо үлгүсү түзүү</value>
  </data>
  <data name="Reset" xml:space="preserve">
    <value>Кайра орнотуу</value>
  </data>
  <data name="Predicate" xml:space="preserve">
    <value>Предикат</value>
  </data>
  <data name="Comparisons" xml:space="preserve">
    <value>Жана\Же</value>
  </data>
  <data name="Fields" xml:space="preserve">
    <value>Атрибуттар</value>
  </data>
  <data name="Operations" xml:space="preserve">
    <value>Салыштыруу</value>
  </data>
  <data name="MainActivity" xml:space="preserve">
    <value>Иш-аракети</value>
  </data>
  <data name="Values" xml:space="preserve">
    <value>Маанилер</value>
  </data>
  <data name="Equal" xml:space="preserve">
    <value>Барабар</value>
  </data>
  <data name="NotEqual" xml:space="preserve">
    <value>Барабар эмес</value>
  </data>
  <data name="GreaterThan" xml:space="preserve">
    <value>&gt;</value>
  </data>
  <data name="LessThan" xml:space="preserve">
    <value>&lt;</value>
  </data>
  <data name="GreaterThanOrEqual" xml:space="preserve">
    <value>&gt;=</value>
  </data>
  <data name="LessThanOrEqual" xml:space="preserve">
    <value>&lt;=</value>
  </data>
  <data name="TableNoRecords" xml:space="preserve">
    <value>Көрсөткүч маалымат жок</value>
  </data>
  <data name="route_sampleframes" xml:space="preserve">
    <value>Тандоо үлгүсү</value>
  </data>
  <data name="Ok" xml:space="preserve">
    <value>Ок</value>
  </data>
  <data name="VisitingAddress" xml:space="preserve">
    <value>Чыныгы дарек</value>
  </data>
  <data name="PostalAddress" xml:space="preserve">
    <value>Почта дареги</value>
  </data>
  <data name="Quit" xml:space="preserve">
    <value>Кызматкер бошотулду</value>
  </data>
  <data name="PersonSearchPopup" xml:space="preserve">
    <value>To improve search, input additional parameters</value>
  </data>
  <data name="AnalysisCalculationsStatIdOnlyNumber" xml:space="preserve">
    <value>Only numbers are allowed</value>
  </data>
  <data name="DataLoadCompletedFailed" xml:space="preserve">
    <value>Жүктөлгөн маалыматтын аягына каталар  менен  чыгышы</value>
  </data>
  <data name="DownloadSampleFrame" xml:space="preserve">
    <value>Түшүрүү үлгүсүн тандоо</value>
  </data>
  <data name="FieldsToSelect" xml:space="preserve">
    <value>Тандоо талаалары</value>
  </data>
  <data name="InList" xml:space="preserve">
    <value>Тизмеге кирүү</value>
  </data>
  <data name="InRange" xml:space="preserve">
    <value>InRange</value>
  </data>
  <data name="NotInList" xml:space="preserve">
    <value>Тизмеге кирбей калуу</value>
  </data>
  <data name="NotInRange" xml:space="preserve">
    <value>NotInRange</value>
  </data>
  <data name="PreviewSampleFrame" xml:space="preserve">
    <value>Тандоо үлгүсүн кайра кароо</value>
  </data>
  <data name="route_preview" xml:space="preserve">
    <value>Тандоо үлгүсүн кайра кароо</value>
  </data>
  <data name="SampleFramesWildcard" xml:space="preserve">
    <value>Тандоо үлгүсүн аталышы боюнча издөө</value>
  </data>
  <data name="SelectedFields" xml:space="preserve">
    <value>SelectedFields</value>
  </data>
  <data name="SfAnd" xml:space="preserve">
    <value>And</value>
  </data>
  <data name="SfOr" xml:space="preserve">
    <value>Or</value>
  </data>
  <data name="AnalysisLogId" xml:space="preserve">
    <value>Маалыматтар базасындагы лога\журналдардын идентификатору</value>
  </data>
  <data name="DataSourceQueueLogInfo" xml:space="preserve">
    <value>DataSourceQueueLogInfo</value>
  </data>
  <data name="DataSourceQueueLogRawUnit" xml:space="preserve">
    <value>DataSourceQueueLogRawUnit</value>
  </data>
  <data name="DataSourceQueueLogUnit" xml:space="preserve">
    <value>Кароо\Түзөтүү</value>
  </data>
  <data name="DeleteSampleFrameMessage" xml:space="preserve">
    <value>DeleteSampleFrameMessage</value>
  </data>
  <data name="ProcessedAt" xml:space="preserve">
    <value>Карйра иштетүүдө</value>
  </data>
  <data name="ResolvedAt" xml:space="preserve">
    <value>Уруксаат берилүудө</value>
  </data>
  <data name="route_edit_id" xml:space="preserve">
    <value>Түзөтүү</value>
  </data>
  <data name="route_id" xml:space="preserve">
    <value>Түзөтүү</value>
  </data>
  <data name="route_id_log" xml:space="preserve">
    <value>Кайра кароо</value>
  </data>
  <data name="route_preview_id" xml:space="preserve">
    <value>Кайра кароо</value>
  </data>
  <data name="route_queueId_log" xml:space="preserve">
    <value>Лог анализди кароо </value>
  </data>
  <data name="route_queueId_log_logId" xml:space="preserve">
    <value>Салыштырып текшерүү</value>
  </data>
  <data name="StartDate" xml:space="preserve">
    <value>Анализдин башталган датасы</value>
  </data>
  <data name="UnitId" xml:space="preserve">
    <value>Маалыматтар базасындагы статистикалык бирдиктердин идентификаторуу </value>
  </data>
  <data name="EnsureErrorsIsFixed" xml:space="preserve">
    <value>Ensure errors are fixed</value>
  </data>
  <data name="route_view_type_id" xml:space="preserve">
    <value>View</value>
  </data>
  <data name="DeselectAll" xml:space="preserve">
    <value>Deselect all</value>
  </data>
  <data name="GroupSelectedClauses" xml:space="preserve">
    <value>Group selected clauses</value>
  </data>
  <data name="InsertAfter" xml:space="preserve">
    <value>Insert after</value>
  </data>
  <data name="InsertAtHead" xml:space="preserve">
    <value>Insert at head</value>
  </data>
  <data name="Remove" xml:space="preserve">
    <value>Өчүр</value>
  </data>
  <data name="SelectAll" xml:space="preserve">
    <value>Select all</value>
  </data>
  <data name="SelectClauseGroup" xml:space="preserve">
    <value>Select clause group</value>
  </data>
  <data name="UngroupClauses" xml:space="preserve">
    <value>Ungroup clauses</value>
  </data>
  <data name="SelectClause" xml:space="preserve">
    <value>Select clause</value>
  </data>
  <data name="UnselectClause" xml:space="preserve">
    <value>Unselect clause</value>
  </data>
  <data name="UnselectClauseGroup" xml:space="preserve">
    <value>Unselect clause group</value>
  </data>
  <data name="DataSourceUploadType" xml:space="preserve">
    <value>Жүктөлгөн статистикалык бирдиктердин түрү</value>
  </data>
  <data name="ErrorsOccuredDuringManualAnalysis" xml:space="preserve">
    <value>Errors occured during manual analysis</value>
  </data>
  <data name="RangeFrom" xml:space="preserve">
    <value>Range from</value>
  </data>
  <data name="RangeTo" xml:space="preserve">
    <value>Range to</value>
  </data>
  <data name="ExternalIdType" xml:space="preserve">
    <value>Тышкы ID түрү</value>
  </data>
  <data name="GpsCoordinates" xml:space="preserve">
    <value>GPS координаты</value>
  </data>
  <data name="StatUnitActivityDate" xml:space="preserve">
    <value>Иш-аракетти каттоого алган дата</value>
  </data>
  <data name="ReorgDate" xml:space="preserve">
    <value>Реогранизациялоонун датасы</value>
  </data>
  <data name="LiqDate" xml:space="preserve">
    <value>Ликвидациялоонун датасы</value>
  </data>
  <data name="LiqReason" xml:space="preserve">
    <value>Ликвидациялоонун себеби</value>
  </data>
  <data name="SuspensionStart" xml:space="preserve">
    <value>Иш-аракетинин токтогон датасы</value>
  </data>
  <data name="SuspensionEnd" xml:space="preserve">
    <value>Иш-аракетин кайра уланткан датасы</value>
  </data>
  <data name="ReorgReferences" xml:space="preserve">
    <value>Регогранизациянын шилтемеси</value>
  </data>
  <data name="IsoCode" xml:space="preserve">
    <value>Iso код</value>
  </data>
  <data name="Commercial" xml:space="preserve">
    <value>Каржылоо</value>
  </data>
  <data name="ForeignParticipationCountriesUnits" xml:space="preserve">
    <value>Чет өлкөлөр менен катышы бар өлкөлөр</value>
  </data>
  <data name="LiquidationInfo" xml:space="preserve">
    <value>Ликвидация жөнүндө маалымат</value>
  </data>
  <data name="ReorgTypeCode" xml:space="preserve">
    <value>Реогранизация түрү код</value>
  </data>
  <data name="EntGroupType" xml:space="preserve">
    <value>Ишканалар группасы түрү</value>
  </data>
  <data name="ExternalId" xml:space="preserve">
    <value>Сырткы Id</value>
  </data>
  <data name="AnalysisDuplicationExternalId" xml:space="preserve">
    <value>Сырткы Id кайталыш</value>
  </data>
  <data name="AnalysisDuplicationName" xml:space="preserve">
    <value>Аталыш кайталоо</value>
  </data>
  <data name="Sort" xml:space="preserve">
    <value>Сорттоо</value>
  </data>
  <data name="Wildcard" xml:space="preserve">
    <value>Издөө шаблону</value>
  </data>
  <data name="ListIsEmpty" xml:space="preserve">
    <value>Тизмеде элементтер жок</value>
  </data>
  <data name="NumOfEmployees" xml:space="preserve">
    <value>Кызматкерлердин саны</value>
  </data>
  <data name="NumEmployeeYear" xml:space="preserve">
    <value>Кызматкерлердин саны жылда</value>
  </data>
  <data name="InstSectorCode" xml:space="preserve">
    <value>Экономика сектору</value>
  </data>
  <data name="CreateSampleFrame" xml:space="preserve">
    <value>Тандоо улгүсүн тузүү</value>
  </data>
  <data name="RegId" xml:space="preserve">
    <value>Каттоо Id картасы</value>
  </data>
  <data name="DataSourcesCreate" xml:space="preserve">
    <value>Маалыматтар булагына үлгү түзүү</value>
  </data>
  <data name="CreateDataSource" xml:space="preserve">
    <value>Маалыматтар булагына үлгү түзүү</value>
  </data>
  <data name="DataSourceQueues" xml:space="preserve">
    <value>Жүктөлгөн  маалыматтардын кезегин кароо</value>
  </data>
  <data name="route_statunits" xml:space="preserve">
    <value>Каттоо маалымат</value>
  </data>
  <data name="VariablesOfDataSource" xml:space="preserve">
    <value>Маалыматтар булагынын мааниси</value>
  </data>
  <data name="VariablesOfDatabase" xml:space="preserve">
    <value>Маалыматтар базасынын мааниси</value>
  </data>
  <data name="VariablesMappingResults" xml:space="preserve">
    <value>Жыйынтыктардын маанилерин салыштыруу</value>
  </data>
  <data name="View" xml:space="preserve">
    <value>Кароо</value>
  </data>
  <data name="route_view" xml:space="preserve">
    <value>Кароо</value>
  </data>
  <data name="route_datasourcesqueue" xml:space="preserve">
    <value>Маалыматтар булагынын кезеги</value>
  </data>
  <data name="InQueue" xml:space="preserve">
    <value>Кезекте</value>
  </data>
  <data name="Loading" xml:space="preserve">
    <value>Жүктөлүүдө</value>
  </data>
  <data name="DataLoadCompleted" xml:space="preserve">
    <value>Жүктөлгөн маалыматтын аягына чыгышы</value>
  </data>
  <data name="DataLoadCompletedPartially" xml:space="preserve">
    <value>Жүктөлгөн маалыматтардын жарым-жартылай аякташы</value>
  </data>
  <data name="DataSourceName" xml:space="preserve">
    <value>Маалыматтар булагынын файлынын аты</value>
  </data>
  <data name="DataSourceTemplateName" xml:space="preserve">
    <value>Үлгүнүн аты</value>
  </data>
  <data name="UploadDateTime" xml:space="preserve">
    <value>Жүктөлгөн булактын датасы</value>
  </data>
  <data name="Started" xml:space="preserve">
    <value>Башталды</value>
  </data>
  <data name="Ended" xml:space="preserve">
    <value>Аяктады</value>
  </data>
  <data name="Note" xml:space="preserve">
    <value>Жазуу</value>
  </data>
  <data name="Revise" xml:space="preserve">
    <value>Кайра карап чыгуу</value>
  </data>
  <data name="UserStatusAny" xml:space="preserve">
    <value>Колдонуучунун каалаган статусу</value>
  </data>
  <data name="ViewAnalysisQueueLogs" xml:space="preserve">
    <value>Анализдин журналын кароо</value>
  </data>
  <data name="UnitName" xml:space="preserve">
    <value>Бирдиктердин аталышы</value>
  </data>
  <data name="SummaryMessages" xml:space="preserve">
    <value>Жыйынтыктоочу билдирүү</value>
  </data>
  <data name="Administrator" xml:space="preserve">
    <value>Администратор</value>
  </data>
  <data name="AdministrativeCenter" xml:space="preserve">
    <value>Административдик борбор</value>
  </data>
  <data name="Employee" xml:space="preserve">
    <value>Кызматкер</value>
  </data>
  <data name="ExternalUser" xml:space="preserve">
    <value>Тышкы колдонуучу</value>
  </data>
  <data name="route_edit_type_id" xml:space="preserve">
    <value>Түзөтүү</value>
  </data>
  <data name="route_edit" xml:space="preserve">
    <value>Түзүү</value>
  </data>
  <data name="route_about" xml:space="preserve">
    <value>Биз жөнүндө</value>
  </data>
  <data name="Reject" xml:space="preserve">
    <value>Өчүр</value>
  </data>
  <data name="DataSourceQueueNotFound" xml:space="preserve">
    <value>Тизме табылган жок</value>
  </data>
  <data name="QueueLogNotFound" xml:space="preserve">
    <value>Журнал табылган жок</value>
  </data>
  <data name="StatUnitTypeNotFound" xml:space="preserve">
    <value>Статистикалык бирдиктин типи табылган жок</value>
  </data>
  <data name="DateCantBeInFuture" xml:space="preserve">
    <value>Дата келечек заманда боло албайт</value>
  </data>
  <data name="DateNotValid" xml:space="preserve">
    <value>Дата туура эмес</value>
  </data>
  <data name="StatisticalUnitNotExistError" xml:space="preserve">
    <value>Каттоо маалыматтары жок</value>
  </data>
  <data name="UpdateLocalUnitError" xml:space="preserve">
    <value>Жергиликтүү  бирдикти жаңылоодогу ката</value>
  </data>
  <data name="AboutText" xml:space="preserve">
    <value>Ишканалардын статистикалык каттоосу</value>
  </data>
  <data name="RegIdDate" xml:space="preserve">
    <value>Каттоого берилген  ID  датасы</value>
  </data>
  <data name="RefNo" xml:space="preserve">
    <value>Маалымдаманын номери</value>
  </data>
  <data name="RegMainActivity" xml:space="preserve">
    <value> (ГКЭД) каттоодо көрсөтүлгөн негизги ишмердүулүктүн коду</value>
  </data>
  <data name="EntGroupId" xml:space="preserve">
    <value>Ишкана тобунун коду</value>
  </data>
  <data name="EntGroupIdDate" xml:space="preserve">
    <value>Ишкананын тобуна   код берген дата</value>
  </data>
  <data name="ActualMainActivity2" xml:space="preserve">
    <value>Ишмердиктин түрү</value>
  </data>
  <data name="EntGroupRole" xml:space="preserve">
    <value>Ишкана тобунун ролу</value>
  </data>
  <data name="LegalUnitId" xml:space="preserve">
    <value>Id  укуктук бирдик</value>
  </data>
  <data name="LegalUnitIdDate" xml:space="preserve">
    <value>Укуктук бирдик катталган дата</value>
  </data>
  <data name="EnterpriseRegId" xml:space="preserve">
    <value>Ишкананын коду</value>
  </data>
  <data name="Founders" xml:space="preserve">
    <value>Уюмдаштыруучулар</value>
  </data>
  <data name="Owner" xml:space="preserve">
    <value>Ээси</value>
  </data>
  <data name="ViewLegalUnit" xml:space="preserve">
    <value>Укуктук бирдикти кароо</value>
  </data>
  <data name="ViewLocalUnit" xml:space="preserve">
    <value>Жергиликтүу бирдикти кароо</value>
  </data>
  <data name="ViewEnterpriseUnit" xml:space="preserve">
    <value>Ишкананы кароо</value>
  </data>
  <data name="ViewEnterpriseGroup" xml:space="preserve">
    <value>Ишкананын тобун кароо</value>
  </data>
  <data name="CreateStatUnit" xml:space="preserve">
    <value>Каттоо маалыматтарын түзүү</value>
  </data>
  <data name="EditButton" xml:space="preserve">
    <value>Түзөтүү</value>
  </data>
  <data name="EnterpriseUnitRegId" xml:space="preserve">
    <value>Ишканалар</value>
  </data>
  <data name="AddressId" xml:space="preserve">
    <value>Визит үчүн Id  дарек (булактарга ылайык)</value>
  </data>
  <data name="ActualAddressId" xml:space="preserve">
    <value>Визит үчүн Id  дарек</value>
  </data>
  <data name="LegalUnits" xml:space="preserve">
    <value>Укуктук бирдиктер</value>
  </data>
  <data name="EmployeesFte" xml:space="preserve">
    <value>Жумушчулардык саны, иш менен толук камсыз болгон эквивалент</value>
  </data>
  <data name="EnterpriseUnits" xml:space="preserve">
    <value>Ишкананын түзүмдүк бөлүмдөрү</value>
  </data>
  <data name="LiqDateStart" xml:space="preserve">
    <value>Ликвидациялоо датасы менен</value>
  </data>
  <data name="LiqDateEnd" xml:space="preserve">
    <value>Ликвидациялоо датасы боюнча</value>
  </data>
  <data name="RegMainActivityId" xml:space="preserve">
    <value>Башкы ID активдерин каттоо</value>
  </data>
  <data name="IncorrectIntegerValue" xml:space="preserve">
    <value>Маани 0дон аз же ага барабар болушу мүмкүн эмес</value>
  </data>
  <data name="ChooseAtLeastOne" xml:space="preserve">
    <value>Жок дегенде бир вариант тандаңыз</value>
  </data>
  <data name="IncorrectStringValue" xml:space="preserve">
    <value>Маани бош болбош керек жана узундугу{0} символдордон жогору болбош керек</value>
  </data>
  <data name="TryReloadRegions" xml:space="preserve">
    <value>Аймактардын толук инициализациясы</value>
  </data>
  <data name="RequestStarted" xml:space="preserve">
    <value>Күтүп туруңуз,жүктөө жүрүп жатат</value>
  </data>
  <data name="RequestFailed" xml:space="preserve">
    <value>Талапаткарууда ката кетти</value>
  </data>
  <data name="RequestSucceeded" xml:space="preserve">
    <value>Талап ийгиликтүү аткарылды</value>
  </data>
  <data name="FieldIsRequired" xml:space="preserve">
    <value>Толтурууга милдеттүү болгон талаа</value>
  </data>
  <data name="EnterpriseIsRequired" xml:space="preserve">
    <value>Толтурууга милдеттүү болгон талаа</value>
  </data>
  <data name="EnterpriseGroupIsRequired" xml:space="preserve">
    <value>Толтурууга милдеттүү болгон талаа</value>
  </data>
  <data name="CurrentPasswordIsRequired" xml:space="preserve">
    <value>Азыркы пароль толтурууга зарыл</value>
  </data>
  <data name="EmailIsRequired" xml:space="preserve">
    <value>Электрондук дарек толтурууга зарыл</value>
  </data>
  <data name="EmailValueRequired" xml:space="preserve">
    <value>Cураныч,электрондук даректи көрсөтүңүз</value>
  </data>
  <data name="route_home" xml:space="preserve">
    <value>Башталыш</value>
  </data>
  <data name="EnterpriseUnitIsRequired" xml:space="preserve">
    <value>Ишкананы тандаңыз</value>
  </data>
  <data name="LegalUnitIsRequired" xml:space="preserve">
    <value>Укуктук бирдикти тандаңыз</value>
  </data>
  <data name="StatUnitActivityRevY" xml:space="preserve">
    <value>Ишмердиктин коду (Rev Y)</value>
  </data>
  <data name="UndeleteUserMessage" xml:space="preserve">
    <value>Колдонуучу кайра калыбына келтирүү</value>
  </data>
  <data name="StatUnitActivityErrorMustContainsPrimary" xml:space="preserve">
    <value>Негизги ишмердикти камтыбаган тизме</value>
  </data>
  <data name="ButtonDelete" xml:space="preserve">
    <value>Өчүрүү</value>
  </data>
  <data name="route_delete" xml:space="preserve">
    <value>Өчүрүү</value>
  </data>
  <data name="ActivityPrimary" xml:space="preserve">
    <value>Негизги фактылык</value>
  </data>
  <data name="ActivitySecondary" xml:space="preserve">
    <value>Экинчи даражадагы</value>
  </data>
  <data name="ActivityAncilliary" xml:space="preserve">
    <value>Жардамчы</value>
  </data>
  <data name="No" xml:space="preserve">
    <value>Жок</value>
  </data>
  <data name="DialogTitleDelete" xml:space="preserve">
    <value>Жазууну өчүрүү</value>
  </data>
  <data name="DialogBodyDelete" xml:space="preserve">
    <value>Сиз чындыгында бул жазууну өчүрүүнү каалайсызбы</value>
  </data>
  <data name="Other" xml:space="preserve">
    <value>Башкалар</value>
  </data>
  <data name="CodeLookupFailed" xml:space="preserve">
    <value>Маалымдамадан кодду {1} табууга болбой жатат  {0} </value>
  </data>
  <data name="DataAccessConflict" xml:space="preserve">
    <value>Түзөтүүнүн жетүү маалыматтары өзгөртүлгөн</value>
  </data>
  <data name="LinkUnits" xml:space="preserve">
    <value>Таңуучу бирдик</value>
  </data>
  <data name="LinkCreate" xml:space="preserve">
    <value>Байланыштарды  бириктирүү</value>
  </data>
  <data name="LinkNotExists" xml:space="preserve">
    <value>Көрсөтүлгөн бирдиктердин ортосундагы  таңуулардын жоктугу</value>
  </data>
  <data name="LinkTypeInvalid" xml:space="preserve">
    <value>Бирдиктер байланыштуу болушу мүмкүн эмес</value>
  </data>
  <data name="LinkAlreadyExists" xml:space="preserve">
    <value>Таңуу бар</value>
  </data>
  <data name="LinkUnitAlreadyLinked" xml:space="preserve">
    <value>Көрсөтүлгөн бирдиктин  ортосундагы таңуу бар. Сиз алмаштырууну каалайсызбы</value>
  </data>
  <data name="LinkView" xml:space="preserve">
    <value>Таңууну караңыз</value>
  </data>
  <data name="route_links" xml:space="preserve">
    <value>Байланыштар</value>
  </data>
  <data name="DataSourceNameExists" xml:space="preserve">
    <value>Системада мындай аталыштагы маалымат булак бар</value>
  </data>
  <data name="DataSourceNameIsRequired" xml:space="preserve">
    <value>Маалымат булагына ат берүү керек</value>
  </data>
  <data name="LinkDeleteConfirm" xml:space="preserve">
    <value>сиз бул байланышты чынында өчүрүүнү каалайсызбы</value>
  </data>
  <data name="LinkDelete" xml:space="preserve">
    <value>Байланышты өчүрүү</value>
  </data>
  <data name="LinksNameOrStatIdRequred" xml:space="preserve">
    <value>"Аталышы" же "Код ОКПО" толтурууга зарыл</value>
  </data>
  <data name="BadDataSourceRestrictionSearch" xml:space="preserve">
    <value>Маалымат булактарына чектөө көрсөтүлгөн</value>
  </data>
  <data name="BadDataSourcePrioritySearch" xml:space="preserve">
    <value>Маалымат булактарынын приориттери туура эмес көрсөтулгөн</value>
  </data>
  <data name="BadDataSourceAllowedOperationsSearch" xml:space="preserve">
    <value>Маалыматтар булагынын туура эмес көрсотулгон ореациялары</value>
  </data>
  <data name="route_datasourcequeues" xml:space="preserve">
    <value>Маалыматты жүктөө кезекте</value>
  </data>
  <data name="ParseAttributesNotFound" xml:space="preserve">
    <value>Бир дагы отрибут таанылган эмес</value>
  </data>
  <data name="MaxLength" xml:space="preserve">
    <value>символ максималдуу жол берилген тилкенин мааниси бар символдор</value>
  </data>
  <data name="CantStoreFile" xml:space="preserve">
    <value>Файлды сактоо ишке ашкан жок</value>
  </data>
  <data name="Female" xml:space="preserve">
    <value>Аял</value>
  </data>
  <data name="Founder" xml:space="preserve">
    <value>Уюмдаштыруучу</value>
  </data>
  <data name="Male" xml:space="preserve">
    <value>Эркек</value>
  </data>
  <data name="CantBeLessThan" xml:space="preserve">
    <value>Кем болбошу керек</value>
  </data>
  <data name="PersonAlreadyExists" xml:space="preserve">
    <value>Реквизиттер менен көрсөтүлгөн  адам статистикалык бирдиктер жоюлду</value>
  </data>
  <data name="DataSourceHasQueuedItems" xml:space="preserve">
    <value>Маалымат булагынын жазууда кезекте турат</value>
  </data>
  <data name="DataSourceNotFound" xml:space="preserve">
    <value>Маалымат булагынны улгусу табылган жок</value>
  </data>
  <data name="HistoryEnterpriseUnitIds" xml:space="preserve">
    <value>Ишканалар</value>
  </data>
  <data name="HistoryLegalUnitIds" xml:space="preserve">
    <value>Укутук бирдиктер</value>
  </data>
  <data name="ValidFromDate" xml:space="preserve">
    <value>Аныкталган</value>
  </data>
  <data name="PersonsRelatedToTheUnit" xml:space="preserve">
    <value>Адамга таандык статистикалык бирдик</value>
  </data>
  <data name="SelectSortBy" xml:space="preserve">
    <value>Боюнча сорттоо...</value>
  </data>
  <data name="AnalysisDuplicationContactPerson" xml:space="preserve">
    <value>Байланышуучу адам дубликатталууда</value>
  </data>
  <data name="AnalysisDuplicationEmailAddress" xml:space="preserve">
    <value>Электрондук почта  дубликатталууда</value>
  </data>
  <data name="AnalysisDuplicationShortName" xml:space="preserve">
    <value>Кыска аталыш дубликатталууда</value>
  </data>
  <data name="AnalysisMandatoryContactPerson" xml:space="preserve">
    <value>Байланышуучу адам толтурууга зарыл</value>
  </data>
  <data name="AnalysisMandatoryName" xml:space="preserve">
    <value>Аталыш толтурууга зарыл</value>
  </data>
  <data name="AnalysisMandatoryRegistrationReason" xml:space="preserve">
    <value>Каттоонун себеби толтурууга зарыл</value>
  </data>
  <data name="AnalysisMandatoryShortName" xml:space="preserve">
    <value>Кыска аталыш толтурууга зарыл</value>
  </data>
  <data name="AnalysisSameNameAsShortName" xml:space="preserve">
    <value>Кыскача аталышы жана аталышы бирдей мааниг</value>
  </data>
  <data name="OrphanUnitsRulesWarnings" xml:space="preserve">
    <value>Алдын алуу жөнүндө эрежеде байланышпаган бирдик</value>
  </data>
  <data name="UploadLogNotFound" xml:space="preserve">
    <value>Жүртөөчү журнал жөнүндө жазуу табылган жок</value>
  </data>
  <data name="DataSourceCsvDelimiterNotValid" xml:space="preserve">
    <value>Туура эмес бөлүүчу CSV</value>
  </data>
  <data name="CsvDelimiter" xml:space="preserve">
    <value>Чектөөчү CSV</value>
  </data>
  <data name="CsvSkipCount" xml:space="preserve">
    <value>Саптарын кое берүү</value>
  </data>
  <data name="Countries" xml:space="preserve">
    <value>Өлкөлөр</value>
  </data>
  <data name="ForeignParticipationCountry" xml:space="preserve">
    <value>Чет катыштагы өлкө</value>
  </data>
  <data name="Section" xml:space="preserve">
    <value>Бөлүк</value>
  </data>
  <data name="Person" xml:space="preserve">
    <value>Адам</value>
  </data>
  <data name="GivenName" xml:space="preserve">
    <value>Аталышы</value>
  </data>
  <data name="NationalityCode" xml:space="preserve">
    <value>Өлкөнүн коду</value>
  </data>
  <data name="Logs" xml:space="preserve">
    <value>Журнал</value>
  </data>
  <data name="Error" xml:space="preserve">
    <value>Ката</value>
  </data>
  <data name="Warning" xml:space="preserve">
    <value>Эскертүү</value>
  </data>
  <data name="DataSourceClassification" xml:space="preserve">
    <value>Маалымат булактарынын  классификациясы</value>
  </data>
  <data name="Write" xml:space="preserve">
    <value>Жазуу</value>
  </data>
  <data name="SampleFrameNotFound" xml:space="preserve">
    <value>Тандоо үлгүсү табылган жок</value>
  </data>
  <data name="LatitudeValidationMessage" xml:space="preserve">
    <value>Түндүк \түшүк  -90° +90° диапазондо болушу керек</value>
  </data>
  <data name="LongitudeValidationMessage" xml:space="preserve">
    <value>Батыш\ Чыгыш  -180° +180 диапазондо болушу керек</value>
  </data>
  <data name="StatIdAsyncTestFailed" xml:space="preserve">
    <value>Статистикалык бирдиктер  ошол эле идентификатор менен тузулдү</value>
  </data>
  <data name="Reports" xml:space="preserve">
    <value>Отчёттор</value>
  </data>
  <data name="route_reportsTree" xml:space="preserve">
    <value>Отчёттор</value>
  </data>
  <data name="AsRegistered" xml:space="preserve">
    <value>Кантип катто керек</value>
  </data>
  <data name="BadLatitude" xml:space="preserve">
    <value>Түндүк \Түшүк  -90° +90° диапазондо болушу керек</value>
  </data>
  <data name="BadLongitude" xml:space="preserve">
    <value>Батыш\ Чыгыш  -180° +180 диапазондо болушу керек</value>
  </data>
  <data name="InvalidChecksum" xml:space="preserve">
    <value>Тураа эмес текшерилдген сумма</value>
  </data>
  <data name="CustomAnalysisChecks" xml:space="preserve">
    <value>Пайдалануучу анализди текшерүү</value>
  </data>
  <data name="LastActivityByTurnover" xml:space="preserve">
    <value>Кыркы  маалыматтарды берүү боюнча жүгүртүү</value>
  </data>
  <data name="RegionLvl2" xml:space="preserve">
    <value>Область</value>
  </data>
  <data name="RegionLvl3" xml:space="preserve">
    <value>Район</value>
  </data>
  <data name="RegionLvl4" xml:space="preserve">
    <value>Село/Город</value>
  </data>
  <data name="OrgLinksNotFound" xml:space="preserve">
    <value>Статисмтикалык өчурулгөн бирдиктер жок уюмдун байланышы</value>
  </data>
  <data name="PasswordLengthRestriction" xml:space="preserve">
    <value>Пароль 6 сырсөз белгиден турушу керек</value>
  </data>
  <data name="RecursiveRegions" xml:space="preserve">
    <value>Дерево регионов содержит циклы</value>
  </data>
  <data name="AllRegions" xml:space="preserve">
    <value>Баары региондор</value>
  </data>
  <data name="UserRegions" xml:space="preserve">
    <value>Колдонуучунун региондор</value>
  </data>
  <data name="IncorrectFileFormat" xml:space="preserve">
    <value>Файлдын форматы туура эмес</value>
  </data>
  <data name="CantDeleteDatasourceTemp" xml:space="preserve">
    <value>Бул маалыматтар булагы үлгүсү өчүрө алынбайт</value>
  </data>
  <data name="Info" xml:space="preserve">
    <value>Info</value>
  </data>
  <data name="NewPasswordNotConfirmed" xml:space="preserve">
    <value>Жаңы пароль тастыкталган эмес</value>
  </data>
  <data name="LiquidateEntrUnit" xml:space="preserve">
    <value>Сиз Ишкананы ликвидация кыла албайсыз</value>
  </data>
  <data name="LiquidateLegalUnit" xml:space="preserve">
    <value>Биринчиден укуктук бирдикти ликвидация кылыш керек</value>
  </data>
  <data name="UnitHasLiquidated" xml:space="preserve">
    <value>Бирдик ликвидацияланды</value>
  </data>
  <data name="ShouldNotBeGreaterThenEight" xml:space="preserve">
    <value>Тилге киргизүү 8 символдон ашык болбошу керек</value>
  </data>
  <data name="Done" xml:space="preserve">
    <value>Даяр</value>
  </data>
  <data name="RegistrationReason" xml:space="preserve">
    <value>Каттоонун себеби</value>
  </data>
  <data name="UnitStatus" xml:space="preserve">
    <value>Статусу</value>
  </data>
  <data name="ProviderIsNotSet" xml:space="preserve">
    <value>Берилиштер базасын проайдери аныкталган эмес</value>
  </data>
  <data name="SizeId" xml:space="preserve">
    <value>Көлөм</value>
  </data>
  <data name="AnalysisMandatorySize" xml:space="preserve">
    <value>Статистикалык бирдиктин көлөмү аныкталган эмес</value>
  </data>
  <data name="AnalysisMandatoryUnitStatus" xml:space="preserve">
    <value>Статистикалык бирдиктин статусу аныкталган эмес</value>
  </data>
  <data name="AnalysisMandatoryReorgType" xml:space="preserve">
    <value>Статистикалык бирдиктин реорганизациялык типи аныкталган эмес</value>
  </data>
  <data name="UploadFileEmpty" xml:space="preserve">
    <value>Жүктөлгөн файл толтурулган эмес</value>
  </data>
  <data name="FileHasEmptyUnit" xml:space="preserve">
    <value>Жүктөлгөн файлдын ичинде статистикалык бирдиктин маалыматтары толтурулган эмес</value>
  </data>
  <data name="ShouldBeGreaterThenZero" xml:space="preserve">
    <value>Талаа бош калтыра албайсыз</value>
  </data>
  <data name="ForeignParticipation" xml:space="preserve">
    <value>Чет элдиктин катышуусунун белгиси</value>
  </data>
  <data name="FixErrorsBeforeSubmit" xml:space="preserve">
    <value>Толтурууга милдеттүү талааларды толтурулуш керек</value>
  </data>
  <data name="EconomicInformation" xml:space="preserve">
    <value>Economic information</value>
  </data>
  <data name="ActivityIdDateRequired" xml:space="preserve">
    <value>One of the "Activities" has no "Activity registration date" field filled</value>
  </data>
  <data name="PersonsRoleRequired" xml:space="preserve">
    <value>One of the "Persons" has no "Person Type" field filled</value>
  </data>
  <data name="PersonsCountryIdRequired" xml:space="preserve">
    <value>One of the "Persons" has no "Country" field filled.</value>
  </data>
  <data name="PersonsGivenNameRequired" xml:space="preserve">
    <value>One of the "Persons" has no "Name" field filled.</value>
  </data>
  <data name="PersonsSurnameRequired" xml:space="preserve">
    <value>One of the "Persons" has no "Surname" field filled.</value>
  </data>
  <data name="YouDontHaveEnoughtRightsRegion" xml:space="preserve">
    <value>Сиз тандалган региондо статистикалдык бирдикти сактоого уруксат жок</value>
  </data>
  <data name="YouDontHaveEnoughtRightsActivityCategory" xml:space="preserve">
    <value>Сиз тандалган иш-аракеттин түрдө статистикалык бирдикти сактоого уруксат жок</value>
  </data>
  <data name="YouDontHaveEnoughtRightsRegionOrActivity" xml:space="preserve">
    <value>Сиз тандалган региондо же  иш-аракеттин түрдө статистикалдык бирдикти сактоого уруксат жок</value>
  </data>
  <data name="ReorgType" xml:space="preserve">
    <value>Реогранизация түрү</value>
  </data>
<<<<<<< HEAD
  <data name="InProgress" xml:space="preserve">
    <value>In progress</value>
  </data>
  <data name="SampleFrameGenerationEnqueue" xml:space="preserve">
    <value>Enqueue to generate file</value>
  </data>
  <data name="SampleFrameGenerationError" xml:space="preserve">
    <value>File generation error</value>
  </data>
  <data name="FileDoesntExistOrInQueue" xml:space="preserve">
    <value>File does not exist or is being generated</value>
=======
  <data name="StatUnitIdIsNotFound" xml:space="preserve">
    <value>Статистикалык бирдик ОКПО боюнча табылган жок</value>
>>>>>>> 1087270f
  </data>
</root><|MERGE_RESOLUTION|>--- conflicted
+++ resolved
@@ -2313,7 +2313,6 @@
   <data name="ReorgType" xml:space="preserve">
     <value>Реогранизация түрү</value>
   </data>
-<<<<<<< HEAD
   <data name="InProgress" xml:space="preserve">
     <value>In progress</value>
   </data>
@@ -2325,9 +2324,8 @@
   </data>
   <data name="FileDoesntExistOrInQueue" xml:space="preserve">
     <value>File does not exist or is being generated</value>
-=======
+  </data>
   <data name="StatUnitIdIsNotFound" xml:space="preserve">
     <value>Статистикалык бирдик ОКПО боюнча табылган жок</value>
->>>>>>> 1087270f
   </data>
 </root>