--- conflicted
+++ resolved
@@ -1,4 +1,4 @@
-﻿<?xml version="1.0" encoding="utf-8"?>
+<?xml version="1.0" encoding="utf-8"?>
 <root>
   <!-- 
     Microsoft ResX Schema 
@@ -2280,7 +2280,6 @@
   <data name="ForeignParticipation" xml:space="preserve">
     <value>Чет элдиктин катышуусунун белгиси</value>
   </data>
-<<<<<<< HEAD
   <data name="FixErrorsBeforeSubmit" xml:space="preserve">
     <value>Толтурууга милдеттүү талааларды толтурулуш керек</value>
   </data>
@@ -2301,12 +2300,11 @@
   </data>
   <data name="PersonsSurnameRequired" xml:space="preserve">
     <value>One of the "Persons" has no "Surname" field filled.</value>
-=======
+  </data>
   <data name="YouDontHaveEnoughtRightsRegion" xml:space="preserve">
     <value>Сиз тандалган региондо статистикалдык бирдикти сактоого уруксат жок</value>
   </data>
   <data name="YouDontHaveEnoughtRightsActivityCategory" xml:space="preserve">
     <value>Сиз тандалган иш-аракеттин түрдө статистикалык бирдикти сактоого уруксат жок</value>
->>>>>>> 5b54428d
   </data>
 </root>