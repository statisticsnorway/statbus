<?xml version="1.0" encoding="utf-8"?>
<root>
  <!-- 
    Microsoft ResX Schema 
    
    Version 2.0
    
    The primary goals of this format is to allow a simple XML format 
    that is mostly human readable. The generation and parsing of the 
    various data types are done through the TypeConverter classes 
    associated with the data types.
    
    Example:
    
    ... ado.net/XML headers & schema ...
    <resheader name="resmimetype">text/microsoft-resx</resheader>
    <resheader name="version">2.0</resheader>
    <resheader name="reader">System.Resources.ResXResourceReader, System.Windows.Forms, ...</resheader>
    <resheader name="writer">System.Resources.ResXResourceWriter, System.Windows.Forms, ...</resheader>
    <data name="Name1"><value>this is my long string</value><comment>this is a comment</comment></data>
    <data name="Color1" type="System.Drawing.Color, System.Drawing">Blue</data>
    <data name="Bitmap1" mimetype="application/x-microsoft.net.object.binary.base64">
        <value>[base64 mime encoded serialized .NET Framework object]</value>
    </data>
    <data name="Icon1" type="System.Drawing.Icon, System.Drawing" mimetype="application/x-microsoft.net.object.bytearray.base64">
        <value>[base64 mime encoded string representing a byte array form of the .NET Framework object]</value>
        <comment>This is a comment</comment>
    </data>
                
    There are any number of "resheader" rows that contain simple 
    name/value pairs.
    
    Each data row contains a name, and value. The row also contains a 
    type or mimetype. Type corresponds to a .NET class that support 
    text/value conversion through the TypeConverter architecture. 
    Classes that don't support this are serialized and stored with the 
    mimetype set.
    
    The mimetype is used for serialized objects, and tells the 
    ResXResourceReader how to depersist the object. This is currently not 
    extensible. For a given mimetype the value must be set accordingly:
    
    Note - application/x-microsoft.net.object.binary.base64 is the format 
    that the ResXResourceWriter will generate, however the reader can 
    read any of the formats listed below.
    
    mimetype: application/x-microsoft.net.object.binary.base64
    value   : The object must be serialized with 
            : System.Runtime.Serialization.Formatters.Binary.BinaryFormatter
            : and then encoded with base64 encoding.
    
    mimetype: application/x-microsoft.net.object.soap.base64
    value   : The object must be serialized with 
            : System.Runtime.Serialization.Formatters.Soap.SoapFormatter
            : and then encoded with base64 encoding.

    mimetype: application/x-microsoft.net.object.bytearray.base64
    value   : The object must be serialized into a byte array 
            : using a System.ComponentModel.TypeConverter
            : and then encoded with base64 encoding.
    -->
  <xsd:schema id="root" xmlns="" xmlns:xsd="http://www.w3.org/2001/XMLSchema" xmlns:msdata="urn:schemas-microsoft-com:xml-msdata">
    <xsd:import namespace="http://www.w3.org/XML/1998/namespace" />
    <xsd:element name="root" msdata:IsDataSet="true">
      <xsd:complexType>
        <xsd:choice maxOccurs="unbounded">
          <xsd:element name="metadata">
            <xsd:complexType>
              <xsd:sequence>
                <xsd:element name="value" type="xsd:string" minOccurs="0" />
              </xsd:sequence>
              <xsd:attribute name="name" use="required" type="xsd:string" />
              <xsd:attribute name="type" type="xsd:string" />
              <xsd:attribute name="mimetype" type="xsd:string" />
              <xsd:attribute ref="xml:space" />
            </xsd:complexType>
          </xsd:element>
          <xsd:element name="assembly">
            <xsd:complexType>
              <xsd:attribute name="alias" type="xsd:string" />
              <xsd:attribute name="name" type="xsd:string" />
            </xsd:complexType>
          </xsd:element>
          <xsd:element name="data">
            <xsd:complexType>
              <xsd:sequence>
                <xsd:element name="value" type="xsd:string" minOccurs="0" msdata:Ordinal="1" />
                <xsd:element name="comment" type="xsd:string" minOccurs="0" msdata:Ordinal="2" />
              </xsd:sequence>
              <xsd:attribute name="name" type="xsd:string" use="required" msdata:Ordinal="1" />
              <xsd:attribute name="type" type="xsd:string" msdata:Ordinal="3" />
              <xsd:attribute name="mimetype" type="xsd:string" msdata:Ordinal="4" />
              <xsd:attribute ref="xml:space" />
            </xsd:complexType>
          </xsd:element>
          <xsd:element name="resheader">
            <xsd:complexType>
              <xsd:sequence>
                <xsd:element name="value" type="xsd:string" minOccurs="0" msdata:Ordinal="1" />
              </xsd:sequence>
              <xsd:attribute name="name" type="xsd:string" use="required" />
            </xsd:complexType>
          </xsd:element>
        </xsd:choice>
      </xsd:complexType>
    </xsd:element>
  </xsd:schema>
  <resheader name="resmimetype">
    <value>text/microsoft-resx</value>
  </resheader>
  <resheader name="version">
    <value>2.0</value>
  </resheader>
  <resheader name="reader">
    <value>System.Resources.ResXResourceReader, System.Windows.Forms, Version=4.0.0.0, Culture=neutral, PublicKeyToken=b77a5c561934e089</value>
  </resheader>
  <resheader name="writer">
    <value>System.Resources.ResXResourceWriter, System.Windows.Forms, Version=4.0.0.0, Culture=neutral, PublicKeyToken=b77a5c561934e089</value>
  </resheader>
  <data name="Login" xml:space="preserve">
    <value>Ысым</value>
  </data>
  <data name="Password" xml:space="preserve">
    <value>Пароль</value>
  </data>
  <data name="RememberMe" xml:space="preserve">
    <value>Эстөө</value>
  </data>
  <data name="Language" xml:space="preserve">
    <value>Тил</value>
  </data>
  <data name="Language1" xml:space="preserve">
    <value>Орус тили</value>
  </data>
  <data name="Language2" xml:space="preserve">
    <value>Кыргыз тили</value>
  </data>
  <data name="LanguageMain" xml:space="preserve">
    <value>Англис тили</value>
  </data>
  <data name="Account" xml:space="preserve">
    <value>Каттоо эсеби</value>
  </data>
  <data name="Logout" xml:space="preserve">
    <value>Чыгуу</value>
  </data>
  <data name="About" xml:space="preserve">
    <value>Биз жөнүндө</value>
  </data>
  <data name="Users" xml:space="preserve">
    <value>Колдонуучулар</value>
  </data>
  <data name="Roles" xml:space="preserve">
    <value>Ролдор</value>
  </data>
  <data name="StatUnits" xml:space="preserve">
    <value>Каттоо маалымат</value>
  </data>
  <data name="UsersList" xml:space="preserve">
    <value>Пайдалануучулар тизме</value>
  </data>
  <data name="RolesList" xml:space="preserve">
    <value>Ролдорунун тизмеси</value>
  </data>
  <data name="StatUnitsList" xml:space="preserve">
    <value>Каттоо маалыматтын тизмеси</value>
  </data>
  <data name="LoginError" xml:space="preserve">
    <value>Кирүү буга чейин кабыл алынат</value>
  </data>
  <data name="NameError" xml:space="preserve">
    <value>Аты буга чейин кабыл алынат</value>
  </data>
  <data name="PasswordUpdateError" xml:space="preserve">
    <value>Паролду тактоо учурунда ката</value>
  </data>
  <data name="RoleUpdateError" xml:space="preserve">
    <value>Ролун тактоо учурунда ката</value>
  </data>
  <data name="UserUpdateError" xml:space="preserve">
    <value>Колдонуучуну тактоо учурунда ката</value>
  </data>
  <data name="LoginFailed" xml:space="preserve">
    <value>Логин же сыр сөз туура эмес</value>
  </data>
  <data name="CurrentPasswordisWrong" xml:space="preserve">
    <value>Учурдагы Сырсөз туура эмес</value>
  </data>
  <data name="PageError" xml:space="preserve">
    <value>Барак саны терс болушу мүмкүн эмес</value>
  </data>
  <data name="PageSizeError" xml:space="preserve">
    <value>Барак өлчөмү 0 көбүрөөк болушу керек</value>
  </data>
  <data name="LastChangeFromError" xml:space="preserve">
    <value>Наркынан акыркы өзгөртүү кийин «акыркы өзгөрүшүнө» болуп саналат</value>
  </data>
  <data name="LastChangeToError" xml:space="preserve">
    <value>Наркына акыркы өзгөртүү «акыркы өзгөрүшүнө» мурда болуп саналат</value>
  </data>
  <data name="EmployeesNumberFromErrorNegative" xml:space="preserve">
    <value>Алынган кызматкерлердин саны терс болушу керек эмес</value>
  </data>
  <data name="EmployeesNumberFromErrorLarge" xml:space="preserve">
    <value>Кызматкерлерине «үчүн кызматкерлердин саны» көп эмес саны</value>
  </data>
  <data name="EmployeesNumberToErrorNegative" xml:space="preserve">
    <value>Кызматкерлердин саны терс болушу керек эмес</value>
  </data>
  <data name="EmployeesNumberToErrorLess" xml:space="preserve">
    <value>Кызматкерлеринин саны алынган кызматкерлердин саны "аз болот"</value>
  </data>
  <data name="TurnoverFromErrorNegative" xml:space="preserve">
    <value>Тартып жүгүртүү терс болушу керек эмес</value>
  </data>
  <data name="TurnoverFromErrorLarger" xml:space="preserve">
    <value>Тартып жүгүртүү «деген жүгүртүүнүн» чоъураак болот</value>
  </data>
  <data name="TurnoverToErrorNegative" xml:space="preserve">
    <value>Жүгүртүү үчүн терс болушу керек эмес</value>
  </data>
  <data name="TurnoverToErrorLess" xml:space="preserve">
    <value>Жүгүртүү үчүн «келген жүгүртүүнүн» караганда аз</value>
  </data>
  <data name="RoleNotFound" xml:space="preserve">
    <value>Ролу Табылган жок</value>
  </data>
  <data name="FetchingUsersError" xml:space="preserve">
    <value>Ката келүүдөгү колдонуучулар</value>
  </data>
  <data name="DeleteRoleError" xml:space="preserve">
    <value>Учурдагы колдонуучулар менен ролун жок мүмкүн эмес</value>
  </data>
  <data name="DeleteSysAdminRoleError" xml:space="preserve">
    <value>Системалык администратор ролун жок мүмкүн эмес</value>
  </data>
  <data name="EnterpriseGroupNotSupportError" xml:space="preserve">
    <value>Ишкана топ колдоого алынбайт</value>
  </data>
  <data name="UnknownStatUnitTypeError" xml:space="preserve">
    <value>Белгисиз statUnit түрү</value>
  </data>
  <data name="AddressExcistsInDataBaseForError" xml:space="preserve">
    <value>Ката: Дареги үчүн маалымат бар</value>
  </data>
  <data name="CreateLegalUnitError" xml:space="preserve">
    <value>Укуктук бирдиктерин түзүү Error</value>
  </data>
  <data name="CreateLocalUnitError" xml:space="preserve">
    <value>Жергиликтүү аппаратты түзүү Error</value>
  </data>
  <data name="CreateEnterpriseUnitError" xml:space="preserve">
    <value>Ката! Enterprise бөлүмүн түзүү</value>
  </data>
  <data name="CreateEnterpriseGroupError" xml:space="preserve">
    <value>Ката! Enterprise топ түзүү</value>
  </data>
  <data name="UpdateLegalUnitError" xml:space="preserve">
    <value>Укуктук бөлүгүн тактоо үчүн ишке ашкан жок</value>
  </data>
  <data name="UpdateEnterpriseUnitError" xml:space="preserve">
    <value>Ишкана бөлүмүн тактоо Error</value>
  </data>
  <data name="UpdateEnterpriseGroupError" xml:space="preserve">
    <value>Ишкана группанын тактоо Error</value>
  </data>
  <data name="UserNotFoundError" xml:space="preserve">
    <value>Колдонуучу табылган жок</value>
  </data>
  <data name="SysAdminRoleMissingError" xml:space="preserve">
    <value>Системалык администратор ролу жок болуп жатат</value>
  </data>
  <data name="DeleteLastSysAdminError" xml:space="preserve">
    <value>Акыркы системдик администратор жок мүмкүн эмес</value>
  </data>
  <data name="Name" xml:space="preserve">
    <value>Аталышы</value>
  </data>
  <data name="EditAccount" xml:space="preserve">
    <value>Аккаунту түзөтүү</value>
  </data>
  <data name="NameValueRequired" xml:space="preserve">
    <value>Сураныч, атыңызды киргизип коюңуз</value>
  </data>
  <data name="CurrentPassword" xml:space="preserve">
    <value>Азыркы пароль</value>
  </data>
  <data name="NewPassword" xml:space="preserve">
    <value>Жаңы пароль</value>
  </data>
  <data name="NewPassword_LeaveItEmptyIfYouWillNotChangePassword" xml:space="preserve">
    <value>Жаңы пароль (сиздин паролду өзгөртө албайт, эгер бош кетип)</value>
  </data>
  <data name="ConfirmPassword" xml:space="preserve">
    <value>Сураныч, парольду ырастаңыз</value>
  </data>
  <data name="PhoneValueRequired" xml:space="preserve">
    <value>Сураныч, телефон номериңизди киргизип коюңуз</value>
  </data>
  <data name="Phone" xml:space="preserve">
    <value>Телефон</value>
  </data>
  <data name="Email" xml:space="preserve">
    <value>Электрондук дарек</value>
  </data>
  <data name="HomeText" xml:space="preserve">
    <value>Кош келиңиз</value>
  </data>
  <data name="NotFoundMessage" xml:space="preserve">
    <value>Талап кылынган бет табылган жок, же көрсөтүүгө уруксат жок</value>
  </data>
  <data name="NotFoundBackToHome" xml:space="preserve">
    <value>Башкы бетке кайтуу</value>
  </data>
  <data name="CreateNewRole" xml:space="preserve">
    <value>Бир жаңы ролун түзүү</value>
  </data>
  <data name="RoleName" xml:space="preserve">
    <value>Ролун аты</value>
  </data>
  <data name="Description" xml:space="preserve">
    <value>Баяндоо</value>
  </data>
  <data name="OrdinaryWebsiteUser" xml:space="preserve">
    <value>Колдонуучунун веб сайт</value>
  </data>
  <data name="StandardDataAccess" xml:space="preserve">
    <value>Стандарттык берилиштерге жетүү</value>
  </data>
  <data name="SelectOrSearchStandardDataAccess" xml:space="preserve">
    <value>Тандоо тизме же стандарттуу берилиштерге жетүү</value>
  </data>
  <data name="AccessToSystemFunctions" xml:space="preserve">
    <value>Система иштеши үчүн мүмкүнчүлүк</value>
  </data>
  <data name="SelectOrSearchSystemFunctions" xml:space="preserve">
    <value>Тандоо же система иштеши үчүн издөө</value>
  </data>
  <data name="Submit" xml:space="preserve">
    <value>Жиберүү</value>
  </data>
  <data name="EditRole" xml:space="preserve">
    <value>Ролду түзөтүү</value>
  </data>
  <data name="DeleteRoleMessage" xml:space="preserve">
    <value>Жок кылуу роль</value>
  </data>
  <data name="RoleList_EditRole" xml:space="preserve">
    <value>Ролду түзөтүү</value>
  </data>
  <data name="RoleList_DeleteRole" xml:space="preserve">
    <value>Ролду өчүрүү</value>
  </data>
  <data name="Role" xml:space="preserve">
    <value>ролдор</value>
  </data>
  <data name="UsersIn" xml:space="preserve">
    <value>Колдонуучулар</value>
  </data>
  <data name="CreateRoleButton" xml:space="preserve">
    <value>Жаңы роль</value>
  </data>
  <data name="AreYouSure" xml:space="preserve">
    <value>Ишеничиңиз жетиштүбү</value>
  </data>
  <data name="TotalRoles" xml:space="preserve">
    <value>Жалпы ролдор</value>
  </data>
  <data name="TotalPages" xml:space="preserve">
    <value>Жалпы барактар</value>
  </data>
  <data name="DeleteStatUnitMessage" xml:space="preserve">
    <value>Каттоо маалыматты жок кылуу</value>
  </data>
  <data name="Total" xml:space="preserve">
    <value>Жалпы</value>
  </data>
  <data name="SearchStatisticalUnits" xml:space="preserve">
    <value>Статистикалык бирдикти издөө</value>
  </data>
  <data name="SearchWildcard" xml:space="preserve">
    <value>Аталышы</value>
  </data>
  <data name="Search" xml:space="preserve">
    <value>Издөө</value>
  </data>
  <data name="StatisticalUnitType" xml:space="preserve">
    <value>Статистикалык бирдиктин түрү</value>
  </data>
  <data name="Includeliquidated" xml:space="preserve">
    <value>Ликвидирленген күйгүзүү</value>
  </data>
  <data name="TurnoverFrom" xml:space="preserve">
    <value>Жүгүтүүдөн</value>
  </data>
  <data name="TurnoverTo" xml:space="preserve">
    <value>Жүгүртүүгө чейин</value>
  </data>
  <data name="NumberOfEmployeesFrom" xml:space="preserve">
    <value>Кызматкерлердин саны баштап</value>
  </data>
  <data name="NumberOfEmployeesTo" xml:space="preserve">
    <value>Кызматкерлердин саны чейин</value>
  </data>
  <data name="CreateNewUser" xml:space="preserve">
    <value>Бир жаңы колдонуучуну түзүү</value>
  </data>
  <data name="UserName" xml:space="preserve">
    <value>Колдонуучунун аты</value>
  </data>
  <data name="UserLogin" xml:space="preserve">
    <value>Колдонуучунун логини</value>
  </data>
  <data name="UserPassword" xml:space="preserve">
    <value>Колдонуучунун паролу</value>
  </data>
  <data name="TypeStrongPasswordHere" xml:space="preserve">
    <value>Туруктуу пароль койгула</value>
  </data>
  <data name="TypePasswordAgain" xml:space="preserve">
    <value>Кайра пароль койгула</value>
  </data>
  <data name="UserEmail" xml:space="preserve">
    <value>Колдонуучунун электрондук дарек</value>
  </data>
  <data name="UserPhone" xml:space="preserve">
    <value>Колдонуучунун телефону</value>
  </data>
  <data name="AssignedRoles" xml:space="preserve">
    <value>Дайындалган ролу</value>
  </data>
  <data name="SelectOrSearchRoles" xml:space="preserve">
    <value>Тандоо же издөө ролдорду...</value>
  </data>
  <data name="UserStatus" xml:space="preserve">
    <value>Колдонуучунун статусу</value>
  </data>
  <data name="DataAccess" xml:space="preserve">
    <value>Доступ к данным</value>
  </data>
  <data name="NSO_Employee" xml:space="preserve">
    <value>Кызматкердин NSO</value>
  </data>
  <data name="TryReloadRoles" xml:space="preserve">
    <value>Ролун кайра аракет</value>
  </data>
  <data name="EditUser" xml:space="preserve">
    <value>Колдонуучуну түзөтүү</value>
  </data>
  <data name="UsersNewPassword" xml:space="preserve">
    <value>Колдонуучунун жаңы паролу</value>
  </data>
  <data name="TypeNewPasswordAgain" xml:space="preserve">
    <value>Кайра жаңы пароль койгула</value>
  </data>
  <data name="FetchingStandardDataAccess" xml:space="preserve">
    <value>Стандарттуу маалымат жетүү тандоо</value>
  </data>
  <data name="DeleteUserMessage" xml:space="preserve">
    <value>Жок кылуу колдонуучту</value>
  </data>
  <data name="CreateUserButton" xml:space="preserve">
    <value>Жаңы колдонуучу</value>
  </data>
  <data name="TotalUsers" xml:space="preserve">
    <value>Жалпы колдонуучулар</value>
  </data>
  <data name="NSCRegistry" xml:space="preserve">
    <value>Улуттук статком</value>
  </data>
  <data name="StatId" xml:space="preserve">
    <value>ОКПО</value>
  </data>
  <data name="StatIdDate" xml:space="preserve">
    <value>ОКПО берген датасы</value>
  </data>
  <data name="TaxRegId" xml:space="preserve">
    <value>ИНН</value>
  </data>
  <data name="TaxRegDate" xml:space="preserve">
    <value>ИНН ыйгаруу датасы</value>
  </data>
  <data name="ExternalIdDate" xml:space="preserve">
    <value>Сырткы маалыматты каттоо датасы</value>
  </data>
  <data name="DataSource" xml:space="preserve">
    <value>Маалымат булагы</value>
  </data>
  <data name="ShortName" xml:space="preserve">
    <value>Кыскача аталышы</value>
  </data>
  <data name="Address" xml:space="preserve">
    <value>Дареги</value>
  </data>
  <data name="TelephoneNo" xml:space="preserve">
    <value>Телефондун номуру</value>
  </data>
  <data name="WebAddress" xml:space="preserve">
    <value>Сайттын дареги</value>
  </data>
  <data name="RegistrationDate" xml:space="preserve">
    <value>Каттоо датасы</value>
  </data>
  <data name="RegistrationReasonId" xml:space="preserve">
    <value>Каттоонун себеби</value>
  </data>
  <data name="ActualAddress" xml:space="preserve">
    <value>Чыныгы дарек</value>
  </data>
  <data name="ContactPerson" xml:space="preserve">
    <value>Байланышуучу адам</value>
  </data>
  <data name="Employees" xml:space="preserve">
    <value>Кызматкерлердин саны</value>
  </data>
  <data name="NumOfPeopleEmp" xml:space="preserve">
    <value>Жетекчилерден тышкаркы кызматкерлердин саны</value>
  </data>
  <data name="EmployeesYear" xml:space="preserve">
    <value>Кызматкерлер жөнүндө маалыматтын валиддик жылы мааалымат</value>
  </data>
  <data name="EmployeesDate" xml:space="preserve">
    <value>Кызматкерлер жөнүндө маалыматты каттоо датасы</value>
  </data>
  <data name="Turnover" xml:space="preserve">
    <value>Жүгүртүү (мин.сом)</value>
  </data>
  <data name="TurnoverYear" xml:space="preserve">
    <value>Жүгүртүүгө аракет кылган жыл</value>
  </data>
  <data name="TurnoverDate" xml:space="preserve">
    <value>Учурдагы жүгүртүүнү каттоо датасы</value>
  </data>
  <data name="Status" xml:space="preserve">
    <value>Статусу</value>
  </data>
  <data name="StatusDate" xml:space="preserve">
    <value>Статустун датасы</value>
  </data>
  <data name="Notes" xml:space="preserve">
    <value>Эскертүүлөр</value>
  </data>
  <data name="FreeEconZone" xml:space="preserve">
    <value>СЭЗ</value>
  </data>
  <data name="Classified" xml:space="preserve">
    <value>Конфиденциалдык</value>
  </data>
  <data name="IsDeleted" xml:space="preserve">
    <value>Жок кылынган</value>
  </data>
  <data name="InstSectorCodeId" xml:space="preserve">
    <value>Экономика сектору</value>
  </data>
  <data name="TotalCapital" xml:space="preserve">
    <value>Жалпы капитал(миң.сом)</value>
  </data>
  <data name="MunCapitalShare" xml:space="preserve">
    <value>Муниципиалдык капитал үлушү (миң.сом)</value>
  </data>
  <data name="StateCapitalShare" xml:space="preserve">
    <value>Мамлекеттик капиталдын үлүшү(миң.сом)</value>
  </data>
  <data name="PrivCapitalShare" xml:space="preserve">
    <value>Жеке капиталдын үлүшү(миң.сом)</value>
  </data>
  <data name="ForeignCapitalShare" xml:space="preserve">
    <value>Чет элдик капиталдын үлушү(миң.сом)</value>
  </data>
  <data name="ForeignCapitalCurrency" xml:space="preserve">
    <value>Чет элдик валюталардын капиталы</value>
  </data>
  <data name="ActualMainActivity1" xml:space="preserve">
    <value>Иш-аракеттин негизгитиби</value>
  </data>
  <data name="ActualMainActivityDate" xml:space="preserve">
    <value>Иш-аракеттерди каттоо датасы</value>
  </data>
  <data name="EntRegIdDate" xml:space="preserve">
    <value>УСК катталган датасы</value>
  </data>
  <data name="Market" xml:space="preserve">
    <value>Өзүн каржылоо</value>
  </data>
  <data name="LegalForm" xml:space="preserve">
    <value>Укук уюм формасы</value>
  </data>
  <data name="LocalUnit" xml:space="preserve">
    <value>Жергиликтүү бирдик</value>
  </data>
  <data name="LegalUnit" xml:space="preserve">
    <value>Укуктук бирдик</value>
  </data>
  <data name="EnterpriseUnit" xml:space="preserve">
    <value>Ишкана</value>
  </data>
  <data name="EnterpriseGroup" xml:space="preserve">
    <value>Ишканалар группасы</value>
  </data>
  <data name="Type" xml:space="preserve">
    <value>Түрү</value>
  </data>
  <data name="EmailAddress" xml:space="preserve">
    <value>Электрондук дарек</value>
  </data>
  <data name="LocalUnits" xml:space="preserve">
    <value>Жергиликтүү бирдик</value>
  </data>
  <data name="EndPeriod" xml:space="preserve">
    <value>мезгилдин акырына карата</value>
  </data>
  <data name="StartPeriod" xml:space="preserve">
    <value>мезгилдин башталышы</value>
  </data>
  <data name="LogicalChecksNoAddress" xml:space="preserve">
    <value>Бул жазуунун менен байланыштуу эмес</value>
  </data>
  <data name="LogicalChecksLocalNoLegal" xml:space="preserve">
    <value>Бул жергиликтүү бирдиги укуктук бирдигине шилтемени ээ эмес</value>
  </data>
  <data name="AnyType" xml:space="preserve">
    <value>Ар бири</value>
  </data>
  <data name="Suspended" xml:space="preserve">
    <value>Токтотулган</value>
  </data>
  <data name="Active" xml:space="preserve">
    <value>Активдүү</value>
  </data>
  <data name="UnitType" xml:space="preserve">
    <value>Бирдиктин түрү</value>
  </data>
  <data name="AccountView" xml:space="preserve">
    <value>Менин профилим</value>
  </data>
  <data name="AccountEdit" xml:space="preserve">
    <value>Профиль өзгөртүү</value>
  </data>
  <data name="RoleView" xml:space="preserve">
    <value>Ролу кароо</value>
  </data>
  <data name="RoleListView" xml:space="preserve">
    <value>Ролу тизмеси кароо</value>
  </data>
  <data name="RoleCreate" xml:space="preserve">
    <value>ролу түзүү</value>
  </data>
  <data name="RoleEdit" xml:space="preserve">
    <value>ролу Edit</value>
  </data>
  <data name="RoleDelete" xml:space="preserve">
    <value>Ролду өчүрүү</value>
  </data>
  <data name="UserView" xml:space="preserve">
    <value>Колдонуучу кароо</value>
  </data>
  <data name="UserListView" xml:space="preserve">
    <value>Колдонуучу тизмеси кароо</value>
  </data>
  <data name="UserCreate" xml:space="preserve">
    <value>Колдонуучу түзүү</value>
  </data>
  <data name="UserEdit" xml:space="preserve">
    <value>Колдонуучу Edit</value>
  </data>
  <data name="UserDelete" xml:space="preserve">
    <value>колдонуучу жок</value>
  </data>
  <data name="StatUnitView" xml:space="preserve">
    <value>Статистикалык Unit кароо</value>
  </data>
  <data name="StatUnitListView" xml:space="preserve">
    <value>Статистикалык Unit тизмени кароо</value>
  </data>
  <data name="StatUnitCreate" xml:space="preserve">
    <value>Маалымат кошуу</value>
  </data>
  <data name="StatUnitEdit" xml:space="preserve">
    <value>Статистикалык Unit өңдоо</value>
  </data>
  <data name="StatUnitDelete" xml:space="preserve">
    <value>Статистикалык Unit өчүрүү</value>
  </data>
  <data name="Parrent" xml:space="preserve">
    <value>ата-эне</value>
  </data>
  <data name="ParrentId" xml:space="preserve">
    <value>Ид ата-эне</value>
  </data>
  <data name="Region" xml:space="preserve">
    <value>Аймак</value>
  </data>
  <data name="RegionNotSelected" xml:space="preserve">
    <value>Аймак көрсөткөн жок</value>
  </data>
  <data name="Back" xml:space="preserve">
    <value>Артка</value>
  </data>
  <data name="RegionAlreadyExistsError" xml:space="preserve">
    <value>Бул аймак ат базасы бар</value>
  </data>
  <data name="RegionNotExistsError" xml:space="preserve">
    <value>Аймак Id маалыматтар базасы бар эмес</value>
  </data>
  <data name="RegionDeleteError" xml:space="preserve">
    <value>Эгер аймакка жок мүмкүн эмес, ал колдонуучуну колдонууга болот</value>
  </data>
  <data name="AdministrativeTools" xml:space="preserve">
    <value>Башкаруу</value>
  </data>
  <data name="RegionName" xml:space="preserve">
    <value>Аймактын аты</value>
  </data>
  <data name="RegionAdd" xml:space="preserve">
    <value>Бир аймакты кошуу</value>
  </data>
  <data name="Regions" xml:space="preserve">
    <value>Аймактар</value>
  </data>
  <data name="RegionAll" xml:space="preserve">
    <value>Бардык аймактар</value>
  </data>
  <data name="RolesAll" xml:space="preserve">
    <value>Бардык ролу</value>
  </data>
  <data name="Print" xml:space="preserve">
    <value>Басып чыгаруу</value>
  </data>
  <data name="Create" xml:space="preserve">
    <value>Түзүү</value>
  </data>
  <data name="Read" xml:space="preserve">
    <value>Окуу</value>
  </data>
  <data name="Update" xml:space="preserve">
    <value>Жаңылоо</value>
  </data>
  <data name="Delete" xml:space="preserve">
    <value>Алып салуу</value>
  </data>
  <data name="User" xml:space="preserve">
    <value>Колдонуучу</value>
  </data>
  <data name="StatUnit" xml:space="preserve">
    <value>Статистикалык бирдик</value>
  </data>
  <data name="IncorrectIntegerValueExt" xml:space="preserve">
    <value>Сан 0-дон {0}-го чейин болуш керек</value>
  </data>
  <data name="RegionNameIsRequiredError" xml:space="preserve">
    <value>Aймактын аты толтурууга зарыл</value>
  </data>
  <data name="RoleNamePlaceholder" xml:space="preserve">
    <value>Ролдун аталышы</value>
  </data>
  <data name="RoleDescriptionPlaceholder" xml:space="preserve">
    <value>Ролду баяндоо</value>
  </data>
  <data name="NameIsRequired" xml:space="preserve">
    <value>Аталышы толтурууга зарыл</value>
  </data>
  <data name="EnterpriseGroupRegId" xml:space="preserve">
    <value>Ишканалар группасы</value>
  </data>
  <data name="Activity" xml:space="preserve">
    <value>Иш-аракет</value>
  </data>
  <data name="History" xml:space="preserve">
    <value>Тарых</value>
  </data>
  <data name="Links" xml:space="preserve">
    <value>Байланыштар</value>
  </data>
  <data name="Main" xml:space="preserve">
    <value>Башкы</value>
  </data>
  <data name="UserNameIsRequired" xml:space="preserve">
    <value>Колдонуучунун аты толтурууга зарыл</value>
  </data>
  <data name="AddressList" xml:space="preserve">
    <value>Дарек Тизмеси</value>
  </data>
  <data name="CreateNew" xml:space="preserve">
    <value>Жаңы түзүү</value>
  </data>
  <data name="route_addresses" xml:space="preserve">
    <value>Даректер</value>
  </data>
  <data name="AddressPart" xml:space="preserve">
    <value>Дарек бөлүм</value>
  </data>
  <data name="CreateNewAddress" xml:space="preserve">
    <value>Жаңы дарек кошуу</value>
  </data>
  <data name="StatUnitActivityRevX" xml:space="preserve">
    <value>Ишмердиктин түрүнүн коду</value>
  </data>
  <data name="StatUnitActivityEmployeesNumber" xml:space="preserve">
    <value>Жумушчулардын саны</value>
  </data>
  <data name="RegionUndeleteMessage" xml:space="preserve">
    <value>Калыбына келтирүү регион</value>
  </data>
  <data name="Error403" xml:space="preserve">
    <value>У вас недостаточно прав чтобы выполнить это. Попробуйте выйти из своей учетной записи и зайти снова.</value>
  </data>
  <data name="SaveError" xml:space="preserve">
    <value>Сактоо учурда ката</value>
  </data>
  <data name="EditAddress" xml:space="preserve">
    <value>Даректи түзөтүү</value>
  </data>
  <data name="AllOf" xml:space="preserve">
    <value>баары</value>
  </data>
  <data name="OfCount" xml:space="preserve">
    <value>чогуу</value>
  </data>
  <data name="Displaying" xml:space="preserve">
    <value>Бардыгы көрсөтүлдү</value>
  </data>
  <data name="PageSize" xml:space="preserve">
    <value>Беттердин көлөмү</value>
  </data>
  <data name="PageNum" xml:space="preserve">
    <value>беттин номери</value>
  </data>
  <data name="SearchDeletedStatisticalUnits" xml:space="preserve">
    <value>Өчүрүлгөн статикалык юниттер</value>
  </data>
  <data name="Restore" xml:space="preserve">
    <value>восстановить</value>
  </data>
  <data name="StatUnitSearch" xml:space="preserve">
    <value>Маалымат издөө</value>
  </data>
  <data name="StatUnitUndelete" xml:space="preserve">
    <value>Жок кылынган маалымат</value>
  </data>
  <data name="route_notfound" xml:space="preserve">
    <value>Ката бет</value>
  </data>
  <data name="ActiveUsers" xml:space="preserve">
    <value>Колдонуучулар</value>
  </data>
  <data name="AddressDetails" xml:space="preserve">
    <value>Даректин кошумча маалыматы</value>
  </data>
  <data name="Addresses" xml:space="preserve">
    <value>Даректер</value>
  </data>
  <data name="UndeleteRoleMessage" xml:space="preserve">
    <value>Ролун калыбына келтирүү</value>
  </data>
  <data name="UndeleteStatUnitMessage" xml:space="preserve">
    <value>Каттоо маалыматты калыбына келтирүү</value>
  </data>
  <data name="ChangeReason" xml:space="preserve">
    <value>өзгөртүү үчүн негиз</value>
  </data>
  <data name="Comment" xml:space="preserve">
    <value>Билдирүү</value>
  </data>
  <data name="ReasonUndelete" xml:space="preserve">
    <value>айыгуу</value>
  </data>
  <data name="ReasonEdit" xml:space="preserve">
    <value>Түзөтүү</value>
  </data>
  <data name="ReasonCreate" xml:space="preserve">
    <value>түзүү</value>
  </data>
  <data name="ReasonCorrect" xml:space="preserve">
    <value>түзөө</value>
  </data>
  <data name="ReasonDelete" xml:space="preserve">
    <value>алып салуу</value>
  </data>
  <data name="ReasonUnknown" xml:space="preserve">
    <value>Белгисиз себеп</value>
  </data>
  <data name="EditCommentMandatory" xml:space="preserve">
    <value>Билдирүү милдеттүү болуп саналат</value>
  </data>
  <data name="ChangeReasonMandatory" xml:space="preserve">
    <value>Өзгөртүү үчүн негиз талап кылынат</value>
  </data>
  <data name="Editing" xml:space="preserve">
    <value>Түзөтүү</value>
  </data>
  <data name="Correcting" xml:space="preserve">
    <value>түзөө</value>
  </data>
  <data name="CommentIsMandatory" xml:space="preserve">
    <value>Сиз түзөтүп жатканда, комментарий талап</value>
  </data>
  <data name="CommentIsNotMandatory" xml:space="preserve">
    <value>Түзөөгө жылы комментарий милдеттүү эмес</value>
  </data>
  <data name="route_deleted" xml:space="preserve">
    <value>Восстановление</value>
  </data>
  <data name="RowIndex" xml:space="preserve">
    <value>№</value>
  </data>
  <data name="ValueBefore" xml:space="preserve">
    <value>Мааниси үчүн</value>
  </data>
  <data name="ValueAfter" xml:space="preserve">
    <value>Наркы кийин</value>
  </data>
  <data name="TotalChanges" xml:space="preserve">
    <value>Бардык өзгөрүүлөр</value>
  </data>
  <data name="DataSourceAttributesToCheckIsRequired" xml:space="preserve">
    <value>Источнику данных нужно указать проверяемые аттрибуты</value>
  </data>
  <data name="RecordCreatedBy" xml:space="preserve">
    <value>Бул материалдар жайгаштырылды</value>
  </data>
  <data name="At" xml:space="preserve">
    <value>Боюнча</value>
  </data>
  <data name="DueReason" xml:space="preserve">
    <value>себеби</value>
  </data>
  <data name="WithСomment" xml:space="preserve">
    <value>Комментарий менен</value>
  </data>
  <data name="DateFrom" xml:space="preserve">
    <value>Датасынан баштап</value>
  </data>
  <data name="DateTo" xml:space="preserve">
    <value>Дата боюнча</value>
  </data>
  <data name="DataSources" xml:space="preserve">
    <value>Маалымат булагы</value>
  </data>
  <data name="RegionCode" xml:space="preserve">
    <value>СОАТЕ коду</value>
  </data>
  <data name="AdminstrativeCenter" xml:space="preserve">
    <value>Административ центири</value>
  </data>
  <data name="DropZoneLabel" xml:space="preserve">
    <value>Файлдарды бул жака сүйрөп таштап же тандап алыңыз</value>
  </data>
  <data name="UpLoad" xml:space="preserve">
    <value>Жүктөө</value>
  </data>
  <data name="SelectDataSource" xml:space="preserve">
    <value>Маалымат булагын тандоо</value>
  </data>
  <data name="EnterDescription" xml:space="preserve">
    <value>Баяндама киргизүү</value>
  </data>
  <data name="Restriction" xml:space="preserve">
    <value>Чектөө</value>
  </data>
  <data name="Priority" xml:space="preserve">
    <value>Артыкчылыгы</value>
  </data>
  <data name="AllowedOperations" xml:space="preserve">
    <value>Жеткиликтүү иш</value>
  </data>
  <data name="Id" xml:space="preserve">
    <value>ИД</value>
  </data>
  <data name="ParseFileError" xml:space="preserve">
    <value>Ошибка при обработке файла</value>
  </data>
  <data name="DropXmlOrCsvFileAmigo" xml:space="preserve">
    <value>XML файл түрүн кошуу</value>
  </data>
  <data name="AttributesToCheck" xml:space="preserve">
    <value>Атрибуттардын тизмеси</value>
  </data>
  <data name="VariablesMapping" xml:space="preserve">
    <value>Связи между перменными</value>
  </data>
  <data name="route_upload" xml:space="preserve">
    <value>Жүктөп алуу</value>
  </data>
  <data name="DataSourcesUpload" xml:space="preserve">
    <value>Жүктөп алуу маалымат</value>
  </data>
  <data name="NextFilesReadyForUpload" xml:space="preserve">
    <value>Кийинки файлдар жүктөөгө даяр</value>
  </data>
  <data name="OnlySupportedFormatsAllowed" xml:space="preserve">
    <value>Ушул файлдык форматтар гана жарайт</value>
  </data>
  <data name="NextFilesWillNotBeUploaded" xml:space="preserve">
    <value>Кийинки Files Uploaded ала албайт</value>
  </data>
  <data name="NoFilesAttached" xml:space="preserve">
    <value>Файлдар кошулган жок</value>
  </data>
  <data name="LogicalChecksAddressTooFewInfo" xml:space="preserve">
    <value>Дареги экиден кем эгин бар</value>
  </data>
  <data name="LogicalChecksNoContactPerson" xml:space="preserve">
    <value>Бул топ үчүн эч кандай байланыш адам</value>
  </data>
  <data name="LogicalChecksNoOwner" xml:space="preserve">
    <value>Ээси жок болуп жатат</value>
  </data>
  <data name="LogicalChecksNoMainActivity" xml:space="preserve">
    <value>Тандалган жок негизги иш</value>
  </data>
  <data name="LogicalChecksNoOneLegalUnit" xml:space="preserve">
    <value>Эч ким юридикалык бөлүм байланышкан</value>
  </data>
  <data name="LogicalChecksNoOneLocalUnit" xml:space="preserve">
    <value>Эч ким жергиликтүү бирдиги байланышкан</value>
  </data>
  <data name="AnalyzeRegister" xml:space="preserve">
    <value>Анализ реестри</value>
  </data>
  <data name="route_analyzeregister" xml:space="preserve">
    <value>Анализ реестри</value>
  </data>
  <data name="Any" xml:space="preserve">
    <value>бардык</value>
  </data>
  <data name="CreateAndUpdate" xml:space="preserve">
    <value>Түзүү жана өзгөртүү</value>
  </data>
  <data name="NotTrusted" xml:space="preserve">
    <value>Ишенимсиз</value>
  </data>
  <data name="Trusted" xml:space="preserve">
    <value>Ишенимдүү</value>
  </data>
  <data name="Restrictions" xml:space="preserve">
    <value>Чектөөлөр</value>
  </data>
  <data name="CountryId" xml:space="preserve">
    <value>Өлкө</value>
  </data>
  <data name="RegionPart" xml:space="preserve">
    <value>Бөлүгү СОАТЕ</value>
  </data>
  <data name="SelectRegion" xml:space="preserve">
    <value>Тандалган аймак</value>
  </data>
  <data name="DateOfLastChangeFrom" xml:space="preserve">
    <value>Акыркы өзгөртүүнүн датасы</value>
  </data>
  <data name="DateOfLastChangeTo" xml:space="preserve">
    <value>Акыркы өзгөртүүнун датасы боюнча</value>
  </data>
  <data name="BirthDate" xml:space="preserve">
    <value>Туулган күнү</value>
  </data>
  <data name="PersonalId" xml:space="preserve">
    <value>ИНН</value>
  </data>
  <data name="PersonName" xml:space="preserve">
    <value>Толук ат</value>
  </data>
  <data name="Persons" xml:space="preserve">
    <value>Адамдар</value>
  </data>
  <data name="PersonsSearch" xml:space="preserve">
    <value>Адамды издөө</value>
  </data>
  <data name="PersonType" xml:space="preserve">
    <value>Адам түрү</value>
  </data>
  <data name="PhoneNumber" xml:space="preserve">
    <value>Телефон номуру</value>
  </data>
  <data name="PhoneNumber1" xml:space="preserve">
    <value>Кошумча телефон номуру</value>
  </data>
  <data name="Sex" xml:space="preserve">
    <value>Жынысы</value>
  </data>
  <data name="Surname" xml:space="preserve">
    <value>Фамилиясы</value>
  </data>
  <data name="AllActivities" xml:space="preserve">
    <value>Бардык иш-чаралар</value>
  </data>
  <data name="StatUnitFormPersonName" xml:space="preserve">
    <value>Аты</value>
  </data>
  <data name="LinksViewAddLinkBtn" xml:space="preserve">
    <value>Байланыш кошуу</value>
  </data>
  <data name="ParentOrgLink" xml:space="preserve">
    <value>Уюмдук байланыш</value>
  </data>
  <data name="ForeignParticipationCountryId" xml:space="preserve">
    <value>Чет элдик капиталдын катышуусу</value>
  </data>
  <data name="SelectFile" xml:space="preserve">
    <value>Файлды тандоо</value>
  </data>
  <data name="NotSelected" xml:space="preserve">
    <value>Тандалган жок ...</value>
  </data>
  <data name="OrgLinks" xml:space="preserve">
    <value>Организационные связи</value>
  </data>
  <data name="route_account_edit" xml:space="preserve">
    <value>Профиль жанылоо</value>
  </data>
  <data name="Comparison" xml:space="preserve">
    <value>Логикалык оператор тандалган эмес</value>
  </data>
  <data name="SearchDataSourceByWildcard" xml:space="preserve">
    <value>Ысымдардын арасында</value>
  </data>
  <data name="IsRequired" xml:space="preserve">
    <value>толтурууга зарыл</value>
  </data>
  <data name="ChangeDate" xml:space="preserve">
    <value>Оңдоо датасы</value>
  </data>
  <data name="ChangeDescription" xml:space="preserve">
    <value>Оңдоонун аныктамасы</value>
  </data>
  <data name="TypeAndPressSearch" xml:space="preserve">
    <value>Издөө сөз толтуруп издөөнү баштагыла</value>
  </data>
  <data name="ContactInformation" xml:space="preserve">
    <value>Контакттык маалымат</value>
  </data>
  <data name="DataSourceClassificationId" xml:space="preserve">
    <value>Маалымат булагы</value>
  </data>
  <data name="ForeignParticipationId" xml:space="preserve">
    <value>Чет элдиктин катышуусунун белгиси</value>
  </data>
  <data name="ReorgTypeId" xml:space="preserve">
    <value>Реогранизация түрү</value>
  </data>
  <data name="Size" xml:space="preserve">
    <value>Көлөм</value>
  </data>
  <data name="UnitStatusId" xml:space="preserve">
    <value>Статусу</value>
  </data>
  <data name="Condition" xml:space="preserve">
    <value>Шарттар</value>
  </data>
  <data name="AnalysisCalculationsStatId" xml:space="preserve">
    <value>Поле ОКПО неверно</value>
  </data>
  <data name="AnalysisDuplicationAddress" xml:space="preserve">
    <value>Адрес дублируется</value>
  </data>
  <data name="AnalysisDuplicationOwnerPerson" xml:space="preserve">
    <value>Персона с типом \"Владелец\" дублируется</value>
  </data>
  <data name="AnalysisDuplicationStatId" xml:space="preserve">
    <value>ОКПО дублируется</value>
  </data>
  <data name="AnalysisDuplicationTelephoneNo" xml:space="preserve">
    <value>Номер телефона дублируется</value>
  </data>
  <data name="AnalysisMandatoryDataSource" xml:space="preserve">
    <value>Источник данных должен быть заполнен</value>
  </data>
  <data name="AnalysisMandatoryPersonOwner" xml:space="preserve">
    <value>Правовая единица должна иметь персону со статусом \"Владелец\"</value>
  </data>
  <data name="AnalysisMandatoryStatusActive" xml:space="preserve">
    <value>Статус должен иметь значение \"Активен\"</value>
  </data>
  <data name="AnalysisMandatoryTelephoneNo" xml:space="preserve">
    <value>Номер телефона должен быть заполненен</value>
  </data>
  <data name="AnalysisOrphanEnterprise" xml:space="preserve">
    <value>Предприятие не имеет связанную с ним группу предприятий</value>
  </data>
  <data name="AnalysisRelatedActivity" xml:space="preserve">
    <value>Статистическая единица не имеет связанной деятельности</value>
  </data>
  <data name="AnalysisRelatedAddress" xml:space="preserve">
    <value>Статистическая единица не имеет связанного с ней адреса</value>
  </data>
  <data name="AnalysisRelatedLegalUnit" xml:space="preserve">
    <value>Статистическая единица не имеет связанного с ней предприятия</value>
  </data>
  <data name="CalculationFieldsRulesWarnings" xml:space="preserve">
    <value>Ошибки вычисляемых полей</value>
  </data>
  <data name="ConnectionRulesWarnings" xml:space="preserve">
    <value>Ошибки связей</value>
  </data>
  <data name="DuplicateFieldsRulesWarnings" xml:space="preserve">
    <value>Ошибки дубликатов</value>
  </data>
  <data name="MandatoryFieldsRulesWarnings" xml:space="preserve">
    <value>Ошибки обязательных полей</value>
  </data>
  <data name="DataSourceCsvSkipCountNotValid" xml:space="preserve">
    <value>Количество пропускаемых строк CSV указано не верно</value>
  </data>
  <data name="route_account" xml:space="preserve">
    <value>Каттоо эсеби</value>
  </data>
  <data name="route_roles" xml:space="preserve">
    <value>Ролдор</value>
  </data>
  <data name="route_users" xml:space="preserve">
    <value>Колдонуучулар</value>
  </data>
  <data name="route_create" xml:space="preserve">
    <value>Түзүү</value>
  </data>
  <data name="route_regions" xml:space="preserve">
    <value>Аймактар</value>
  </data>
  <data name="StatUnitActivityType" xml:space="preserve">
    <value>Иш-аракеттин түрү</value>
  </data>
  <data name="StatUnitActivityYear" xml:space="preserve">
    <value>Жыл</value>
  </data>
  <data name="ButtonAdd" xml:space="preserve">
    <value>Кошуу</value>
  </data>
  <data name="ButtonCancel" xml:space="preserve">
    <value>Токтотуу</value>
  </data>
  <data name="StatUnitActivityRevXShort" xml:space="preserve">
    <value>Кодду</value>
  </data>
  <data name="Year" xml:space="preserve">
    <value>Жыл</value>
  </data>
  <data name="Yes" xml:space="preserve">
    <value>Ооба</value>
  </data>
  <data name="Activities" xml:space="preserve">
    <value>Иш-аракеттер</value>
  </data>
  <data name="ActivityCategoryLookup" xml:space="preserve">
    <value>Иш-аракеттин түрлөрү</value>
  </data>
  <data name="ButtonCreate" xml:space="preserve">
    <value>Түзүү</value>
  </data>
  <data name="SearchResults" xml:space="preserve">
    <value>Издөө жыйынтык</value>
  </data>
  <data name="route_datasources" xml:space="preserve">
    <value>Маалымат булагы</value>
  </data>
  <data name="DESC" xml:space="preserve">
    <value>Азайуу боюнча</value>
  </data>
  <data name="ASC" xml:space="preserve">
    <value>Өсүү боюнча</value>
  </data>
  <data name="AND" xml:space="preserve">
    <value>Жана</value>
  </data>
  <data name="OR" xml:space="preserve">
    <value>Же</value>
  </data>
  <data name="None" xml:space="preserve">
    <value>Тандалган жок</value>
  </data>
  <data name="DeleteDataSourceMessage" xml:space="preserve">
    <value>Жок кылуу маалымат булагы</value>
  </data>
  <data name="PrimaryActivity" xml:space="preserve">
    <value>Иш-аракеттин негизи</value>
  </data>
  <data name="Code" xml:space="preserve">
    <value>Кодду</value>
  </data>
  <data name="AddressPart1" xml:space="preserve">
    <value>Батир номуру</value>
  </data>
  <data name="AddressPart2" xml:space="preserve">
    <value>Көчө\үй номуру</value>
  </data>
  <data name="ActivityType" xml:space="preserve">
    <value>Иш-аракеттин түрү</value>
  </data>
  <data name="ActivityCategory" xml:space="preserve">
    <value>Иш-аракеттин түрлөрү</value>
  </data>
  <data name="StatUnitInfo" xml:space="preserve">
    <value>Каттоочу маалыматтар тууралуу билдирүү</value>
  </data>
  <data name="LinkInfo" xml:space="preserve">
    <value>Байланыш жөнүндө маалымат</value>
  </data>
  <data name="RegistrationInfo" xml:space="preserve">
    <value>Каттоо тууралуу маалымат</value>
  </data>
  <data name="LegalFormId" xml:space="preserve">
    <value>Укуктук уюм формасы</value>
  </data>
  <data name="ContactInfo" xml:space="preserve">
    <value>Контакттык маалымат</value>
  </data>
  <data name="CapitalInfo" xml:space="preserve">
    <value>Капитал жөнүндө маалымат</value>
  </data>
  <data name="IndexInfo" xml:space="preserve">
    <value>Экономикалык көрсөткүчтөр</value>
  </data>
  <data name="HasAnalysisError" xml:space="preserve">
    <value>Есть ошибки на стадии анализа</value>
  </data>
  <data name="ErrorOn" xml:space="preserve">
    <value>Ошибка на</value>
  </data>
  <data name="Summary" xml:space="preserve">
    <value>Жыйынтык</value>
  </data>
  <data name="route_analysisqueue" xml:space="preserve">
    <value>Анализ</value>
  </data>
  <data name="ServerEndPeriod" xml:space="preserve">
    <value>Анализдин</value>
  </data>
  <data name="UserEndPeriod" xml:space="preserve">
    <value>Тандап алуу</value>
  </data>
  <data name="UserStartPeriod" xml:space="preserve">
    <value>б-ча</value>
  </data>
  <data name="Analysis" xml:space="preserve">
    <value>Анализ</value>
  </data>
  <data name="ServerStartPeriod" xml:space="preserve">
    <value>Анализдин</value>
  </data>
  <data name="EnqueueNewItem" xml:space="preserve">
    <value>Кошуу</value>
  </data>
  <data name="AnalysisQueue" xml:space="preserve">
    <value>Анализге</value>
  </data>
  <data name="NoValue" xml:space="preserve">
    <value>Маани жок</value>
  </data>
  <data name="AnalysisLogEntryNotFound" xml:space="preserve">
    <value>Запись в истории анализа не найдена</value>
  </data>
  <data name="ButtonSave" xml:space="preserve">
    <value>Сактоо</value>
  </data>
  <data name="Director" xml:space="preserve">
    <value>Башкарма</value>
  </data>
  <data name="MiddleName" xml:space="preserve">
    <value>Атасынын аты</value>
  </data>
  <data name="AddressPart3" xml:space="preserve">
    <value>Почта индекси</value>
  </data>
  <data name="SqlWalletUser" xml:space="preserve">
    <value>Колдонуучу Wallet User</value>
  </data>
  <data name="SqlWalletUserPlaceholder" xml:space="preserve">
    <value>Колдонуучунун системасын  отчёт</value>
  </data>
  <data name="Latitude" xml:space="preserve">
    <value>Түндүк/Түштүк</value>
  </data>
  <data name="Longitude" xml:space="preserve">
    <value>Батыш/Чыгыш</value>
  </data>
  <data name="RegionLvl1" xml:space="preserve">
    <value>Өлкө</value>
  </data>
  <data name="SearchExtended" xml:space="preserve">
    <value>Кенейтилген издөө</value>
  </data>
  <data name="SearchDefault" xml:space="preserve">
    <value>Кадимки издөө</value>
  </data>
  <data name="InThousandsKGS" xml:space="preserve">
    <value>In thousands KGS</value>
  </data>
  <data name="SampleFrames" xml:space="preserve">
    <value>Тандоо үлгүсү</value>
  </data>
  <data name="SampleFramesView" xml:space="preserve">
    <value>Тандоо үлгүсүн кайра кароо</value>
  </data>
  <data name="SampleFramesCreate" xml:space="preserve">
    <value>Тандоо үлгүсү түзүү</value>
  </data>
  <data name="Reset" xml:space="preserve">
    <value>Кайра орнотуу</value>
  </data>
  <data name="Predicate" xml:space="preserve">
    <value>Предикат</value>
  </data>
  <data name="Comparisons" xml:space="preserve">
    <value>Жана\Же</value>
  </data>
  <data name="Fields" xml:space="preserve">
    <value>Атрибуттар</value>
  </data>
  <data name="Operations" xml:space="preserve">
    <value>Салыштыруу</value>
  </data>
  <data name="MainActivity" xml:space="preserve">
    <value>Иш-аракети</value>
  </data>
  <data name="Values" xml:space="preserve">
    <value>Маанилер</value>
  </data>
  <data name="Equal" xml:space="preserve">
    <value>Барабар</value>
  </data>
  <data name="NotEqual" xml:space="preserve">
    <value>Барабар эмес</value>
  </data>
  <data name="GreaterThan" xml:space="preserve">
    <value>&gt;</value>
  </data>
  <data name="LessThan" xml:space="preserve">
    <value>&lt;</value>
  </data>
  <data name="GreaterThanOrEqual" xml:space="preserve">
    <value>&gt;=</value>
  </data>
  <data name="LessThanOrEqual" xml:space="preserve">
    <value>&lt;=</value>
  </data>
  <data name="TableNoRecords" xml:space="preserve">
    <value>Көрсөткүч маалымат жок</value>
  </data>
  <data name="route_sampleframes" xml:space="preserve">
    <value>Тандоо үлгүсү</value>
  </data>
  <data name="Ok" xml:space="preserve">
    <value>Ок</value>
  </data>
  <data name="VisitingAddress" xml:space="preserve">
    <value>Чыныгы дарек</value>
  </data>
  <data name="PostalAddress" xml:space="preserve">
    <value>Почта дареги</value>
  </data>
  <data name="Quit" xml:space="preserve">
    <value>Кызматкер бошотулду</value>
  </data>
  <data name="PersonSearchPopup" xml:space="preserve">
    <value>To improve search, input additional parameters</value>
  </data>
  <data name="AnalysisCalculationsStatIdOnlyNumber" xml:space="preserve">
    <value>Only numbers are allowed</value>
  </data>
  <data name="DataLoadCompletedFailed" xml:space="preserve">
    <value>Жүктөлгөн маалыматтын аягына каталар  менен  чыгышы</value>
  </data>
  <data name="DownloadSampleFrame" xml:space="preserve">
    <value>Түшүрүү үлгүсүн тандоо</value>
  </data>
  <data name="FieldsToSelect" xml:space="preserve">
    <value>Тандоо талаалары</value>
  </data>
  <data name="InList" xml:space="preserve">
    <value>Тизмеге кирүү</value>
  </data>
  <data name="InRange" xml:space="preserve">
    <value>InRange</value>
  </data>
  <data name="NotInList" xml:space="preserve">
    <value>Тизмеге кирбей калуу</value>
  </data>
  <data name="NotInRange" xml:space="preserve">
    <value>NotInRange</value>
  </data>
  <data name="PreviewSampleFrame" xml:space="preserve">
    <value>Тандоо үлгүсүн кайра кароо</value>
  </data>
  <data name="route_preview" xml:space="preserve">
    <value>Тандоо үлгүсүн кайра кароо</value>
  </data>
  <data name="SampleFramesWildcard" xml:space="preserve">
    <value>Тандоо үлгүсүн аталышы боюнча издөө</value>
  </data>
  <data name="SelectedFields" xml:space="preserve">
    <value>SelectedFields</value>
  </data>
  <data name="SfAnd" xml:space="preserve">
    <value>And</value>
  </data>
  <data name="SfOr" xml:space="preserve">
    <value>Or</value>
  </data>
  <data name="AnalysisLogId" xml:space="preserve">
    <value>Маалыматтар базасындагы лога\журналдардын идентификатору</value>
  </data>
  <data name="DataSourceQueueLogInfo" xml:space="preserve">
    <value>DataSourceQueueLogInfo</value>
  </data>
  <data name="DataSourceQueueLogRawUnit" xml:space="preserve">
    <value>DataSourceQueueLogRawUnit</value>
  </data>
  <data name="DataSourceQueueLogUnit" xml:space="preserve">
    <value>Кароо\Түзөтүү</value>
  </data>
  <data name="DeleteSampleFrameMessage" xml:space="preserve">
    <value>DeleteSampleFrameMessage</value>
  </data>
  <data name="ProcessedAt" xml:space="preserve">
    <value>Карйра иштетүүдө</value>
  </data>
  <data name="ResolvedAt" xml:space="preserve">
    <value>Уруксаат берилүудө</value>
  </data>
  <data name="route_edit_id" xml:space="preserve">
    <value>Түзөтүү</value>
  </data>
  <data name="route_id" xml:space="preserve">
    <value>Түзөтүү</value>
  </data>
  <data name="route_id_log" xml:space="preserve">
    <value>Кайра кароо</value>
  </data>
  <data name="route_preview_id" xml:space="preserve">
    <value>Кайра кароо</value>
  </data>
  <data name="route_queueId_log" xml:space="preserve">
    <value>Лог анализди кароо</value>
  </data>
  <data name="route_queueId_log_logId" xml:space="preserve">
    <value>Салыштырып текшерүү</value>
  </data>
  <data name="StartDate" xml:space="preserve">
    <value>Анализдин башталган датасы</value>
  </data>
  <data name="UnitId" xml:space="preserve">
    <value>Маалыматтар базасындагы статистикалык бирдиктердин идентификаторуу</value>
  </data>
  <data name="EnsureErrorsIsFixed" xml:space="preserve">
    <value>Ensure errors are fixed</value>
  </data>
  <data name="route_view_type_id" xml:space="preserve">
    <value>View</value>
  </data>
  <data name="DeselectAll" xml:space="preserve">
    <value>Deselect all</value>
  </data>
  <data name="GroupSelectedClauses" xml:space="preserve">
    <value>Group selected clauses</value>
  </data>
  <data name="InsertAfter" xml:space="preserve">
    <value>Insert after</value>
  </data>
  <data name="InsertAtHead" xml:space="preserve">
    <value>Insert at head</value>
  </data>
  <data name="Remove" xml:space="preserve">
    <value>Өчүр</value>
  </data>
  <data name="SelectAll" xml:space="preserve">
    <value>Select all</value>
  </data>
  <data name="SelectClauseGroup" xml:space="preserve">
    <value>Select clause group</value>
  </data>
  <data name="UngroupClauses" xml:space="preserve">
    <value>Ungroup clauses</value>
  </data>
  <data name="SelectClause" xml:space="preserve">
    <value>Select clause</value>
  </data>
  <data name="UnselectClause" xml:space="preserve">
    <value>Unselect clause</value>
  </data>
  <data name="UnselectClauseGroup" xml:space="preserve">
    <value>Unselect clause group</value>
  </data>
  <data name="DataSourceUploadType" xml:space="preserve">
    <value>Жүктөлгөн статистикалык бирдиктердин түрү</value>
  </data>
  <data name="ErrorsOccuredDuringManualAnalysis" xml:space="preserve">
    <value>Errors occured during manual analysis</value>
  </data>
  <data name="RangeFrom" xml:space="preserve">
    <value>Range from</value>
  </data>
  <data name="RangeTo" xml:space="preserve">
    <value>Range to</value>
  </data>
  <data name="ExternalIdType" xml:space="preserve">
    <value>Тышкы ID түрү</value>
  </data>
  <data name="GpsCoordinates" xml:space="preserve">
    <value>GPS координаты</value>
  </data>
  <data name="StatUnitActivityDate" xml:space="preserve">
    <value>Иш-аракетти каттоого алган дата</value>
  </data>
  <data name="ReorgDate" xml:space="preserve">
    <value>Реогранизациялоонун датасы</value>
  </data>
  <data name="LiqDate" xml:space="preserve">
    <value>Ликвидациялоонун датасы</value>
  </data>
  <data name="LiqReason" xml:space="preserve">
    <value>Ликвидациялоонун себеби</value>
  </data>
  <data name="SuspensionStart" xml:space="preserve">
    <value>Иш-аракетинин токтогон датасы</value>
  </data>
  <data name="SuspensionEnd" xml:space="preserve">
    <value>Иш-аракетин кайра уланткан датасы</value>
  </data>
  <data name="ReorgReferences" xml:space="preserve">
    <value>Регогранизациянын шилтемеси</value>
  </data>
  <data name="IsoCode" xml:space="preserve">
    <value>Iso код</value>
  </data>
  <data name="Commercial" xml:space="preserve">
    <value>Каржылоо</value>
  </data>
  <data name="ForeignParticipationCountriesUnits" xml:space="preserve">
    <value>Чет өлкөлөр менен катышы бар өлкөлөр</value>
  </data>
  <data name="LiquidationInfo" xml:space="preserve">
    <value>Ликвидация жөнүндө маалымат</value>
  </data>
  <data name="ReorgTypeCode" xml:space="preserve">
    <value>Реогранизация түрү код</value>
  </data>
  <data name="ExternalId" xml:space="preserve">
    <value>Сырткы Id</value>
  </data>
  <data name="AnalysisDuplicationExternalId" xml:space="preserve">
    <value>Сырткы Id кайталыш</value>
  </data>
  <data name="AnalysisDuplicationName" xml:space="preserve">
    <value>Аталыш кайталоо</value>
  </data>
  <data name="Sort" xml:space="preserve">
    <value>Сорттоо</value>
  </data>
  <data name="Wildcard" xml:space="preserve">
    <value>Издөө шаблону</value>
  </data>
  <data name="ListIsEmpty" xml:space="preserve">
    <value>Тизмеде элементтер жок</value>
  </data>
  <data name="NumOfEmployees" xml:space="preserve">
    <value>Кызматкерлердин саны</value>
  </data>
  <data name="NumEmployeeYear" xml:space="preserve">
    <value>Кызматкерлердин саны жылда</value>
  </data>
  <data name="InstSectorCode" xml:space="preserve">
    <value>Экономика сектору</value>
  </data>
  <data name="CreateSampleFrame" xml:space="preserve">
    <value>Тандоо улгүсүн тузүү</value>
  </data>
  <data name="RegId" xml:space="preserve">
    <value>Каттоо Id картасы</value>
  </data>
  <data name="DataSourcesCreate" xml:space="preserve">
    <value>Маалыматтар булагына үлгү түзүү</value>
  </data>
  <data name="CreateDataSource" xml:space="preserve">
    <value>Маалыматтар булагына үлгү түзүү</value>
  </data>
  <data name="DataSourceQueues" xml:space="preserve">
    <value>Жүктөлгөн  маалыматтардын кезегин кароо</value>
  </data>
  <data name="route_statunits" xml:space="preserve">
    <value>Каттоо маалымат</value>
  </data>
  <data name="VariablesOfDataSource" xml:space="preserve">
    <value>Маалыматтар булагынын мааниси</value>
  </data>
  <data name="VariablesOfDatabase" xml:space="preserve">
    <value>Маалыматтар базасынын мааниси</value>
  </data>
  <data name="VariablesMappingResults" xml:space="preserve">
    <value>Жыйынтыктардын маанилерин салыштыруу</value>
  </data>
  <data name="View" xml:space="preserve">
    <value>Кароо</value>
  </data>
  <data name="route_view" xml:space="preserve">
    <value>Кароо</value>
  </data>
  <data name="route_datasourcesqueue" xml:space="preserve">
    <value>Маалыматтар булагынын кезеги</value>
  </data>
  <data name="InQueue" xml:space="preserve">
    <value>Кезекте</value>
  </data>
  <data name="Loading" xml:space="preserve">
    <value>Жүктөлүүдө</value>
  </data>
  <data name="DataLoadCompleted" xml:space="preserve">
    <value>Жүктөлгөн маалыматтын аягына чыгышы</value>
  </data>
  <data name="DataLoadCompletedPartially" xml:space="preserve">
    <value>Жүктөлгөн маалыматтардын жарым-жартылай аякташы</value>
  </data>
  <data name="DataSourceName" xml:space="preserve">
    <value>Маалыматтар булагынын файлынын аты</value>
  </data>
  <data name="DataSourceTemplateName" xml:space="preserve">
    <value>Үлгүнүн аты</value>
  </data>
  <data name="UploadDateTime" xml:space="preserve">
    <value>Жүктөлгөн булактын датасы</value>
  </data>
  <data name="Started" xml:space="preserve">
    <value>Башталды</value>
  </data>
  <data name="Ended" xml:space="preserve">
    <value>Аяктады</value>
  </data>
  <data name="Note" xml:space="preserve">
    <value>Жазуу</value>
  </data>
  <data name="Revise" xml:space="preserve">
    <value>Кайра карап чыгуу</value>
  </data>
  <data name="UserStatusAny" xml:space="preserve">
    <value>Колдонуучунун каалаган статусу</value>
  </data>
  <data name="ViewAnalysisQueueLogs" xml:space="preserve">
    <value>Анализдин журналын кароо</value>
  </data>
  <data name="UnitName" xml:space="preserve">
    <value>Бирдиктердин аталышы</value>
  </data>
  <data name="SummaryMessages" xml:space="preserve">
    <value>Жыйынтыктоочу билдирүү</value>
  </data>
  <data name="Administrator" xml:space="preserve">
    <value>Администратор</value>
  </data>
  <data name="AdministrativeCenter" xml:space="preserve">
    <value>Административдик борбор</value>
  </data>
  <data name="Employee" xml:space="preserve">
    <value>Кызматкер</value>
  </data>
  <data name="ExternalUser" xml:space="preserve">
    <value>Тышкы колдонуучу</value>
  </data>
  <data name="route_edit_type_id" xml:space="preserve">
    <value>Түзөтүү</value>
  </data>
  <data name="route_edit" xml:space="preserve">
    <value>Түзүү</value>
  </data>
  <data name="route_about" xml:space="preserve">
    <value>Биз жөнүндө</value>
  </data>
  <data name="Reject" xml:space="preserve">
    <value>Өчүр</value>
  </data>
  <data name="DataSourceQueueNotFound" xml:space="preserve">
    <value>Тизме табылган жок</value>
  </data>
  <data name="QueueLogNotFound" xml:space="preserve">
    <value>Журнал табылган жок</value>
  </data>
  <data name="StatUnitTypeNotFound" xml:space="preserve">
    <value>Статистикалык бирдиктин типи табылган жок</value>
  </data>
  <data name="DateCantBeInFuture" xml:space="preserve">
    <value>Дата келечек заманда боло албайт</value>
  </data>
  <data name="DateNotValid" xml:space="preserve">
    <value>Дата туура эмес</value>
  </data>
  <data name="StatisticalUnitNotExistError" xml:space="preserve">
    <value>Каттоо маалыматтары жок</value>
  </data>
  <data name="UpdateLocalUnitError" xml:space="preserve">
    <value>Жергиликтүү  бирдикти жаңылоодогу ката</value>
  </data>
  <data name="AboutText" xml:space="preserve">
    <value>Ишканалардын статистикалык каттоосу</value>
  </data>
  <data name="RegIdDate" xml:space="preserve">
    <value>Каттоого берилген  ID  датасы</value>
  </data>
  <data name="RefNo" xml:space="preserve">
    <value>Маалымдаманын номери</value>
  </data>
  <data name="RegMainActivity" xml:space="preserve">
    <value>(ГКЭД) каттоодо көрсөтүлгөн негизги ишмердүулүктүн коду</value>
  </data>
  <data name="EntGroupId" xml:space="preserve">
    <value>Ишкана тобунун коду</value>
  </data>
  <data name="EntGroupIdDate" xml:space="preserve">
    <value>Ишкананын тобуна   код берген дата</value>
  </data>
  <data name="ActualMainActivity2" xml:space="preserve">
    <value>Ишмердиктин түрү</value>
  </data>
  <data name="EntGroupRole" xml:space="preserve">
    <value>Ишкана тобунун ролу</value>
  </data>
  <data name="LegalUnitId" xml:space="preserve">
    <value>Id  укуктук бирдик</value>
  </data>
  <data name="LegalUnitIdDate" xml:space="preserve">
    <value>Укуктук бирдик катталган дата</value>
  </data>
  <data name="EnterpriseRegId" xml:space="preserve">
    <value>Ишкананын коду</value>
  </data>
  <data name="Founders" xml:space="preserve">
    <value>Уюмдаштыруучулар</value>
  </data>
  <data name="Owner" xml:space="preserve">
    <value>Ээси</value>
  </data>
  <data name="ViewLegalUnit" xml:space="preserve">
    <value>Укуктук бирдикти кароо</value>
  </data>
  <data name="ViewLocalUnit" xml:space="preserve">
    <value>Жергиликтүу бирдикти кароо</value>
  </data>
  <data name="ViewEnterpriseUnit" xml:space="preserve">
    <value>Ишкананы кароо</value>
  </data>
  <data name="ViewEnterpriseGroup" xml:space="preserve">
    <value>Ишкананын тобун кароо</value>
  </data>
  <data name="CreateStatUnit" xml:space="preserve">
    <value>Каттоо маалыматтарын түзүү</value>
  </data>
  <data name="EditButton" xml:space="preserve">
    <value>Түзөтүү</value>
  </data>
  <data name="EnterpriseUnitRegId" xml:space="preserve">
    <value>Ишканалар</value>
  </data>
  <data name="AddressId" xml:space="preserve">
    <value>Визит үчүн Id  дарек (булактарга ылайык)</value>
  </data>
  <data name="ActualAddressId" xml:space="preserve">
    <value>Визит үчүн Id  дарек</value>
  </data>
  <data name="LegalUnits" xml:space="preserve">
    <value>Укуктук бирдиктер</value>
  </data>
  <data name="EmployeesFte" xml:space="preserve">
    <value>Жумушчулардык саны, иш менен толук камсыз болгон эквивалент</value>
  </data>
  <data name="EnterpriseUnits" xml:space="preserve">
    <value>Ишкананын түзүмдүк бөлүмдөрү</value>
  </data>
  <data name="LiqDateStart" xml:space="preserve">
    <value>Ликвидациялоо датасы менен</value>
  </data>
  <data name="LiqDateEnd" xml:space="preserve">
    <value>Ликвидациялоо датасы боюнча</value>
  </data>
  <data name="RegMainActivityId" xml:space="preserve">
    <value>Башкы ID активдерин каттоо</value>
  </data>
  <data name="IncorrectIntegerValue" xml:space="preserve">
    <value>Маани 0дон аз же ага барабар болушу мүмкүн эмес</value>
  </data>
  <data name="ChooseAtLeastOne" xml:space="preserve">
    <value>Жок дегенде бир вариант тандаңыз</value>
  </data>
  <data name="IncorrectStringValue" xml:space="preserve">
    <value>Маани бош болбош керек жана узундугу{0} символдордон жогору болбош керек</value>
  </data>
  <data name="TryReloadRegions" xml:space="preserve">
    <value>Аймактардын толук инициализациясы</value>
  </data>
  <data name="RequestStarted" xml:space="preserve">
    <value>Күтүп туруңуз,жүктөө жүрүп жатат</value>
  </data>
  <data name="RequestFailed" xml:space="preserve">
    <value>Талапаткарууда ката кетти</value>
  </data>
  <data name="RequestSucceeded" xml:space="preserve">
    <value>Талап ийгиликтүү аткарылды</value>
  </data>
  <data name="FieldIsRequired" xml:space="preserve">
    <value>Толтурууга милдеттүү болгон талаа</value>
  </data>
  <data name="EnterpriseIsRequired" xml:space="preserve">
    <value>Толтурууга милдеттүү болгон талаа</value>
  </data>
  <data name="EnterpriseGroupIsRequired" xml:space="preserve">
    <value>Толтурууга милдеттүү болгон талаа</value>
  </data>
  <data name="CurrentPasswordIsRequired" xml:space="preserve">
    <value>Азыркы пароль толтурууга зарыл</value>
  </data>
  <data name="EmailIsRequired" xml:space="preserve">
    <value>Электрондук дарек толтурууга зарыл</value>
  </data>
  <data name="EmailValueRequired" xml:space="preserve">
    <value>Cураныч,электрондук даректи көрсөтүңүз</value>
  </data>
  <data name="route_home" xml:space="preserve">
    <value>Башталыш</value>
  </data>
  <data name="EnterpriseUnitIsRequired" xml:space="preserve">
    <value>Ишкананы тандаңыз</value>
  </data>
  <data name="LegalUnitIsRequired" xml:space="preserve">
    <value>Укуктук бирдикти тандаңыз</value>
  </data>
  <data name="StatUnitActivityRevY" xml:space="preserve">
    <value>Ишмердиктин коду (Rev Y)</value>
  </data>
  <data name="UndeleteUserMessage" xml:space="preserve">
    <value>Колдонуучу кайра калыбына келтирүү</value>
  </data>
  <data name="StatUnitActivityErrorMustContainsPrimary" xml:space="preserve">
    <value>Негизги ишмердикти камтыбаган тизме</value>
  </data>
  <data name="ButtonDelete" xml:space="preserve">
    <value>Өчүрүү</value>
  </data>
  <data name="route_delete" xml:space="preserve">
    <value>Өчүрүү</value>
  </data>
  <data name="ActivityPrimary" xml:space="preserve">
    <value>Негизги фактылык</value>
  </data>
  <data name="ActivitySecondary" xml:space="preserve">
    <value>Экинчи даражадагы</value>
  </data>
  <data name="ActivityAncilliary" xml:space="preserve">
    <value>Жардамчы</value>
  </data>
  <data name="No" xml:space="preserve">
    <value>Жок</value>
  </data>
  <data name="DialogTitleDelete" xml:space="preserve">
    <value>Жазууну өчүрүү</value>
  </data>
  <data name="DialogBodyDelete" xml:space="preserve">
    <value>Сиз чындыгында бул жазууну өчүрүүнү каалайсызбы?</value>
  </data>
  <data name="Other" xml:space="preserve">
    <value>Башкалар</value>
  </data>
  <data name="CodeLookupFailed" xml:space="preserve">
    <value>Маалымдамадан кодду {1} табууга болбой жатат  {0}</value>
  </data>
  <data name="DataAccessConflict" xml:space="preserve">
    <value>Түзөтүүнүн жетүү маалыматтары өзгөртүлгөн</value>
  </data>
  <data name="LinkUnits" xml:space="preserve">
    <value>Таңуучу бирдик</value>
  </data>
  <data name="LinkCreate" xml:space="preserve">
    <value>Байланыштарды  бириктирүү</value>
  </data>
  <data name="LinkNotExists" xml:space="preserve">
    <value>Көрсөтүлгөн бирдиктердин ортосундагы  таңуулардын жоктугу</value>
  </data>
  <data name="LinkTypeInvalid" xml:space="preserve">
    <value>Бирдиктер байланыштуу болушу мүмкүн эмес</value>
  </data>
  <data name="LinkAlreadyExists" xml:space="preserve">
    <value>Таңуу бар</value>
  </data>
  <data name="LinkUnitAlreadyLinked" xml:space="preserve">
    <value>Көрсөтүлгөн бирдиктин  ортосундагы таңуу бар. Сиз алмаштырууну каалайсызбы?</value>
  </data>
  <data name="LinkView" xml:space="preserve">
    <value>Таңууну караңыз</value>
  </data>
  <data name="route_links" xml:space="preserve">
    <value>Байланыштар</value>
  </data>
  <data name="DataSourceNameExists" xml:space="preserve">
    <value>Системада мындай аталыштагы маалымат булак бар</value>
  </data>
  <data name="DataSourceNameIsRequired" xml:space="preserve">
    <value>Маалымат булагына ат берүү керек</value>
  </data>
  <data name="LinkDeleteConfirm" xml:space="preserve">
    <value>Сиз бул байланышты чынында өчүрүүнү каалайсызбы?</value>
  </data>
  <data name="LinkDelete" xml:space="preserve">
    <value>Байланышты өчүрүү</value>
  </data>
  <data name="LinksNameOrStatIdRequred" xml:space="preserve">
    <value>"Аталышы" же "Код ОКПО" толтурууга зарыл</value>
  </data>
  <data name="BadDataSourceRestrictionSearch" xml:space="preserve">
    <value>Маалымат булактарына чектөө көрсөтүлгөн</value>
  </data>
  <data name="BadDataSourcePrioritySearch" xml:space="preserve">
    <value>Маалымат булактарынын приориттери туура эмес көрсөтулгөн</value>
  </data>
  <data name="BadDataSourceAllowedOperationsSearch" xml:space="preserve">
    <value>Маалыматтар булагынын туура эмес көрсотулгон ореациялары</value>
  </data>
  <data name="route_datasourcequeues" xml:space="preserve">
    <value>Маалыматты жүктөө кезекте</value>
  </data>
  <data name="ParseAttributesNotFound" xml:space="preserve">
    <value>Бир дагы отрибут таанылган эмес</value>
  </data>
  <data name="MaxLength" xml:space="preserve">
    <value>символ максималдуу жол берилген тилкенин мааниси бар символдор</value>
  </data>
  <data name="CantStoreFile" xml:space="preserve">
    <value>Файлды сактоо ишке ашкан жок</value>
  </data>
  <data name="Female" xml:space="preserve">
    <value>Аял</value>
  </data>
  <data name="Founder" xml:space="preserve">
    <value>Уюмдаштыруучу</value>
  </data>
  <data name="Male" xml:space="preserve">
    <value>Эркек</value>
  </data>
  <data name="CantBeLessThan" xml:space="preserve">
    <value>Кем болбошу керек</value>
  </data>
  <data name="PersonAlreadyExists" xml:space="preserve">
    <value>Реквизиттер менен көрсөтүлгөн  адам статистикалык бирдиктер жоюлду</value>
  </data>
  <data name="DataSourceHasQueuedItems" xml:space="preserve">
    <value>Маалымат булагынын жазууда кезекте турат</value>
  </data>
  <data name="DataSourceNotFound" xml:space="preserve">
    <value>Маалымат булагынны улгусу табылган жок</value>
  </data>
  <data name="HistoryEnterpriseUnitIds" xml:space="preserve">
    <value>Ишканалар</value>
  </data>
  <data name="HistoryLegalUnitIds" xml:space="preserve">
    <value>Укутук бирдиктер</value>
  </data>
  <data name="ValidFromDate" xml:space="preserve">
    <value>Аныкталган</value>
  </data>
  <data name="PersonsRelatedToTheUnit" xml:space="preserve">
    <value>Адамга таандык статистикалык бирдик</value>
  </data>
  <data name="SelectSortBy" xml:space="preserve">
    <value>Боюнча сорттоо...</value>
  </data>
  <data name="AnalysisDuplicationContactPerson" xml:space="preserve">
    <value>Байланышуучу адам дубликатталууда</value>
  </data>
  <data name="AnalysisDuplicationEmailAddress" xml:space="preserve">
    <value>Электрондук почта  дубликатталууда</value>
  </data>
  <data name="AnalysisDuplicationShortName" xml:space="preserve">
    <value>Кыска аталыш дубликатталууда</value>
  </data>
  <data name="AnalysisMandatoryContactPerson" xml:space="preserve">
    <value>Байланышуучу адам толтурууга зарыл</value>
  </data>
  <data name="AnalysisMandatoryName" xml:space="preserve">
    <value>Аталыш толтурууга зарыл</value>
  </data>
  <data name="AnalysisMandatoryRegistrationReason" xml:space="preserve">
    <value>Каттоонун себеби толтурууга зарыл</value>
  </data>
  <data name="AnalysisMandatoryShortName" xml:space="preserve">
    <value>Кыска аталыш толтурууга зарыл</value>
  </data>
  <data name="AnalysisSameNameAsShortName" xml:space="preserve">
    <value>Кыскача аталышы жана аталышы бирдей мааниг</value>
  </data>
  <data name="OrphanUnitsRulesWarnings" xml:space="preserve">
    <value>Алдын алуу жөнүндө эрежеде байланышпаган бирдик</value>
  </data>
  <data name="UploadLogNotFound" xml:space="preserve">
    <value>Жүртөөчү журнал жөнүндө жазуу табылган жок</value>
  </data>
  <data name="DataSourceCsvDelimiterNotValid" xml:space="preserve">
    <value>Туура эмес бөлүүчу CSV</value>
  </data>
  <data name="CsvDelimiter" xml:space="preserve">
    <value>Чектөөчү CSV</value>
  </data>
  <data name="CsvSkipCount" xml:space="preserve">
    <value>Саптарын кое берүү</value>
  </data>
  <data name="Countries" xml:space="preserve">
    <value>Өлкөлөр</value>
  </data>
  <data name="ForeignParticipationCountry" xml:space="preserve">
    <value>Чет катыштагы өлкө</value>
  </data>
  <data name="Section" xml:space="preserve">
    <value>Бөлүк</value>
  </data>
  <data name="Person" xml:space="preserve">
    <value>Адам</value>
  </data>
  <data name="GivenName" xml:space="preserve">
    <value>Аталышы</value>
  </data>
  <data name="NationalityCode" xml:space="preserve">
    <value>Өлкөнүн коду</value>
  </data>
  <data name="Logs" xml:space="preserve">
    <value>Журнал</value>
  </data>
  <data name="Error" xml:space="preserve">
    <value>Ката</value>
  </data>
  <data name="Warning" xml:space="preserve">
    <value>Эскертүү</value>
  </data>
  <data name="DataSourceClassification" xml:space="preserve">
    <value>Маалымат булактарынын  классификациясы</value>
  </data>
  <data name="Write" xml:space="preserve">
    <value>Жазуу</value>
  </data>
  <data name="SampleFrameNotFound" xml:space="preserve">
    <value>Тандоо үлгүсү табылган жок</value>
  </data>
  <data name="LatitudeValidationMessage" xml:space="preserve">
    <value>Түндүк \түшүк  -90° +90° диапазондо болушу керек</value>
  </data>
  <data name="LongitudeValidationMessage" xml:space="preserve">
    <value>Батыш\ Чыгыш  -180° +180 диапазондо болушу керек</value>
  </data>
  <data name="StatIdAsyncTestFailed" xml:space="preserve">
    <value>Статистикалык бирдиктер  ошол эле идентификатор менен тузулдү</value>
  </data>
  <data name="Reports" xml:space="preserve">
    <value>Отчёттор</value>
  </data>
  <data name="route_reportsTree" xml:space="preserve">
    <value>Отчёттор</value>
  </data>
  <data name="AsRegistered" xml:space="preserve">
    <value>Кантип катто керек</value>
  </data>
  <data name="BadLatitude" xml:space="preserve">
    <value>Түндүк \Түшүк  -90° +90° диапазондо болушу керек</value>
  </data>
  <data name="BadLongitude" xml:space="preserve">
    <value>Батыш\ Чыгыш  -180° +180 диапазондо болушу керек</value>
  </data>
  <data name="InvalidChecksum" xml:space="preserve">
    <value>Тураа эмес текшерилдген сумма</value>
  </data>
  <data name="CustomAnalysisChecks" xml:space="preserve">
    <value>Пайдалануучу анализди текшерүү</value>
  </data>
  <data name="LastActivityByTurnover" xml:space="preserve">
    <value>Кыркы  маалыматтарды берүү боюнча жүгүртүү</value>
  </data>
  <data name="RegionLvl2" xml:space="preserve">
    <value>Область</value>
  </data>
  <data name="RegionLvl3" xml:space="preserve">
    <value>Район</value>
  </data>
  <data name="RegionLvl4" xml:space="preserve">
    <value>Село/Город</value>
  </data>
  <data name="OrgLinksNotFound" xml:space="preserve">
    <value>Статисмтикалык өчурулгөн бирдиктер жок уюмдун байланышы</value>
  </data>
  <data name="PasswordLengthRestriction" xml:space="preserve">
    <value>Пароль 6 сырсөз белгиден турушу керек</value>
  </data>
  <data name="RecursiveRegions" xml:space="preserve">
    <value>Дерево регионов содержит циклы</value>
  </data>
  <data name="AllRegions" xml:space="preserve">
    <value>Баары региондор</value>
  </data>
  <data name="UserRegions" xml:space="preserve">
    <value>Колдонуучунун региондор</value>
  </data>
  <data name="IncorrectFileFormat" xml:space="preserve">
    <value>Файлдын форматы туура эмес</value>
  </data>
  <data name="CantDeleteDatasourceTemp" xml:space="preserve">
    <value>Бул маалыматтар булагы үлгүсү өчүрө алынбайт</value>
  </data>
  <data name="Info" xml:space="preserve">
    <value>Info</value>
  </data>
  <data name="NewPasswordNotConfirmed" xml:space="preserve">
    <value>Жаңы пароль тастыкталган эмес</value>
  </data>
  <data name="LiquidateEntrUnit" xml:space="preserve">
    <value>Сиз Ишкананы ликвидация кыла албайсыз</value>
  </data>
  <data name="LiquidateLegalUnit" xml:space="preserve">
    <value>Биринчиден укуктук бирдикти ликвидация кылыш керек</value>
  </data>
  <data name="UnitHasLiquidated" xml:space="preserve">
    <value>Бирдик ликвидацияланды</value>
  </data>
  <data name="ShouldNotBeGreaterThenEight" xml:space="preserve">
    <value>Тилге киргизүү 8 символдон ашык болбошу керек</value>
  </data>
  <data name="Done" xml:space="preserve">
    <value>Даяр</value>
  </data>
  <data name="RegistrationReason" xml:space="preserve">
    <value>Каттоонун себеби</value>
  </data>
  <data name="UnitStatus" xml:space="preserve">
    <value>Статусу</value>
  </data>
  <data name="ProviderIsNotSet" xml:space="preserve">
    <value>Берилиштер базасын проайдери аныкталган эмес</value>
  </data>
  <data name="SizeId" xml:space="preserve">
    <value>Көлөм</value>
  </data>
  <data name="AnalysisMandatorySize" xml:space="preserve">
    <value>Статистикалык бирдиктин көлөмү аныкталган эмес</value>
  </data>
  <data name="AnalysisMandatoryUnitStatus" xml:space="preserve">
    <value>Статистикалык бирдиктин статусу аныкталган эмес</value>
  </data>
  <data name="AnalysisMandatoryReorgType" xml:space="preserve">
    <value>Статистикалык бирдиктин реорганизациялык типи аныкталган эмес</value>
  </data>
  <data name="UploadFileEmpty" xml:space="preserve">
    <value>Жүктөлгөн файл толтурулган эмес</value>
  </data>
  <data name="FileHasEmptyUnit" xml:space="preserve">
    <value>Жүктөлгөн файлдын ичинде статистикалык бирдиктин маалыматтары толтурулган эмес</value>
  </data>
  <data name="ShouldBeGreaterThenZero" xml:space="preserve">
    <value>Талаа бош калтыра албайсыз</value>
  </data>
  <data name="ForeignParticipation" xml:space="preserve">
    <value>Чет элдиктин катышуусунун белгиси</value>
  </data>
  <data name="FixErrorsBeforeSubmit" xml:space="preserve">
    <value>Толтурууга милдеттүү талааларды толтурулуш керек</value>
  </data>
  <data name="EconomicInformation" xml:space="preserve">
    <value>Economic information</value>
  </data>
  <data name="ActivityIdDateRequired" xml:space="preserve">
    <value>One of the "Activities" has no "Activity registration date" field filled</value>
  </data>
  <data name="PersonsRoleRequired" xml:space="preserve">
    <value>One of the "Persons" has no "Person Type" field filled</value>
  </data>
  <data name="PersonsCountryIdRequired" xml:space="preserve">
    <value>One of the "Persons" has no "Country" field filled</value>
  </data>
  <data name="PersonsGivenNameRequired" xml:space="preserve">
    <value>One of the "Persons" has no "Name" field filled</value>
  </data>
  <data name="PersonsSurnameRequired" xml:space="preserve">
    <value>One of the "Persons" has no "Surname" field filled</value>
  </data>
  <data name="YouDontHaveEnoughtRightsRegion" xml:space="preserve">
    <value>Сиз тандалган региондо статистикалдык бирдикти сактоого уруксат жок</value>
  </data>
  <data name="YouDontHaveEnoughtRightsActivityCategory" xml:space="preserve">
    <value>Сиз тандалган иш-аракеттин түрдө статистикалык бирдикти сактоого уруксат жок</value>
  </data>
  <data name="YouDontHaveEnoughtRightsRegionOrActivity" xml:space="preserve">
    <value>Сиз тандалган региондо же  иш-аракеттин түрдө статистикалдык бирдикти сактоого уруксат жок</value>
  </data>
  <data name="ReorgType" xml:space="preserve">
    <value>Реогранизация түрү</value>
  </data>
  <data name="InProgress" xml:space="preserve">
    <value>In progress</value>
  </data>
  <data name="SampleFrameGenerationEnqueue" xml:space="preserve">
    <value>Enqueue to generate file</value>
  </data>
  <data name="SampleFrameGenerationError" xml:space="preserve">
    <value>File generation error</value>
  </data>
  <data name="FileDoesntExistOrInQueue" xml:space="preserve">
    <value>File does not exist or is being generated</value>
  </data>
  <data name="StatUnitIdIsNotFound" xml:space="preserve">
    <value>Статистикалык бирдик ОКПО боюнча табылган жок</value>
  </data>
  <data name="RejectDataSourceMessage" xml:space="preserve">
    <value>Reject data source</value>
  </data>
  <data name="DeleteEnterpriseUnit" xml:space="preserve">
    <value>Биринчиден укуктук бирдикти жок кылыш керек</value>
  </data>
  <data name="DeleteLocalUnit" xml:space="preserve">
    <value>Биринчиден укуктук бирдикти жок кылыш керек</value>
  </data>
  <data name="RestoreEnterpriseUnit" xml:space="preserve">
    <value>Биринчиден укуктук бирдикти кабылына келтириш керек</value>
  </data>
  <data name="RestoreLocalUnit" xml:space="preserve">
    <value>Биринчиден укуктук бирдикти кабылына келтириш керек</value>
  </data>
  <data name="ElasticSearchIsDisable" xml:space="preserve">
    <value>ElasticSearch кызматы майып болуп калды, жоюу сервер администратору менен байланышуу</value>
  </data>
  <data name="AnalysisDuplicationTaxRegId" xml:space="preserve">
    <value>ИНН дублируется</value>
  </data>
  <data name="AnalysisLegalUnitRelatedLocalUnits" xml:space="preserve">
    <value>У этой правовой единицы нет ни одной местной единицы</value>
  </data>
  <data name="AnalysisOrphanLocalUnits" xml:space="preserve">
    <value>Эта местная единица не принадлежит к правовой единице</value>
  </data>
  <data name="AnalysisEnterpriseGroupRelatedEnterprises" xml:space="preserve">
    <value>В этой группе предприятий нет ни одного предприятия</value>
  </data>
  <data name="AnalysisEnterpriseRelatedLegalUnits" xml:space="preserve">
    <value>В этом предприятии нет ни одной правовой единицы</value>
  </data>
  <data name="AnalysisOrphanLegalUnits" xml:space="preserve">
    <value>Эта правовая единица не принадлежит к предприятию</value>
  </data>
  <data name="AnalysisOneOfTheseFieldsShouldBeFilled" xml:space="preserve">
    <value>Одно из идентификационных полей (StatId/TaxRegId/ExternalId) должно быть заполнено (KG)</value>
  </data>
  <data name="EntGroupTypeId" xml:space="preserve">
    <value>Ишканалар группасы түрү</value>
  </data>
  <data name="LastChangeDate" xml:space="preserve">
    <value>Акыркы өзгөртүү күнү</value>
  </data>
  <data name="ActivityYear" xml:space="preserve">
    <value>Ишмердиктин жылы</value>
  </data>
  <data name="ActivityYearTooltip" xml:space="preserve">
    <value>Ишмердиктин жылы</value>
  </data>
  <data name="LoginInputButton" xml:space="preserve">
    <value>Кирүү</value>
  </data>
  <data name="LoginInputLogin" xml:space="preserve">
    <value>Логин</value>
  </data>
  <data name="LoginInputPassword" xml:space="preserve">
    <value>Жашыруун сөз</value>
  </data>
  <data name="LoginInputRemember" xml:space="preserve">
    <value>Эстеп</value>
  </data>
  <data name="LoginTitle" xml:space="preserve">
    <value>NSC Registry кирүү</value>
  </data>
  <data name="WebAddressTooltip" xml:space="preserve">
    <value>Сайттын дареги</value>
  </data>
  <data name="UploadedFileProblem" xml:space="preserve">
    <value>Проблема загрузки файла</value>
  </data>
  <data name="UnitSizeTooltip" xml:space="preserve">
    <value>Unit size</value>
  </data>
  <data name="TurnoverYearTooltip" xml:space="preserve">
    <value>Turnover Year</value>
  </data>
  <data name="UnitStatusTooltip" xml:space="preserve">
    <value>Cтатус единицы</value>
  </data>
  <data name="TurnoverTooltip" xml:space="preserve">
    <value>Turnover Year</value>
  </data>
  <data name="TurnoverDateTooltip" xml:space="preserve">
    <value>Turnover date</value>
  </data>
  <data name="TotalCapitalTooltip" xml:space="preserve">
    <value>Total Capital</value>
  </data>
  <data name="TelephoneNoTooltip" xml:space="preserve">
    <value>Telephone number</value>
  </data>
  <data name="TaxRegIdTooltip" xml:space="preserve">
    <value>Tax reg id</value>
  </data>
  <data name="TaxRegDateTooltip" xml:space="preserve">
    <value>Tax reg date</value>
  </data>
  <data name="SuspensionStartTooltip" xml:space="preserve">
    <value>Suspension Start</value>
  </data>
  <data name="SurnameTooltip" xml:space="preserve">
    <value>Surname</value>
  </data>
  <data name="StatusDateTooltip" xml:space="preserve">
    <value>Status Date</value>
  </data>
  <data name="StatUnitFormPersonNameTooltip" xml:space="preserve">
    <value>Person name</value>
  </data>
  <data name="StatUnitEditSuccessfully" xml:space="preserve">
    <value>Statistical unit edit successfully</value>
  </data>
  <data name="StatUnitEditError" xml:space="preserve">
    <value>Statistical unit editing error</value>
  </data>
  <data name="StatUnitDeleteSuccessfully" xml:space="preserve">
    <value>Statistical unit delete successfully</value>
  </data>
  <data name="StatUnitDeleteError" xml:space="preserve">
    <value>Statistical unit delete error</value>
  </data>
  <data name="StatUnitCreateError" xml:space="preserve">
    <value>Statistical unit create error</value>
  </data>
  <data name="StatUnitCreateSuccessfully" xml:space="preserve">
    <value>Statistical unit created successfully</value>
  </data>
  <data name="StatUnitActivityTypeTooltip" xml:space="preserve">
    <value>Activity type</value>
  </data>
  <data name="StatUnitActivityEmployeesNumberTooltip" xml:space="preserve">
    <value>Employees number</value>
  </data>
  <data name="StatUnitActivityDateTooltip" xml:space="preserve">
    <value>Activity Date</value>
  </data>
  <data name="ActivitiesTooltip" xml:space="preserve">
    <value>Activities</value>
  </data>
  <data name="ActivityCategoryIdTooltip" xml:space="preserve">
    <value>Activity code</value>
  </data>
  <data name="ActualAddressTooltip" xml:space="preserve">
    <value>Actual Address</value>
  </data>
  <data name="AddressPart1Tooltip" xml:space="preserve">
    <value>Apartment number</value>
  </data>
  <data name="AddressPart2Tooltip" xml:space="preserve">
    <value>Street and house number</value>
  </data>
  <data name="AddressPart3Tooltip" xml:space="preserve">
    <value>Postal address Id</value>
  </data>
  <data name="AddressTooltip" xml:space="preserve">
    <value>Address</value>
  </data>
  <data name="AnalysisEnterpriseGroupRelatedEnterpriseUnits" xml:space="preserve">
    <value>This enterprise group doesn't have related enterprise unit(s)</value>
  </data>
  <data name="AnalysisMandatoryActivities" xml:space="preserve">
    <value>Stat unit doesn't have activities</value>
  </data>
  <data name="AnalysisMandatoryActualAddress" xml:space="preserve">
    <value>Stat unit doesn't have actual address</value>
  </data>
  <data name="AnalysisMandatoryAddress" xml:space="preserve">
    <value>Stat unit doesn't have address</value>
  </data>
  <data name="AnalysisMandatoryClassified" xml:space="preserve">
    <value>Stat unit doesn't have classified</value>
  </data>
  <data name="Export" xml:space="preserve">
    <value>Экспорт</value>
<<<<<<< HEAD
=======
  </data>
  <data name="StatUnitEnterprise" xml:space="preserve">
    <value>Stat Unit Enterprise</value>
  </data>
  <data name="StatUnitLocal" xml:space="preserve">
    <value>Stat Unit Local</value>
  </data>
  <data name="DoYouWantToDeleteUnit" xml:space="preserve">
    <value>Do you want to delete unit</value>
  </data>
  <data name="StatisticalUnitRestoredSuccessfully" xml:space="preserve">
    <value>Statistical unit restored successfully</value>
>>>>>>> 7c86199a
  </data>
  <data name="StatUnitEnterprise" xml:space="preserve">
    <value>Stat Unit Enterprise</value>
  </data>
  <data name="StatUnitLocal" xml:space="preserve">
    <value>Stat Unit Local</value>
  </data>
</root><|MERGE_RESOLUTION|>--- conflicted
+++ resolved
@@ -2471,8 +2471,6 @@
   </data>
   <data name="Export" xml:space="preserve">
     <value>Экспорт</value>
-<<<<<<< HEAD
-=======
   </data>
   <data name="StatUnitEnterprise" xml:space="preserve">
     <value>Stat Unit Enterprise</value>
@@ -2483,9 +2481,8 @@
   <data name="DoYouWantToDeleteUnit" xml:space="preserve">
     <value>Do you want to delete unit</value>
   </data>
-  <data name="StatisticalUnitRestoredSuccessfully" xml:space="preserve">
-    <value>Statistical unit restored successfully</value>
->>>>>>> 7c86199a
+  <data name="Export" xml:space="preserve">
+    <value>Экспорт</value>
   </data>
   <data name="StatUnitEnterprise" xml:space="preserve">
     <value>Stat Unit Enterprise</value>
