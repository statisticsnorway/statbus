"use client";
import TableToolbar from "@/app/search/components/table-toolbar";
import {Tables} from "@/lib/database.types";
import SearchResultTable from "@/app/search/components/search-result-table";
import {ExportCSVLink} from "@/app/search/components/search-export-csv-link";
import {SearchProvider} from "@/app/search/search-provider";
import {SearchResultCount} from "@/app/search/components/search-result-count";
<<<<<<< HEAD
import SearchResultPagination from "./search-result-pagination";

interface SearchProps {
  readonly regions: Tables<"region_used">[]
  readonly activityCategories: Tables<"activity_category_available">[]
  readonly statisticalVariables: Tables<"stat_definition">[]
  readonly searchFilters: SearchFilter[]
  readonly searchOrder: SearchOrder
  readonly searchPagination: SearchPagination
}

export default function Search({regions = [], activityCategories, searchFilters, searchOrder, searchPagination}: SearchProps) {
  return (
    <SearchProvider
      filters={searchFilters}
      order={searchOrder}
      pagination={searchPagination}
      regions={regions}
      activityCategories={activityCategories}
    >
      <section className="space-y-3">
        <TableToolbar/>
        <div className="rounded-md border">
          <SearchResultTable/>
        </div>
        <div className="flex justify-between text-xs text-gray-500 items-center">
          <SearchResultCount/>
          <SearchResultPagination/>
          <div className="space-x-3 hidden lg:flex">
            <ExportCSVLink/>
          </div>
        </div>
      </section>
    </SearchProvider>
  )
=======
import {CartProvider} from "@/app/search/cart-provider";
import {Cart} from "@/app/search/components/cart";

interface SearchProps {
    readonly regions: Tables<"region_used">[]
    readonly activityCategories: Tables<"activity_category_available">[]
    readonly statisticalVariables: Tables<"stat_definition">[]
    readonly searchFilters: SearchFilter[]
    readonly searchOrder: SearchOrder
}

export default function Search({regions = [], activityCategories, searchFilters, searchOrder}: SearchProps) {
    return (
        <CartProvider>
            <SearchProvider
                filters={searchFilters}
                order={searchOrder}
                regions={regions}
                activityCategories={activityCategories}
            >
                <section className="space-y-3">
                    <TableToolbar/>
                    <div className="rounded-md border">
                        <SearchResultTable/>
                    </div>
                    <div className="flex justify-between text-xs text-gray-500 items-center">
                        <SearchResultCount/>
                        <div className="space-x-3 hidden lg:flex">
                            <ExportCSVLink/>
                        </div>
                    </div>
                </section>
                <section className="mt-8">
                    <Cart/>
                </section>
            </SearchProvider>
        </CartProvider>
    )
>>>>>>> efdcd847
}
<|MERGE_RESOLUTION|>--- conflicted
+++ resolved
@@ -5,45 +5,9 @@
 import {ExportCSVLink} from "@/app/search/components/search-export-csv-link";
 import {SearchProvider} from "@/app/search/search-provider";
 import {SearchResultCount} from "@/app/search/components/search-result-count";
-<<<<<<< HEAD
-import SearchResultPagination from "./search-result-pagination";
-
-interface SearchProps {
-  readonly regions: Tables<"region_used">[]
-  readonly activityCategories: Tables<"activity_category_available">[]
-  readonly statisticalVariables: Tables<"stat_definition">[]
-  readonly searchFilters: SearchFilter[]
-  readonly searchOrder: SearchOrder
-  readonly searchPagination: SearchPagination
-}
-
-export default function Search({regions = [], activityCategories, searchFilters, searchOrder, searchPagination}: SearchProps) {
-  return (
-    <SearchProvider
-      filters={searchFilters}
-      order={searchOrder}
-      pagination={searchPagination}
-      regions={regions}
-      activityCategories={activityCategories}
-    >
-      <section className="space-y-3">
-        <TableToolbar/>
-        <div className="rounded-md border">
-          <SearchResultTable/>
-        </div>
-        <div className="flex justify-between text-xs text-gray-500 items-center">
-          <SearchResultCount/>
-          <SearchResultPagination/>
-          <div className="space-x-3 hidden lg:flex">
-            <ExportCSVLink/>
-          </div>
-        </div>
-      </section>
-    </SearchProvider>
-  )
-=======
 import {CartProvider} from "@/app/search/cart-provider";
 import {Cart} from "@/app/search/components/cart";
+import SearchResultPagination from "./search-result-pagination";
 
 interface SearchProps {
     readonly regions: Tables<"region_used">[]
@@ -51,14 +15,16 @@
     readonly statisticalVariables: Tables<"stat_definition">[]
     readonly searchFilters: SearchFilter[]
     readonly searchOrder: SearchOrder
+    readonly searchPagination: SearchPagination
 }
 
-export default function Search({regions = [], activityCategories, searchFilters, searchOrder}: SearchProps) {
+export default function Search({regions = [], activityCategories, searchFilters, searchOrder, searchPagination}: SearchProps) {
     return (
         <CartProvider>
             <SearchProvider
                 filters={searchFilters}
                 order={searchOrder}
+                pagination={searchPagination}
                 regions={regions}
                 activityCategories={activityCategories}
             >
@@ -69,6 +35,7 @@
                     </div>
                     <div className="flex justify-between text-xs text-gray-500 items-center">
                         <SearchResultCount/>
+                        <SearchResultPagination/>
                         <div className="space-x-3 hidden lg:flex">
                             <ExportCSVLink/>
                         </div>
@@ -80,5 +47,4 @@
             </SearchProvider>
         </CartProvider>
     )
->>>>>>> efdcd847
 }
