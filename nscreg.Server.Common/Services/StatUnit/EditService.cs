﻿using System;
using System.Collections.Generic;
using System.Linq;
using System.Reflection;
using System.Threading.Tasks;
using AutoMapper;
using nscreg.Business.Analysis.Enums;
using nscreg.Business.Analysis.StatUnit;
using nscreg.Data;
using nscreg.Data.Core;
using nscreg.Data.Entities;
using nscreg.Resources.Languages;
using nscreg.Server.Common.Helpers;
using nscreg.Server.Common.Models.Lookup;
using nscreg.Server.Common.Models.StatUnits;
using nscreg.Server.Common.Models.StatUnits.Edit;
using nscreg.Services.Analysis.StatUnit;
using nscreg.Server.Common.Validators.Extentions;

using nscreg.Utilities;
using nscreg.Utilities.Extensions;

namespace nscreg.Server.Common.Services.StatUnit
{
    public class EditService
    {
        private readonly NSCRegDbContext _dbContext;
        private readonly UserService _userService;
        private readonly Common _commonSvc;

        public EditService(NSCRegDbContext dbContext)
        {
            _dbContext = dbContext;
            _userService = new UserService(dbContext);
            _commonSvc = new Common(dbContext);
        }

        public async Task<Dictionary<string, string[]>> EditLegalUnit(LegalUnitEditM data, string userId)
            => await EditUnitContext<LegalUnit, LegalUnitEditM>(
                data,
                m => m.RegId.Value,
                userId,
                unit =>
                {
                    if (Common.HasAccess<LegalUnit>(data.DataAccess, v => v.LocalUnits))
                    {
                        var localUnits = _dbContext.LocalUnits.Where(x => data.LocalUnits.Contains(x.RegId));
                        unit.LocalUnits.Clear();
                        foreach (var localUnit in localUnits)
                        {
                            unit.LocalUnits.Add(localUnit);
                        }
                    }
                    return Task.CompletedTask;
                });

        public async Task<Dictionary<string, string[]>> EditLocalUnit(LocalUnitEditM data, string userId)
            => await EditUnitContext<LocalUnit, LocalUnitEditM>(
                data,
                v => v.RegId.Value,
                userId,
                null);

        public async Task<Dictionary<string, string[]>> EditEnterpriseUnit(EnterpriseUnitEditM data, string userId)
            => await EditUnitContext<EnterpriseUnit, EnterpriseUnitEditM>(
                data,
                m => m.RegId.Value,
                userId,
                unit =>
                {
                    if (Common.HasAccess<EnterpriseUnit>(data.DataAccess, v => v.LocalUnits))
                    {
                        var localUnits = _dbContext.LocalUnits.Where(x => data.LocalUnits.Contains(x.RegId));
                        unit.LocalUnits.Clear();
                        foreach (var localUnit in localUnits)
                        {
                            unit.LocalUnits.Add(localUnit);
                        }
                    }
                    if (Common.HasAccess<EnterpriseUnit>(data.DataAccess, v => v.LegalUnits))
                    {
                        var legalUnits = _dbContext.LegalUnits.Where(x => data.LegalUnits.Contains(x.RegId));
                        unit.LegalUnits.Clear();
                        foreach (var legalUnit in legalUnits)
                        {
                            unit.LegalUnits.Add(legalUnit);
                        }
                    }
                    return Task.CompletedTask;
                });

        public async Task<Dictionary<string, string[]>> EditEnterpriseGroup(EnterpriseGroupEditM data, string userId)
            => await EditContext<EnterpriseGroup, EnterpriseGroupEditM>(
                data,
                m => m.RegId.Value,
                userId,
                unit =>
                {
                    if (Common.HasAccess<EnterpriseGroup>(data.DataAccess, v => v.EnterpriseUnits))
                    {
                        var enterprises = _dbContext.EnterpriseUnits.Where(x => data.EnterpriseUnits.Contains(x.RegId));
                        unit.EnterpriseUnits.Clear();
                        foreach (var enterprise in enterprises)
                        {
                            unit.EnterpriseUnits.Add(enterprise);
                        }
                    }
                    if (Common.HasAccess<EnterpriseGroup>(data.DataAccess, v => v.LegalUnits))
                    {
                        unit.LegalUnits.Clear();
                        var legalUnits = _dbContext.LegalUnits.Where(x => data.LegalUnits.Contains(x.RegId)).ToList();
                        foreach (var legalUnit in legalUnits)
                        {
                            unit.LegalUnits.Add(legalUnit);
                        }
                    }
                    return Task.CompletedTask;
                });

        private async Task<Dictionary<string, string[]>> EditUnitContext<TUnit, TModel>(
            TModel data,
            Func<TModel, int> idSelector,
            string userId,
            Func<TUnit, Task> work)
            where TModel : StatUnitModelBase
            where TUnit : StatisticalUnit, new()
            => await EditContext<TUnit, TModel>(
                data,
                idSelector,
                userId,
                async unit =>
                {
                    //Merge activities
                    if (Common.HasAccess<TUnit>(data.DataAccess, v => v.Activities))
                    {
                        var activities = new List<ActivityStatisticalUnit>();
                        var srcActivities = unit.ActivitiesUnits.ToDictionary(v => v.ActivityId);
                        var activitiesList = data.Activities ?? new List<ActivityM>();

                        //Get Ids for codes
                        var activityService = new CodeLookupService<ActivityCategory>(_dbContext);
                        var codesList = activitiesList.Select(v => v.ActivityRevxCategory.Code).ToList();

                        var codesLookup = new CodeLookupProvider<CodeLookupVm>(
                            nameof(Resource.ActivityCategoryLookup),
                            await activityService.List(false, v => codesList.Contains(v.Code))
                        );

                        foreach (var model in activitiesList)
                        {
                            ActivityStatisticalUnit activityAndUnit;

                            if (model.Id.HasValue && srcActivities.TryGetValue(model.Id.Value, out activityAndUnit))
                            {
                                var currentActivity = activityAndUnit.Activity;
                                if (model.ActivityRevxCategory.Id == currentActivity.ActivityRevx &&
                                    ObjectComparer.SequentialEquals(model, currentActivity))
                                {
                                    activities.Add(activityAndUnit);
                                    continue;
                                }
                            }
                            var newActivity = new Activity();
                            Mapper.Map(model, newActivity);
                            newActivity.UpdatedBy = userId;
                            newActivity.ActivityRevx = codesLookup.Get(model.ActivityRevxCategory.Code).Id;
                            activities.Add(new ActivityStatisticalUnit() {Activity = newActivity});
                        }
                        var activitiesUnits = unit.ActivitiesUnits;
                        activitiesUnits.Clear();
                        unit.ActivitiesUnits.AddRange(activities);
                    }

                var persons = new List<PersonStatisticalUnit>();
                var srcPersons = unit.PersonsUnits.ToDictionary(v => v.PersonId);
                var personsList = data.Persons ?? new List<PersonM>();

                foreach (var model in personsList)
                {
                    PersonStatisticalUnit personStatisticalUnit;

                    if (model.Id.HasValue && srcPersons.TryGetValue(model.Id.Value, out personStatisticalUnit))
                    {
                        var currentPerson = personStatisticalUnit.Person;
                        if (model.Id == currentPerson.Id)
                        {
                            currentPerson.UpdateProperties(model);
                            persons.Add(personStatisticalUnit);
                            continue;
                        }
                    }
                    var newPerson = new Person();
                    Mapper.Map(model, newPerson);
                    persons.Add(new PersonStatisticalUnit {Person = newPerson, PersonType = newPerson.Role});
                }
                var personsUnits = unit.PersonsUnits;
                personsUnits.Clear();
                unit.PersonsUnits.AddRange(persons);

                    if (work != null)
                    {
                        await work(unit);
                    }
                });

        private async Task<Dictionary<string, string[]>> EditContext<TUnit, TModel>(
            TModel data,
            Func<TModel, int> idSelector,
            string userId,
            Func<TUnit, Task> work)
            where TModel : IStatUnitM
            where TUnit : class, IStatisticalUnit, new()
        {
            var unit = (TUnit) await ValidateChanges<TUnit>(data, idSelector(data));
            await _commonSvc.InitializeDataAccessAttributes(_userService, data, userId, unit.UnitType);

            var unitsHistoryHolder = new UnitsHistoryHolder(unit);

            var hUnit = new TUnit();
            Mapper.Map(unit, hUnit);
            Mapper.Map(data, unit);

            //External Mappings
            if (work != null)
            {
                await work(unit);
            }

<<<<<<< HEAD
            _commonSvc.AddAddresses(unit, data);
            if (IsNoChanges(unit, hUnit)) return null;
=======
            _commonSvc.AddAddresses<TUnit>(unit, data);
            if (IsNoChanges(unit, hUnit)) return;
>>>>>>> 94653b79

            unit.UserId = userId;
            unit.ChangeReason = data.ChangeReason;
            unit.EditComment = data.EditComment;

<<<<<<< HEAD
            var analyzer = new StatUnitAnalyzer(
                new Dictionary<StatUnitMandatoryFieldsEnum, bool>
                {
                    { StatUnitMandatoryFieldsEnum.CheckAddress, true },
                    { StatUnitMandatoryFieldsEnum.CheckContactPerson, true },
                    { StatUnitMandatoryFieldsEnum.CheckDataSource, true },
                    { StatUnitMandatoryFieldsEnum.CheckLegalUnitOwner, true },
                    { StatUnitMandatoryFieldsEnum.CheckName, true },
                    { StatUnitMandatoryFieldsEnum.CheckRegistrationReason, true },
                    { StatUnitMandatoryFieldsEnum.CheckShortName, true },
                    { StatUnitMandatoryFieldsEnum.CheckStatus, true },
                    { StatUnitMandatoryFieldsEnum.CheckTelephoneNo, true },
                },
                new Dictionary<StatUnitConnectionsEnum, bool>
                {
                    {StatUnitConnectionsEnum.CheckRelatedActivities, true},
                    {StatUnitConnectionsEnum.CheckRelatedLegalUnit, true},
                    {StatUnitConnectionsEnum.CheckAddress, true},
                },
                new Dictionary<StatUnitOrphanEnum, bool>
                {
                    {StatUnitOrphanEnum.CheckRelatedEnterpriseGroup, true},
                });

            IStatUnitAnalyzeService analysisService = new StatUnitAnalyzeService(_dbContext, analyzer);
            var analyzeResult = analysisService.AnalyzeStatUnit(unit);
            if (analyzeResult.Messages.Any()) return analyzeResult.Messages;

            _dbContext.Set<TUnit>().Add((TUnit) Common.TrackHistory(unit, hUnit));
=======
            
>>>>>>> 94653b79

            using (var transaction = _dbContext.Database.BeginTransaction())
            {
                try
                {
                    var changeDateTime = DateTime.Now;
                    _dbContext.Set<TUnit>().Add((TUnit)Common.TrackHistory(unit, hUnit, changeDateTime));
                    await _dbContext.SaveChangesAsync();

                    _commonSvc.TrackRelatedUnitsHistory(unit, hUnit, userId, data.ChangeReason, data.EditComment, changeDateTime, unitsHistoryHolder);
                    await _dbContext.SaveChangesAsync();

                    transaction.Commit();
                }
                catch (Exception e)
                {
                    //TODO: Processing Validation Errors
                    throw new BadRequestException(nameof(Resource.SaveError), e);
                }
            }
<<<<<<< HEAD

            return null;
=======
                
>>>>>>> 94653b79
        }

        private async Task<IStatisticalUnit> ValidateChanges<T>(IStatUnitM data, int regid)
            where T : class, IStatisticalUnit
        {
            var unit = await _commonSvc.GetStatisticalUnitByIdAndType(
                regid,
                StatisticalUnitsTypeHelper.GetStatUnitMappingType(typeof(T)),
                false);

            if (!unit.Name.Equals(data.Name) &&
                !_commonSvc.NameAddressIsUnique<T>(data.Name, data.Address, data.ActualAddress))
                throw new BadRequestException(
                    $"{typeof(T).Name} {nameof(Resource.AddressExcistsInDataBaseForError)} {data.Name}", null);
            if (data.Address != null && data.ActualAddress != null && !data.Address.Equals(unit.Address) &&
                !data.ActualAddress.Equals(unit.ActualAddress) &&
                !_commonSvc.NameAddressIsUnique<T>(data.Name, data.Address, data.ActualAddress))
                throw new BadRequestException(
                    $"{typeof(T).Name} {nameof(Resource.AddressExcistsInDataBaseForError)} {data.Name}", null);
            if (data.Address != null && !data.Address.Equals(unit.Address) &&
                !_commonSvc.NameAddressIsUnique<T>(data.Name, data.Address, null))
                throw new BadRequestException(
                    $"{typeof(T).Name} {nameof(Resource.AddressExcistsInDataBaseForError)} {data.Name}", null);
            if (data.ActualAddress != null && !data.ActualAddress.Equals(unit.ActualAddress) &&
                !_commonSvc.NameAddressIsUnique<T>(data.Name, null, data.ActualAddress))
                throw new BadRequestException(
                    $"{typeof(T).Name} {nameof(Resource.AddressExcistsInDataBaseForError)} {data.Name}", null);

            return unit;
        }

        private static bool IsNoChanges(IStatisticalUnit unit, IStatisticalUnit hUnit)
        {
            var unitType = unit.GetType();
            var propertyInfo = unitType.GetProperties();
            foreach (var property in propertyInfo)
            {
                var unitProperty = unitType.GetProperty(property.Name).GetValue(unit, null);
                var hUnitProperty = unitType.GetProperty(property.Name).GetValue(hUnit, null);
                if (!Equals(unitProperty, hUnitProperty)) return false;
            }
            var statUnit = unit as StatisticalUnit;
            if (statUnit == null) return true;
            var hstatUnit = (StatisticalUnit) hUnit;
            return hstatUnit.ActivitiesUnits.CompareWith(statUnit.ActivitiesUnits, v => v.ActivityId) 
                && hstatUnit.PersonsUnits.CompareWith(statUnit.PersonsUnits, p => p.PersonId);
        }
    }
}<|MERGE_RESOLUTION|>--- conflicted
+++ resolved
@@ -226,19 +226,15 @@
                 await work(unit);
             }
 
-<<<<<<< HEAD
-            _commonSvc.AddAddresses(unit, data);
+
+           
+            _commonSvc.AddAddresses<TUnit>(unit, data);
             if (IsNoChanges(unit, hUnit)) return null;
-=======
-            _commonSvc.AddAddresses<TUnit>(unit, data);
-            if (IsNoChanges(unit, hUnit)) return;
->>>>>>> 94653b79
 
             unit.UserId = userId;
             unit.ChangeReason = data.ChangeReason;
             unit.EditComment = data.EditComment;
 
-<<<<<<< HEAD
             var analyzer = new StatUnitAnalyzer(
                 new Dictionary<StatUnitMandatoryFieldsEnum, bool>
                 {
@@ -268,9 +264,7 @@
             if (analyzeResult.Messages.Any()) return analyzeResult.Messages;
 
             _dbContext.Set<TUnit>().Add((TUnit) Common.TrackHistory(unit, hUnit));
-=======
-            
->>>>>>> 94653b79
+
 
             using (var transaction = _dbContext.Database.BeginTransaction())
             {
@@ -291,12 +285,8 @@
                     throw new BadRequestException(nameof(Resource.SaveError), e);
                 }
             }
-<<<<<<< HEAD
 
             return null;
-=======
-                
->>>>>>> 94653b79
         }
 
         private async Task<IStatisticalUnit> ValidateChanges<T>(IStatUnitM data, int regid)
