--- conflicted
+++ resolved
@@ -236,14 +236,25 @@
             unit.ChangeReason = data.ChangeReason;
             unit.EditComment = data.EditComment;
 
-<<<<<<< HEAD
-            var analyzer = new StatUnitAnalyzer(GetStatUnitAnalysisRules());
+            var builder = new ConfigurationBuilder()
+                .AddJsonFile(Directory.GetParent(Directory.GetCurrentDirectory()).FullName +
+                             "\\appsettings.json", true, true)
+                .AddJsonFile(Directory.GetCurrentDirectory() + "\\appsettings.json", true, true);
+
+            var configuration = builder.Build();
+            var analysisConfiguration = configuration.GetChildren().FirstOrDefault(x => x.Key == "StatUnitAnalysisRules");
+
+            var analysisRules = new StatUnitAnalysisRules(
+                analysisConfiguration.GetSection("MandatoryFields"),
+                analysisConfiguration.GetSection("Connections"),
+                analysisConfiguration.GetSection("Orphan"),
+                analysisConfiguration.GetSection("Duplicates"));
+
+            var analyzer = new StatUnitAnalyzer(analysisRules);
             IStatUnitAnalyzeService analysisService = new StatUnitAnalyzeService(_dbContext, analyzer);
             var analyzeResult = analysisService.AnalyzeStatUnit(unit);
             if (analyzeResult.Messages.Any()) return analyzeResult.Messages;
 
-=======
->>>>>>> bdf57eb9
             _dbContext.Set<TUnit>().Add((TUnit) Common.TrackHistory(unit, hUnit));
 
             using (var transaction = _dbContext.Database.BeginTransaction())
@@ -298,24 +309,6 @@
             return unit;
         }
 
-        private StatUnitAnalysisRules GetStatUnitAnalysisRules()
-        {
-            var builder = new ConfigurationBuilder()
-                .AddJsonFile(Directory.GetParent(Directory.GetCurrentDirectory()).FullName +
-                             "\\appsettings.json", true, true)
-                .AddJsonFile(Path.Combine(AppContext.BaseDirectory) + "\\appsettings.json", true, true);
-
-            var configuration = builder.Build();
-            var analysisConfiguration = configuration.GetSection("StatUnitAnalysisRules");
-
-            var analysisRules = new StatUnitAnalysisRules(
-                analysisConfiguration.GetSection("MandatoryFields"),
-                analysisConfiguration.GetSection("Connections"),
-                analysisConfiguration.GetSection("Orphan"),
-                analysisConfiguration.GetSection("Duplicates"));
-
-            return analysisRules;
-        }
         private static bool IsNoChanges(IStatisticalUnit unit, IStatisticalUnit hUnit)
         {
             var unitType = unit.GetType();
