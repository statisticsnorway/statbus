﻿using System.Collections.Generic;
using System.Linq;
using Microsoft.EntityFrameworkCore;
using nscreg.Data;
using nscreg.Server.Common.Models;
using nscreg.Server.Common.Models.StatUnits;

namespace nscreg.Server.Common.Services.StatUnit
{
    public class AnalyzeService
    {
        private readonly NSCRegDbContext _dbContext;

        public AnalyzeService(NSCRegDbContext dbContext)
        {
            _dbContext = dbContext;
        }

<<<<<<< HEAD
        public async Task<SearchVm<InconsistentRecord>> GetInconsistentRecordsAsync(PaginatedQueryM model)
=======
        public SearchVm<InconsistentRecord> GetInconsistentRecords(PaginationModel model, int analysisLogId)
>>>>>>> 4f8ba8e2
        {
            var summaryMessages = _dbContext.AnalysisLogs.FirstOrDefault(al => al.Id == analysisLogId).SummaryMessages;

            var analyzeGroupErrors = _dbContext.AnalysisGroupErrors.Where(ae => ae.AnalysisLogId == analysisLogId)
                .Include(x => x.EnterpriseGroup).ToList().GroupBy(x => x.GroupRegId)
                .Select(g => g.First()).ToList();

            var analyzeStatisticalErrors = _dbContext.AnalysisStatisticalErrors.Where(ae => ae.AnalysisLogId == analysisLogId)
                .Include(x => x.StatisticalUnit).ToList().GroupBy(x => x.StatisticalRegId)
                .Select(g => g.First());

            var records = new List<InconsistentRecord>();

            records.AddRange(analyzeGroupErrors.Select(error => new InconsistentRecord(error.GroupRegId,
                error.EnterpriseGroup.UnitType, error.EnterpriseGroup.Name, summaryMessages)));
            records.AddRange(analyzeStatisticalErrors.Select(error => new InconsistentRecord(error.StatisticalRegId,
                error.StatisticalUnit.UnitType, error.StatisticalUnit.Name, summaryMessages)));

            var total = records.Count;
            var skip = model.PageSize * (model.Page - 1);
            var take = model.PageSize;

            var paginatedRecords = records.OrderBy(v => v.Type).ThenBy(v => v.Name)
                .Skip(take >= total ? 0 : skip > total ? skip % total : skip)
                .Take(take)
                .ToList();

            return SearchVm<InconsistentRecord>.Create(paginatedRecords, total);
        }
    }
}<|MERGE_RESOLUTION|>--- conflicted
+++ resolved
@@ -16,11 +16,7 @@
             _dbContext = dbContext;
         }
 
-<<<<<<< HEAD
-        public async Task<SearchVm<InconsistentRecord>> GetInconsistentRecordsAsync(PaginatedQueryM model)
-=======
         public SearchVm<InconsistentRecord> GetInconsistentRecords(PaginationModel model, int analysisLogId)
->>>>>>> 4f8ba8e2
         {
             var summaryMessages = _dbContext.AnalysisLogs.FirstOrDefault(al => al.Id == analysisLogId).SummaryMessages;
 
