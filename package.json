{
  "name": "nscreg",
  "author": "TimelySoft LLC",
  "description": "nscreg clinet scripts",
  "version": "1.0.0",
  "private": true,
  "scripts": {
    "precommit": "lint-staged",
    "postinstall": "dotnet restore",
    "eslint": "eslint client test/client.test tools",
    "eslint-tfs": "eslint client test/client.test tools -f visualstudio",
    "stylelint": "stylelint \"./client/**/*.pcss\"",
    "lint": "run-p eslint stylelint",
    "test": "jest",
    "test:watch": "jest --watch",
    "clean": "node tools/run clean",
    "build": "node tools/run build",
    "build:debug": "node tools/run build --debug",
    "start": "node tools/run"
  },
  "repository": {
    "type": "git",
    "url": "http://ci2.timelysoft.org:8080/tfs/defaultcollection/_git/nscreg"
  },
  "dependencies": {
    "antd": "^2.13.10",
    "babel-polyfill": "^6.26.0",
    "fast-xml-parser": "^2.7.4",
    "formik": "^0.10.3",
    "griddle-react": "^1.3.1",
    "isomorphic-fetch": "^2.2.1",
    "lodash": "^4.17.4",
    "moment": "^2.19.2",
    "papaparse": "^4.3.6",
    "ramda": "^0.25.0",
    "react": "^15.6.2",
    "react-datepicker": "0.41.1",
    "react-dom": "^15.6.2",
    "react-dropzone": "^4.2.1",
    "react-redux": "^5.0.6",
    "react-router": "3.0.3",
    "react-router-redux": "^4.0.8",
    "react-select": "git://github.com/web-pal/react-select#52edc6a8aa5474a8eb9cdbade20ac0f5e43c6b5f",
    "recompose": "^0.26.0",
    "redux": "^3.7.2",
    "redux-act": "^1.5.0",
    "redux-thunk": "^2.2.0",
    "reselect": "^3.0.1",
    "semantic-ui-react": "^0.76.0",
    "yup": "^0.23.0"
  },
  "devDependencies": {
    "assets-webpack-plugin": "^3.5.1",
    "babel-cli": "^6.26.0",
    "babel-core": "^6.26.0",
    "babel-eslint": "^8.0.2",
    "babel-jest": "^21.2.0",
    "babel-loader": "^7.1.2",
    "babel-plugin-lodash": "^3.3.0",
    "babel-plugin-module-resolver": "^3.0.0",
    "babel-plugin-ramda": "^1.4.3",
    "babel-plugin-transform-async-generator-functions": "^6.24.1",
    "babel-plugin-transform-class-properties": "^6.24.1",
    "babel-plugin-transform-export-extensions": "^6.22.0",
    "babel-plugin-transform-object-rest-spread": "^6.26.0",
    "babel-plugin-transform-react-constant-elements": "^6.23.0",
    "babel-plugin-transform-react-inline-elements": "^6.22.0",
    "babel-plugin-transform-react-remove-prop-types": "^0.4.10",
    "babel-preset-env": "^1.6.1",
    "babel-preset-jest": "^21.2.0",
    "babel-preset-react": "^6.24.1",
    "browser-sync": "^2.18.13",
    "copy-dir": "^0.3.0",
    "cpy": "^6.0.0",
    "cross-env": "^5.1.1",
    "css-loader": "^0.28.7",
    "del": "^3.0.0",
    "enzyme": "^3.1.1",
    "eslint": "^4.11.0",
    "eslint-config-airbnb": "^16.1.0",
    "eslint-import-resolver-babel-module": "^4.0.0-beta.5",
    "eslint-import-resolver-webpack": "^0.8.3",
    "eslint-plugin-babel": "^4.1.2",
    "eslint-plugin-compat": "^2.1.0",
    "eslint-plugin-fetch": "0.0.1",
    "eslint-plugin-flowtype": "^2.39.1",
    "eslint-plugin-import": "^2.8.0",
    "eslint-plugin-jest": "^21.3.2",
    "eslint-plugin-jsx-a11y": "6.0.2",
    "eslint-plugin-react": "^7.4.0",
    "eventsource-polyfill": "^0.9.6",
    "flow-bin": "^0.59.0",
    "husky": "^0.14.3",
    "identity-obj-proxy": "^3.0.0",
    "jest": "^21.2.1",
    "lint-staged": "^5.0.0",
    "mkdirp": "^0.5.1",
    "npm-run-all": "^4.1.2",
    "postcss": "^6.0.14",
    "postcss-cssnext": "^3.0.2",
    "postcss-easy-import": "^3.0.0",
    "postcss-flexibility": "^2.0.0",
    "postcss-import": "^11.0.0",
    "postcss-loader": "^2.0.8",
    "postcss-nested-props": "^2.0.0",
    "precss": "^2.0.0",
    "prettier-eslint-cli": "^4.4.0",
    "prop-types": "^15.6.0",
    "react-addons-perf": "^15.4.2",
    "react-addons-test-utils": "^15.6.2",
    "react-hot-loader": "^3.1.2",
    "redux-logger": "^3.0.6",
    "semantic-ui-css": "^2.2.12",
    "style-loader": "^0.19.0",
    "stylelint": "^8.2.0",
    "stylelint-config-css-modules": "^1.1.0",
    "stylelint-config-standard": "^17.0.0",
    "sugarss": "^1.0.1",
    "webpack": "^3.8.1",
    "webpack-dev-middleware": "^1.12.0",
    "webpack-hot-middleware": "^2.20.0"
  },
  "browserslist": [
    "last 2 version",
    "IE 10"
  ],
  "babel": {
    "presets": [
      [
        "env",
        {
          "targets": {
            "browsers": [
              "last 2 versions",
              "IE 10"
            ]
          },
          "modules": false,
          "useBuiltIns": true
        }
      ],
      "react"
    ],
    "plugins": [
      "transform-async-generator-functions",
      "transform-class-properties",
      "transform-export-extensions",
      [
        "transform-object-rest-spread",
        {
          "useBuiltIns": true
        }
      ],
      [
        "module-resolver",
        {
          "root": [
            "."
          ],
          "alias": {
            "components": "./client/components",
            "helpers": "./client/helpers",
            "layout": "./client/layout",
            "pages": "./client/pages"
          }
        }
      ],
      "ramda",
      [
        "lodash",
        {
          "id": [
            "lodash",
            "semantic-ui-react"
          ]
        }
      ]
    ],
    "env": {
      "production": {
        "plugins": [
          [
            "transform-react-remove-prop-types",
            {
              "removeImport": true
            }
          ],
          "transform-react-constant-elements",
          "transform-react-inline-elements"
        ]
      },
      "test": {
        "presets": [
          "jest"
        ],
        "plugins": [
          "transform-es2015-modules-commonjs"
        ]
      }
    },
    "retainLines": true
  },
  "eslintConfig": {
    "root": true,
    "parser": "babel-eslint",
    "plugins": ["babel", "fetch", "jsx-a11y", "import", "react", "compat", "flowtype", "jest"],
    "settings": {
      "flowtype": {
        "onlyFilesWithAnnotation": true
      },
      "import/extensions": [
        ".js",
        ".jsx"
      ],
      "import/resolver": "babel-module",
      "polyfills": [
        "fetch",
        "promises"
      ]
    },
    "env": {
      "browser": true,
      "es6": true,
      "jest": true
    },
    "extends": [
      "airbnb",
      "plugin:flowtype/recommended"
    ],
    "rules": {
      "compat/compat": "error",
      "import/no-extraneous-dependencies": 0,
      "linebreak-style": 0,
      "no-confusing-arrow": 0,
      "no-nested-ternary": 0,
      "no-plusplus": 0,
      "semi": [
        2,
        "never"
      ],
      "newline-per-chained-call": [
        2,
        {
          "ignoreChainWithDepth": 10
        }
      ],
      "object-curly-newline": [
        "error",
        {
          "consistent": true
        }
      ],
      "react/jsx-wrap-multilines": [
        "error",
        {
          "declaration": false,
          "assignment": false
        }
      ],
      "jsx-a11y/label-has-for": [
        2,
        {
          "required": {
            "every": [
              "id"
            ]
          }
        }
      ]
    }
  },
  "postcss": {
    "parser": "sugarss",
    "plugins": {
      "postcss-easy-import": {
        "extensions": [
          ".pcss"
        ]
      },
      "postcss-import": {},
      "precss": {},
      "postcss-cssnext": {},
      "postcss-flexibility": {},
      "postcss-nested-props": {}
    }
  },
  "stylelint": {
    "extends": [
      "stylelint-config-css-modules",
      "stylelint-config-standard"
    ],
    "rules": {
      "no-extra-semicolons": true,
      "declaration-block-semicolon-newline-after": "never-multi-line",
      "declaration-block-semicolon-newline-before": "never-multi-line",
      "declaration-block-semicolon-space-after": "never",
      "declaration-block-semicolon-space-before": "never",
      "declaration-block-trailing-semicolon": "never",
      "string-quotes": "single"
    }
  },
  "jest": {
    "collectCoverage": true,
    "coverageReporters": [
      "cobertura"
    ],
    "collectCoverageFrom": [
      "client/**/*.{js,jsx}"
    ],
    "moduleNameMapper": {
      "^components$": "<rootDir>/client/components/",
      "^helpers$": "<rootDir>/client/helpers/",
      "^layout$": "<rootDir>/client/layout/",
      "^./styles.pcss$": "<rootDir>/tools/cssstub.js",
      "^.+\\.(css|pcss)$": "<rootDir>/tools/csstub.js"
    },
    "testEnvironment": "node",
    "testRegex": "/test/client.test/.*|(\\.|/)(test|spec)\\.jsx?$",
<<<<<<< HEAD
    "testPathIgnorePatterns": [
      "<rootDir>[/\\\\](build|docs|node_modules)[/\\\\]"
    ],
    "transformIgnorePatterns": [
      "[/\\\\]node_modules[/\\\\].+\\.(js|jsx)$"
    ],
=======
    "testPathIgnorePatterns": ["<rootDir>[/\\\\](build|docs|node_modules)[/\\\\]"],
    "transformIgnorePatterns": ["[/\\\\]node_modules[/\\\\].+\\.(js|jsx)$"],
>>>>>>> 89e550dc
    "transform": {
      "^.+\\.(js|jsx)$": "<rootDir>/node_modules/babel-jest"
    }
  },
  "lint-staged": {
    "*.{js,json}": ["prettier-eslint --parser flow --write", "git add"]
  }
}<|MERGE_RESOLUTION|>--- conflicted
+++ resolved
@@ -40,7 +40,8 @@
     "react-redux": "^5.0.6",
     "react-router": "3.0.3",
     "react-router-redux": "^4.0.8",
-    "react-select": "git://github.com/web-pal/react-select#52edc6a8aa5474a8eb9cdbade20ac0f5e43c6b5f",
+    "react-select":
+      "git://github.com/web-pal/react-select#52edc6a8aa5474a8eb9cdbade20ac0f5e43c6b5f",
     "recompose": "^0.26.0",
     "redux": "^3.7.2",
     "redux-act": "^1.5.0",
@@ -120,20 +121,14 @@
     "webpack-dev-middleware": "^1.12.0",
     "webpack-hot-middleware": "^2.20.0"
   },
-  "browserslist": [
-    "last 2 version",
-    "IE 10"
-  ],
+  "browserslist": ["last 2 version", "IE 10"],
   "babel": {
     "presets": [
       [
         "env",
         {
           "targets": {
-            "browsers": [
-              "last 2 versions",
-              "IE 10"
-            ]
+            "browsers": ["last 2 versions", "IE 10"]
           },
           "modules": false,
           "useBuiltIns": true
@@ -154,9 +149,7 @@
       [
         "module-resolver",
         {
-          "root": [
-            "."
-          ],
+          "root": ["."],
           "alias": {
             "components": "./client/components",
             "helpers": "./client/helpers",
@@ -169,10 +162,7 @@
       [
         "lodash",
         {
-          "id": [
-            "lodash",
-            "semantic-ui-react"
-          ]
+          "id": ["lodash", "semantic-ui-react"]
         }
       ]
     ],
@@ -190,12 +180,8 @@
         ]
       },
       "test": {
-        "presets": [
-          "jest"
-        ],
-        "plugins": [
-          "transform-es2015-modules-commonjs"
-        ]
+        "presets": ["jest"],
+        "plugins": ["transform-es2015-modules-commonjs"]
       }
     },
     "retainLines": true
@@ -208,25 +194,16 @@
       "flowtype": {
         "onlyFilesWithAnnotation": true
       },
-      "import/extensions": [
-        ".js",
-        ".jsx"
-      ],
+      "import/extensions": [".js", ".jsx"],
       "import/resolver": "babel-module",
-      "polyfills": [
-        "fetch",
-        "promises"
-      ]
+      "polyfills": ["fetch", "promises"]
     },
     "env": {
       "browser": true,
       "es6": true,
       "jest": true
     },
-    "extends": [
-      "airbnb",
-      "plugin:flowtype/recommended"
-    ],
+    "extends": ["airbnb", "plugin:flowtype/recommended"],
     "rules": {
       "compat/compat": "error",
       "import/no-extraneous-dependencies": 0,
@@ -234,10 +211,7 @@
       "no-confusing-arrow": 0,
       "no-nested-ternary": 0,
       "no-plusplus": 0,
-      "semi": [
-        2,
-        "never"
-      ],
+      "semi": [2, "never"],
       "newline-per-chained-call": [
         2,
         {
@@ -261,9 +235,7 @@
         2,
         {
           "required": {
-            "every": [
-              "id"
-            ]
+            "every": ["id"]
           }
         }
       ]
@@ -273,9 +245,7 @@
     "parser": "sugarss",
     "plugins": {
       "postcss-easy-import": {
-        "extensions": [
-          ".pcss"
-        ]
+        "extensions": [".pcss"]
       },
       "postcss-import": {},
       "precss": {},
@@ -285,10 +255,7 @@
     }
   },
   "stylelint": {
-    "extends": [
-      "stylelint-config-css-modules",
-      "stylelint-config-standard"
-    ],
+    "extends": ["stylelint-config-css-modules", "stylelint-config-standard"],
     "rules": {
       "no-extra-semicolons": true,
       "declaration-block-semicolon-newline-after": "never-multi-line",
@@ -301,12 +268,8 @@
   },
   "jest": {
     "collectCoverage": true,
-    "coverageReporters": [
-      "cobertura"
-    ],
-    "collectCoverageFrom": [
-      "client/**/*.{js,jsx}"
-    ],
+    "coverageReporters": ["cobertura"],
+    "collectCoverageFrom": ["client/**/*.{js,jsx}"],
     "moduleNameMapper": {
       "^components$": "<rootDir>/client/components/",
       "^helpers$": "<rootDir>/client/helpers/",
@@ -316,17 +279,8 @@
     },
     "testEnvironment": "node",
     "testRegex": "/test/client.test/.*|(\\.|/)(test|spec)\\.jsx?$",
-<<<<<<< HEAD
-    "testPathIgnorePatterns": [
-      "<rootDir>[/\\\\](build|docs|node_modules)[/\\\\]"
-    ],
-    "transformIgnorePatterns": [
-      "[/\\\\]node_modules[/\\\\].+\\.(js|jsx)$"
-    ],
-=======
     "testPathIgnorePatterns": ["<rootDir>[/\\\\](build|docs|node_modules)[/\\\\]"],
     "transformIgnorePatterns": ["[/\\\\]node_modules[/\\\\].+\\.(js|jsx)$"],
->>>>>>> 89e550dc
     "transform": {
       "^.+\\.(js|jsx)$": "<rootDir>/node_modules/babel-jest"
     }
