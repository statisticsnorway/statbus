{
  "name": "nscreg",
  "author": "TimelySoft LLC",
  "description": "nscreg clinet scripts",
  "version": "1.0.0",
  "private": true,
  "engines": {
    "node": ">=6.9",
    "npm": ">=3.10"
  },
  "scripts": {
    "postinstall": "dotnet restore",
    "eslint": "eslint client test/client.test tools",
    "eslint-tfs": "eslint client test/client.test tools -f visualstudio",
    "stylelint": "stylelint \"./client/**/*.pcss\"",
    "lint": "run-p eslint stylelint",
    "test": "jest",
    "test:watch": "jest --watch",
    "clean": "node tools/run clean",
    "build": "node tools/run build",
    "build:debug": "node tools/run build --debug",
    "start": "node tools/run"
  },
  "repository": {
    "type": "git",
    "url": "http://ci2.timelysoft.org:8080/tfs/defaultcollection/_git/nscreg"
  },
  "dependencies": {
    "antd": "^2.13.0",
    "babel-polyfill": "^6.26.0",
    "fast-xml-parser": "^2.7.3",
    "formik": "^0.8.9",
    "griddle-react": "^1.3.1",
    "isomorphic-fetch": "^2.2.1",
    "lodash": "^4.17.4",
    "moment": "^2.17.1",
    "papaparse": "^4.3.5",
    "ramda": "^0.24.1",
    "react": "^15.6.1",
    "react-datepicker": "0.41.1",
    "react-dom": "^15.6.1",
    "react-dropzone": "^4.1.0",
    "react-redux": "^5.0.6",
    "react-router": "3.0.3",
    "react-router-redux": "^4.0.8",
<<<<<<< HEAD
    "react-select": "git://github.com/web-pal/react-select.git#feature/async-pagination",
    "react-virtualized-select": "^3.1.0",
    "recompose": "^0.24.0",
=======
    "recompose": "^0.25.0",
>>>>>>> cd7d00b3
    "redux": "^3.7.2",
    "redux-act": "^1.4.0",
    "redux-thunk": "^2.2.0",
    "reselect": "^3.0.1",
    "semantic-ui-react": "^0.72.0",
    "yup": "^0.22.0"
  },
  "devDependencies": {
    "assets-webpack-plugin": "^3.5.1",
    "babel-core": "^6.26.0",
    "babel-eslint": "^7.2.3",
    "babel-jest": "^20.0.3",
    "babel-loader": "^7.1.2",
    "babel-plugin-lodash": "^3.2.11",
    "babel-plugin-module-resolver": "^2.7.1",
    "babel-plugin-ramda": "^1.3.0",
    "babel-plugin-transform-class-properties": "^6.24.1",
    "babel-plugin-transform-object-rest-spread": "^6.26.0",
    "babel-plugin-transform-react-constant-elements": "^6.23.0",
    "babel-plugin-transform-react-inline-elements": "^6.22.0",
    "babel-plugin-transform-react-remove-prop-types": "^0.4.8",
    "babel-preset-env": "^1.6.0",
    "babel-preset-jest": "^20.0.3",
    "babel-preset-react": "^6.24.1",
    "browser-sync": "^2.18.13",
    "browserslist": "^2.4.0",
    "copy-dir": "^0.3.0",
    "cpy": "^5.1.0",
    "cross-env": "^5.0.5",
    "css-loader": "^0.28.7",
    "del": "^3.0.0",
    "enzyme": "^2.9.1",
    "eslint": "3.19.0",
    "eslint-config-airbnb": "^15.1.0",
    "eslint-import-resolver-babel-module": "^3.0.0",
    "eslint-import-resolver-webpack": "^0.8.3",
    "eslint-plugin-babel": "^4.1.2",
    "eslint-plugin-compat": "^1.0.4",
    "eslint-plugin-fetch": "0.0.1",
    "eslint-plugin-import": "^2.7.0",
    "eslint-plugin-jsx-a11y": "5.1.1",
    "eslint-plugin-react": "^7.3.0",
    "eventsource-polyfill": "^0.9.6",
    "identity-obj-proxy": "^3.0.0",
    "jest": "^20.0.4",
    "mkdirp": "^0.5.1",
    "npm-run-all": "^4.1.1",
    "postcss": "^6.0.10",
    "postcss-cssnext": "^3.0.2",
    "postcss-easy-import": "^2.1.0",
    "postcss-flexibility": "^2.0.0",
    "postcss-import": "^10.0.0",
    "postcss-loader": "^2.0.6",
    "postcss-nested-props": "^1.1.7",
    "precss": "^2.0.0",
    "prop-types": "^15.5.10",
    "react-addons-perf": "^15.4.2",
    "react-addons-test-utils": "^15.6.0",
    "react-hot-loader": "3.0.0-beta.7",
    "redux-logger": "^3.0.6",
    "semantic-ui-css": "^2.2.12",
    "style-loader": "^0.18.2",
    "stylelint": "^8.0.0",
    "stylelint-config-css-modules": "^1.1.0",
    "stylelint-config-standard": "^17.0.0",
    "sugarss": "^1.0.0",
    "webpack": "^3.5.5",
    "webpack-dev-middleware": "^1.12.0",
    "webpack-hot-middleware": "^2.18.2"
  },
  "babel": {
    "plugins": [
      [
        "transform-class-properties"
      ],
      [
        "transform-object-rest-spread"
      ],
      [
        "module-resolver",
        {
          "root": [
            "."
          ],
          "alias": {
            "components": "./client/components",
            "helpers": "./client/helpers",
            "layout": "./client/layout",
            "pages": "./client/pages"
          }
        }
      ],
      [
        "ramda"
      ],
      [
        "lodash",
        {
          "id": [
            "lodash",
            "semantic-ui-react"
          ]
        }
      ]
    ],
    "presets": [
      [
        "env",
        {
          "targets": {
            "browsers": [
              "last 2 versions"
            ]
          },
          "modules": false
        }
      ],
      "react"
    ],
    "env": {
      "production": {
        "plugins": [
          "transform-react-remove-prop-types",
          "transform-react-constant-elements",
          "transform-react-inline-elements"
        ]
      },
      "test": {
        "plugins": [
          "transform-es2015-modules-commonjs"
        ]
      }
    }
  },
  "postcss": {
    "parser": "sugarss",
    "plugins": {
      "postcss-easy-import": {
        "extensions": [
          ".pcss"
        ]
      },
      "postcss-import": {},
      "precss": {},
      "postcss-cssnext": {},
      "postcss-flexibility": {},
      "postcss-nested-props": {}
    }
  },
  "eslintConfig": {
    "root": true,
    "parser": "babel-eslint",
    "plugins": [
      "babel",
      "fetch",
      "jsx-a11y",
      "import",
      "react",
      "compat"
    ],
    "settings": {
      "import/resolver": {
        "babel-module": {}
      },
      "polyfills": ["fetch"]
    },
    "env": {
      "browser": true,
      "es6": true,
      "jest": true
    },
    "extends": "airbnb",
    "rules": {
      "compat/compat": "error",
      "import/no-extraneous-dependencies": 0,
      "linebreak-style": 0,
      "no-confusing-arrow": 0,
      "no-nested-ternary": 0,
      "no-plusplus": 0,
      "semi": [
        2,
        "never"
      ]
    }
  },
  "stylelint": {
    "extends": [
      "stylelint-config-css-modules",
      "stylelint-config-standard"
    ],
    "rules": {
      "no-extra-semicolons": true,
      "declaration-block-semicolon-newline-after": "never-multi-line",
      "declaration-block-semicolon-newline-before": "never-multi-line",
      "declaration-block-semicolon-space-after": "never",
      "declaration-block-semicolon-space-before": "never",
      "declaration-block-trailing-semicolon": "never",
      "string-quotes": "single"
    }
  },
  "jest": {
    "collectCoverage": true,
    "coverageReporters": [
      "cobertura"
    ],
    "collectCoverageFrom": [
      "client/**/*.{js,jsx}"
    ],
    "moduleNameMapper": {
      "^components$": "<rootDir>/client/components/",
      "^helpers$": "<rootDir>/client/helpers/",
      "^layout$": "<rootDir>/client/layout/",
      "^./styles.pcss$": "<rootDir>/tools/cssstub.js",
      "^.+\\.(css|pcss)$": "<rootDir>/tools/csstub.js"
    },
    "testEnvironment": "node",
    "testRegex": "/test/client.test/.*|(\\.|/)(test|spec)\\.jsx?$",
    "testPathIgnorePatterns": [
      "<rootDir>[/\\\\](build|docs|node_modules)[/\\\\]"
    ],
    "transformIgnorePatterns": [
      "[/\\\\]node_modules[/\\\\].+\\.(js|jsx)$"
    ],
    "transform": {
      "^.+\\.(js|jsx)$": "<rootDir>/node_modules/babel-jest"
    }
  },
  "browserslist": {
    "production": [
      "last 2 version"
    ],
    "development": [
      "last 1 version"
    ]
  }
}<|MERGE_RESOLUTION|>--- conflicted
+++ resolved
@@ -43,13 +43,7 @@
     "react-redux": "^5.0.6",
     "react-router": "3.0.3",
     "react-router-redux": "^4.0.8",
-<<<<<<< HEAD
-    "react-select": "git://github.com/web-pal/react-select.git#feature/async-pagination",
-    "react-virtualized-select": "^3.1.0",
-    "recompose": "^0.24.0",
-=======
     "recompose": "^0.25.0",
->>>>>>> cd7d00b3
     "redux": "^3.7.2",
     "redux-act": "^1.4.0",
     "redux-thunk": "^2.2.0",
